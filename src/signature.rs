--- conflicted
+++ resolved
@@ -442,20 +442,12 @@
     }
     #[test]
     fn path_percent_encoded() {
-<<<<<<< HEAD
-        let provider = ProfileProvider::with_configuration(
-            "tests/sample-data/multiple_profile_credentials",
-            "foo"
-        );
-        let mut request = SignedRequest::new("GET", "s3", Region::UsEast1, "/path with spaces: the sequel");
-=======
         let provider = ProfileProvider::with_configuration("tests/sample-data/multiple_profile_credentials",
                                                            "foo");
         let mut request = SignedRequest::new("GET",
                                              "s3",
                                              Region::UsEast1,
                                              "/path with spaces: the sequel");
->>>>>>> 9152f3e1
         request.sign(provider.credentials().as_ref().unwrap());
         assert_eq!("/path%20with%20spaces%3A%20the%20sequel",
                    request.canonical_uri());
