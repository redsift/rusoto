--- conflicted
+++ resolved
@@ -13,17 +13,14 @@
 
 use std::fmt;
 use std::error::Error;
-<<<<<<< HEAD
 use std::io;
 use std::io::Read;
-use rusoto_core::request::HttpDispatchError;
-=======
 
 use rusoto_core::region;
 use rusoto_core::request::{DispatchSignedRequest, HttpDispatchError};
->>>>>>> 481a9285
 use rusoto_core::credential::{CredentialsError, ProvideAwsCredentials};
 
+use std::str::FromStr;
 use xml::EventReader;
 use xml::reader::ParserConfig;
 use rusoto_core::param::{Params, ServiceParams};
@@ -2696,7 +2693,7 @@
                                        stack: &mut T)
                                        -> Result<f64, XmlParseError> {
         try!(start_element(tag_name, stack));
-        let obj = try!(characters(stack)).parse::<f64>().unwrap();
+        let obj = f64::from_str(try!(characters(stack)).as_ref()).unwrap();
         try!(end_element(tag_name, stack));
 
         Ok(obj)
@@ -3670,7 +3667,7 @@
                                        stack: &mut T)
                                        -> Result<i64, XmlParseError> {
         try!(start_element(tag_name, stack));
-        let obj = try!(characters(stack)).parse::<i64>().unwrap();
+        let obj = i64::from_str(try!(characters(stack)).as_ref()).unwrap();
         try!(end_element(tag_name, stack));
 
         Ok(obj)
@@ -4369,7 +4366,7 @@
                                        stack: &mut T)
                                        -> Result<i64, XmlParseError> {
         try!(start_element(tag_name, stack));
-        let obj = try!(characters(stack)).parse::<i64>().unwrap();
+        let obj = i64::from_str(try!(characters(stack)).as_ref()).unwrap();
         try!(end_element(tag_name, stack));
 
         Ok(obj)
@@ -4383,7 +4380,7 @@
                                        stack: &mut T)
                                        -> Result<i64, XmlParseError> {
         try!(start_element(tag_name, stack));
-        let obj = try!(characters(stack)).parse::<i64>().unwrap();
+        let obj = i64::from_str(try!(characters(stack)).as_ref()).unwrap();
         try!(end_element(tag_name, stack));
 
         Ok(obj)
@@ -4397,7 +4394,7 @@
                                        stack: &mut T)
                                        -> Result<i64, XmlParseError> {
         try!(start_element(tag_name, stack));
-        let obj = try!(characters(stack)).parse::<i64>().unwrap();
+        let obj = i64::from_str(try!(characters(stack)).as_ref()).unwrap();
         try!(end_element(tag_name, stack));
 
         Ok(obj)
@@ -4555,7 +4552,7 @@
                                        stack: &mut T)
                                        -> Result<i64, XmlParseError> {
         try!(start_element(tag_name, stack));
-        let obj = try!(characters(stack)).parse::<i64>().unwrap();
+        let obj = i64::from_str(try!(characters(stack)).as_ref()).unwrap();
         try!(end_element(tag_name, stack));
 
         Ok(obj)
@@ -5361,7 +5358,7 @@
                                        stack: &mut T)
                                        -> Result<i64, XmlParseError> {
         try!(start_element(tag_name, stack));
-        let obj = try!(characters(stack)).parse::<i64>().unwrap();
+        let obj = i64::from_str(try!(characters(stack)).as_ref()).unwrap();
         try!(end_element(tag_name, stack));
 
         Ok(obj)
