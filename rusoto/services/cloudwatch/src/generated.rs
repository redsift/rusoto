--- conflicted
+++ resolved
@@ -13,17 +13,14 @@
 
 use std::fmt;
 use std::error::Error;
-<<<<<<< HEAD
 use std::io;
 use std::io::Read;
-use rusoto_core::request::HttpDispatchError;
-=======
 
 use rusoto_core::region;
 use rusoto_core::request::{DispatchSignedRequest, HttpDispatchError};
->>>>>>> 481a9285
 use rusoto_core::credential::{CredentialsError, ProvideAwsCredentials};
 
+use std::str::FromStr;
 use xml::EventReader;
 use xml::reader::ParserConfig;
 use rusoto_core::param::{Params, ServiceParams};
@@ -659,7 +656,7 @@
                                        stack: &mut T)
                                        -> Result<f64, XmlParseError> {
         try!(start_element(tag_name, stack));
-        let obj = try!(characters(stack)).parse::<f64>().unwrap();
+        let obj = f64::from_str(try!(characters(stack)).as_ref()).unwrap();
         try!(end_element(tag_name, stack));
 
         Ok(obj)
@@ -1384,7 +1381,7 @@
                                        stack: &mut T)
                                        -> Result<i64, XmlParseError> {
         try!(start_element(tag_name, stack));
-        let obj = try!(characters(stack)).parse::<i64>().unwrap();
+        let obj = i64::from_str(try!(characters(stack)).as_ref()).unwrap();
         try!(end_element(tag_name, stack));
 
         Ok(obj)
@@ -2394,7 +2391,7 @@
                                        stack: &mut T)
                                        -> Result<i64, XmlParseError> {
         try!(start_element(tag_name, stack));
-        let obj = try!(characters(stack)).parse::<i64>().unwrap();
+        let obj = i64::from_str(try!(characters(stack)).as_ref()).unwrap();
         try!(end_element(tag_name, stack));
 
         Ok(obj)
@@ -2724,7 +2721,6 @@
     }
 }
 
-<<<<<<< HEAD
 struct SizeDeserializer;
 impl SizeDeserializer {
     #[allow(unused_variables)]
@@ -2739,7 +2735,6 @@
 
     }
 }
-=======
 
 #[allow(non_camel_case_types)]
 #[derive(Clone,Debug,Eq,PartialEq)]
@@ -2850,7 +2845,6 @@
     }
 }
 
->>>>>>> 481a9285
 struct StandardUnitDeserializer;
 impl StandardUnitDeserializer {
     #[allow(unused_variables)]
@@ -3057,7 +3051,7 @@
                                        stack: &mut T)
                                        -> Result<f64, XmlParseError> {
         try!(start_element(tag_name, stack));
-        let obj = try!(characters(stack)).parse::<f64>().unwrap();
+        let obj = f64::from_str(try!(characters(stack)).as_ref()).unwrap();
         try!(end_element(tag_name, stack));
 
         Ok(obj)
@@ -4385,7 +4379,7 @@
         request.sign_with_plus(&try!(self.credentials_provider.credentials()), true);
         let mut response = try!(self.dispatcher.dispatch(&request));
         match response.status {
-            StatusCode::Ok => {
+            ::hyper::status::StatusCode::Ok => {
 
                 let result;
                 let mut body: Vec<u8> = Vec::new();
@@ -4632,7 +4626,7 @@
         request.sign_with_plus(&try!(self.credentials_provider.credentials()), true);
         let mut response = try!(self.dispatcher.dispatch(&request));
         match response.status {
-            StatusCode::Ok => {
+            ::hyper::status::StatusCode::Ok => {
 
                 let result;
                 let mut body: Vec<u8> = Vec::new();
@@ -4726,7 +4720,7 @@
         request.sign_with_plus(&try!(self.credentials_provider.credentials()), true);
         let mut response = try!(self.dispatcher.dispatch(&request));
         match response.status {
-            StatusCode::Ok => {
+            ::hyper::status::StatusCode::Ok => {
 
                 let result;
                 let mut body: Vec<u8> = Vec::new();
@@ -4820,7 +4814,7 @@
         request.sign_with_plus(&try!(self.credentials_provider.credentials()), true);
         let mut response = try!(self.dispatcher.dispatch(&request));
         match response.status {
-            StatusCode::Ok => {
+            ::hyper::status::StatusCode::Ok => {
 
                 let result;
                 let mut body: Vec<u8> = Vec::new();
