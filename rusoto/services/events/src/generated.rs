--- conflicted
+++ resolved
@@ -13,15 +13,11 @@
 
 use std::fmt;
 use std::error::Error;
-<<<<<<< HEAD
 use std::io;
 use std::io::Read;
-use rusoto_core::request::HttpDispatchError;
-=======
 
 use rusoto_core::region;
 use rusoto_core::request::{DispatchSignedRequest, HttpDispatchError};
->>>>>>> 481a9285
 use rusoto_core::credential::{CredentialsError, ProvideAwsCredentials};
 
 use serde_json;
@@ -1957,8 +1953,7 @@
         let mut response = try!(self.dispatcher.dispatch(&request));
 
         match response.status {
-<<<<<<< HEAD
-            StatusCode::Ok => Ok(()),
+            ::hyper::status::StatusCode::Ok => Ok(()),
             _ => {
                 let mut body: Vec<u8> = Vec::new();
                 try!(response.body.read_to_end(&mut body));
@@ -1981,7 +1976,7 @@
         let mut response = try!(self.dispatcher.dispatch(&request));
 
         match response.status {
-            StatusCode::Ok => {
+            ::hyper::status::StatusCode::Ok => {
                 let mut body: Vec<u8> = Vec::new();
                 try!(response.body.read_to_end(&mut body));
                 Ok(serde_json::from_str::<DescribeEventBusResponse>(String::from_utf8_lossy(&body)
@@ -1993,10 +1988,6 @@
                 try!(response.body.read_to_end(&mut body));
                 Err(DescribeEventBusError::from_body(String::from_utf8_lossy(&body).as_ref()))
             }
-=======
-            ::hyper::status::StatusCode::Ok => Ok(()),
-            _ => Err(DeleteRuleError::from_body(String::from_utf8_lossy(&response.body).as_ref())),
->>>>>>> 481a9285
         }
     }
 
@@ -2017,19 +2008,13 @@
         let mut response = try!(self.dispatcher.dispatch(&request));
 
         match response.status {
-<<<<<<< HEAD
-            StatusCode::Ok => {
+            ::hyper::status::StatusCode::Ok => {
                 let mut body: Vec<u8> = Vec::new();
                 try!(response.body.read_to_end(&mut body));
                 Ok(serde_json::from_str::<DescribeRuleResponse>(String::from_utf8_lossy(&body)
                                                                     .as_ref())
                            .unwrap())
             }
-=======
-            ::hyper::status::StatusCode::Ok => {
-                            Ok(serde_json::from_str::<DescribeRuleResponse>(String::from_utf8_lossy(&response.body).as_ref()).unwrap())
-                        }
->>>>>>> 481a9285
             _ => {
                 let mut body: Vec<u8> = Vec::new();
                 try!(response.body.read_to_end(&mut body));
@@ -2053,17 +2038,12 @@
         let mut response = try!(self.dispatcher.dispatch(&request));
 
         match response.status {
-<<<<<<< HEAD
-            StatusCode::Ok => Ok(()),
+            ::hyper::status::StatusCode::Ok => Ok(()),
             _ => {
                 let mut body: Vec<u8> = Vec::new();
                 try!(response.body.read_to_end(&mut body));
                 Err(DisableRuleError::from_body(String::from_utf8_lossy(&body).as_ref()))
             }
-=======
-            ::hyper::status::StatusCode::Ok => Ok(()),
-            _ => Err(DisableRuleError::from_body(String::from_utf8_lossy(&response.body).as_ref())),
->>>>>>> 481a9285
         }
     }
 
@@ -2082,17 +2062,12 @@
         let mut response = try!(self.dispatcher.dispatch(&request));
 
         match response.status {
-<<<<<<< HEAD
-            StatusCode::Ok => Ok(()),
+            ::hyper::status::StatusCode::Ok => Ok(()),
             _ => {
                 let mut body: Vec<u8> = Vec::new();
                 try!(response.body.read_to_end(&mut body));
                 Err(EnableRuleError::from_body(String::from_utf8_lossy(&body).as_ref()))
             }
-=======
-            ::hyper::status::StatusCode::Ok => Ok(()),
-            _ => Err(EnableRuleError::from_body(String::from_utf8_lossy(&response.body).as_ref())),
->>>>>>> 481a9285
         }
     }
 
@@ -2114,17 +2089,11 @@
         let mut response = try!(self.dispatcher.dispatch(&request));
 
         match response.status {
-<<<<<<< HEAD
-            StatusCode::Ok => {
+            ::hyper::status::StatusCode::Ok => {
                 let mut body: Vec<u8> = Vec::new();
                 try!(response.body.read_to_end(&mut body));
                 Ok(serde_json::from_str::<ListRuleNamesByTargetResponse>(String::from_utf8_lossy(&body).as_ref()).unwrap())
             }
-=======
-            ::hyper::status::StatusCode::Ok => {
-                            Ok(serde_json::from_str::<ListRuleNamesByTargetResponse>(String::from_utf8_lossy(&response.body).as_ref()).unwrap())
-                        }
->>>>>>> 481a9285
             _ => {
                 let mut body: Vec<u8> = Vec::new();
                 try!(response.body.read_to_end(&mut body));
@@ -2148,8 +2117,7 @@
         let mut response = try!(self.dispatcher.dispatch(&request));
 
         match response.status {
-<<<<<<< HEAD
-            StatusCode::Ok => {
+            ::hyper::status::StatusCode::Ok => {
                 let mut body: Vec<u8> = Vec::new();
                 try!(response.body.read_to_end(&mut body));
                 Ok(serde_json::from_str::<ListRulesResponse>(String::from_utf8_lossy(&body)
@@ -2161,12 +2129,6 @@
                 try!(response.body.read_to_end(&mut body));
                 Err(ListRulesError::from_body(String::from_utf8_lossy(&body).as_ref()))
             }
-=======
-            ::hyper::status::StatusCode::Ok => {
-                            Ok(serde_json::from_str::<ListRulesResponse>(String::from_utf8_lossy(&response.body).as_ref()).unwrap())
-                        }
-            _ => Err(ListRulesError::from_body(String::from_utf8_lossy(&response.body).as_ref())),
->>>>>>> 481a9285
         }
     }
 
@@ -2187,17 +2149,11 @@
         let mut response = try!(self.dispatcher.dispatch(&request));
 
         match response.status {
-<<<<<<< HEAD
-            StatusCode::Ok => {
+            ::hyper::status::StatusCode::Ok => {
                 let mut body: Vec<u8> = Vec::new();
                 try!(response.body.read_to_end(&mut body));
                 Ok(serde_json::from_str::<ListTargetsByRuleResponse>(String::from_utf8_lossy(&body).as_ref()).unwrap())
             }
-=======
-            ::hyper::status::StatusCode::Ok => {
-                            Ok(serde_json::from_str::<ListTargetsByRuleResponse>(String::from_utf8_lossy(&response.body).as_ref()).unwrap())
-                        }
->>>>>>> 481a9285
             _ => {
                 let mut body: Vec<u8> = Vec::new();
                 try!(response.body.read_to_end(&mut body));
@@ -2221,8 +2177,7 @@
         let mut response = try!(self.dispatcher.dispatch(&request));
 
         match response.status {
-<<<<<<< HEAD
-            StatusCode::Ok => {
+            ::hyper::status::StatusCode::Ok => {
                 let mut body: Vec<u8> = Vec::new();
                 try!(response.body.read_to_end(&mut body));
                 Ok(serde_json::from_str::<PutEventsResponse>(String::from_utf8_lossy(&body)
@@ -2252,18 +2207,12 @@
         let mut response = try!(self.dispatcher.dispatch(&request));
 
         match response.status {
-            StatusCode::Ok => Ok(()),
+            ::hyper::status::StatusCode::Ok => Ok(()),
             _ => {
                 let mut body: Vec<u8> = Vec::new();
                 try!(response.body.read_to_end(&mut body));
                 Err(PutPermissionError::from_body(String::from_utf8_lossy(&body).as_ref()))
             }
-=======
-            ::hyper::status::StatusCode::Ok => {
-                            Ok(serde_json::from_str::<PutEventsResponse>(String::from_utf8_lossy(&response.body).as_ref()).unwrap())
-                        }
-            _ => Err(PutEventsError::from_body(String::from_utf8_lossy(&response.body).as_ref())),
->>>>>>> 481a9285
         }
     }
 
@@ -2282,8 +2231,7 @@
         let mut response = try!(self.dispatcher.dispatch(&request));
 
         match response.status {
-<<<<<<< HEAD
-            StatusCode::Ok => {
+            ::hyper::status::StatusCode::Ok => {
                 let mut body: Vec<u8> = Vec::new();
                 try!(response.body.read_to_end(&mut body));
                 Ok(serde_json::from_str::<PutRuleResponse>(String::from_utf8_lossy(&body).as_ref())
@@ -2293,12 +2241,6 @@
                 let mut body: Vec<u8> = Vec::new();
                 try!(response.body.read_to_end(&mut body));
                 Err(PutRuleError::from_body(String::from_utf8_lossy(&body).as_ref()))
-=======
-            ::hyper::status::StatusCode::Ok => {
-                Ok(serde_json::from_str::<PutRuleResponse>(String::from_utf8_lossy(&response.body)
-                                                               .as_ref())
-                           .unwrap())
->>>>>>> 481a9285
             }
         }
     }
@@ -2320,8 +2262,7 @@
         let mut response = try!(self.dispatcher.dispatch(&request));
 
         match response.status {
-<<<<<<< HEAD
-            StatusCode::Ok => {
+            ::hyper::status::StatusCode::Ok => {
                 let mut body: Vec<u8> = Vec::new();
                 try!(response.body.read_to_end(&mut body));
                 Ok(serde_json::from_str::<PutTargetsResponse>(String::from_utf8_lossy(&body)
@@ -2353,18 +2294,12 @@
         let mut response = try!(self.dispatcher.dispatch(&request));
 
         match response.status {
-            StatusCode::Ok => Ok(()),
+            ::hyper::status::StatusCode::Ok => Ok(()),
             _ => {
                 let mut body: Vec<u8> = Vec::new();
                 try!(response.body.read_to_end(&mut body));
                 Err(RemovePermissionError::from_body(String::from_utf8_lossy(&body).as_ref()))
             }
-=======
-            ::hyper::status::StatusCode::Ok => {
-                            Ok(serde_json::from_str::<PutTargetsResponse>(String::from_utf8_lossy(&response.body).as_ref()).unwrap())
-                        }
-            _ => Err(PutTargetsError::from_body(String::from_utf8_lossy(&response.body).as_ref())),
->>>>>>> 481a9285
         }
     }
 
@@ -2385,19 +2320,13 @@
         let mut response = try!(self.dispatcher.dispatch(&request));
 
         match response.status {
-<<<<<<< HEAD
-            StatusCode::Ok => {
+            ::hyper::status::StatusCode::Ok => {
                 let mut body: Vec<u8> = Vec::new();
                 try!(response.body.read_to_end(&mut body));
                 Ok(serde_json::from_str::<RemoveTargetsResponse>(String::from_utf8_lossy(&body)
                                                                      .as_ref())
                            .unwrap())
             }
-=======
-            ::hyper::status::StatusCode::Ok => {
-                            Ok(serde_json::from_str::<RemoveTargetsResponse>(String::from_utf8_lossy(&response.body).as_ref()).unwrap())
-                        }
->>>>>>> 481a9285
             _ => {
                 let mut body: Vec<u8> = Vec::new();
                 try!(response.body.read_to_end(&mut body));
@@ -2423,19 +2352,13 @@
         let mut response = try!(self.dispatcher.dispatch(&request));
 
         match response.status {
-<<<<<<< HEAD
-            StatusCode::Ok => {
+            ::hyper::status::StatusCode::Ok => {
                 let mut body: Vec<u8> = Vec::new();
                 try!(response.body.read_to_end(&mut body));
                 Ok(serde_json::from_str::<TestEventPatternResponse>(String::from_utf8_lossy(&body)
                                                                         .as_ref())
                            .unwrap())
             }
-=======
-            ::hyper::status::StatusCode::Ok => {
-                            Ok(serde_json::from_str::<TestEventPatternResponse>(String::from_utf8_lossy(&response.body).as_ref()).unwrap())
-                        }
->>>>>>> 481a9285
             _ => {
                 let mut body: Vec<u8> = Vec::new();
                 try!(response.body.read_to_end(&mut body));
