
// =================================================================
//
//                           * WARNING *
//
//                    This file is generated!
//
//  Changes made to this file will be overwritten. If changes are
//  required to the generated code, the service_crategen project
//  must be updated to generate the changes.
//
// =================================================================

use std::fmt;
use std::error::Error;
<<<<<<< HEAD
use std::io;
use std::io::Read;
use rusoto_core::request::HttpDispatchError;
=======

use rusoto_core::region;
use rusoto_core::request::{DispatchSignedRequest, HttpDispatchError};
>>>>>>> 481a9285
use rusoto_core::credential::{CredentialsError, ProvideAwsCredentials};

use serde_json;
use rusoto_core::signature::SignedRequest;
use serde_json::Value as SerdeJsonValue;
use serde_json::from_str;
#[doc="<p>Information for one billing record.</p>"]
#[derive(Default,Debug,Clone,Deserialize)]
pub struct BillingRecord {
    #[doc="<p>The date that the operation was billed, in Unix format.</p>"]
    #[serde(rename="BillDate")]
    #[serde(skip_serializing_if="Option::is_none")]
    pub bill_date: Option<f64>,
    #[doc="<p>The name of the domain that the billing record applies to. If the domain name contains characters other than a-z, 0-9, and - (hyphen), such as an internationalized domain name, then this value is in Punycode. For more information, see <a href=\"http://docs.aws.amazon.com/Route53/latest/DeveloperGuide/DomainNameFormat.html\">DNS Domain Name Format</a> in the <i>Amazon Route 53 Developer Guidezzz</i>.</p>"]
    #[serde(rename="DomainName")]
    #[serde(skip_serializing_if="Option::is_none")]
    pub domain_name: Option<String>,
    #[doc="<p>The ID of the invoice that is associated with the billing record.</p>"]
    #[serde(rename="InvoiceId")]
    #[serde(skip_serializing_if="Option::is_none")]
    pub invoice_id: Option<String>,
    #[doc="<p>The operation that you were charged for.</p>"]
    #[serde(rename="Operation")]
    #[serde(skip_serializing_if="Option::is_none")]
    pub operation: Option<String>,
    #[doc="<p>The price that you were charged for the operation, in US dollars.</p> <p>Example value: 12.0</p>"]
    #[serde(rename="Price")]
    #[serde(skip_serializing_if="Option::is_none")]
    pub price: Option<f64>,
}

#[doc="<p>The CheckDomainAvailability request contains the following elements.</p>"]
#[derive(Default,Debug,Clone,Serialize)]
pub struct CheckDomainAvailabilityRequest {
    #[doc="<p>The name of the domain that you want to get availability for.</p> <p>Constraints: The domain name can contain only the letters a through z, the numbers 0 through 9, and hyphen (-). Internationalized Domain Names are not supported.</p>"]
    #[serde(rename="DomainName")]
    pub domain_name: String,
    #[doc="<p>Reserved for future use.</p>"]
    #[serde(rename="IdnLangCode")]
    #[serde(skip_serializing_if="Option::is_none")]
    pub idn_lang_code: Option<String>,
}

#[doc="<p>The CheckDomainAvailability response includes the following elements.</p>"]
#[derive(Default,Debug,Clone,Deserialize)]
pub struct CheckDomainAvailabilityResponse {
    #[doc="<p>Whether the domain name is available for registering.</p> <note> <p>You can only register domains designated as <code>AVAILABLE</code>.</p> </note> <p>Valid values:</p> <dl> <dt>AVAILABLE</dt> <dd> <p>The domain name is available.</p> </dd> <dt>AVAILABLE_RESERVED</dt> <dd> <p>The domain name is reserved under specific conditions.</p> </dd> <dt>AVAILABLE_PREORDER</dt> <dd> <p>The domain name is available and can be preordered.</p> </dd> <dt>DONT_KNOW</dt> <dd> <p>The TLD registry didn't reply with a definitive answer about whether the domain name is available. Amazon Route 53 can return this response for a variety of reasons, for example, the registry is performing maintenance. Try again later.</p> </dd> <dt>PENDING</dt> <dd> <p>The TLD registry didn't return a response in the expected amount of time. When the response is delayed, it usually takes just a few extra seconds. You can resubmit the request immediately.</p> </dd> <dt>RESERVED</dt> <dd> <p>The domain name has been reserved for another person or organization.</p> </dd> <dt>UNAVAILABLE</dt> <dd> <p>The domain name is not available.</p> </dd> <dt>UNAVAILABLE_PREMIUM</dt> <dd> <p>The domain name is not available.</p> </dd> <dt>UNAVAILABLE_RESTRICTED</dt> <dd> <p>The domain name is forbidden.</p> </dd> </dl>"]
    #[serde(rename="Availability")]
    pub availability: String,
}

#[doc="<p>ContactDetail includes the following elements.</p>"]
#[derive(Default,Debug,Clone,Serialize,Deserialize)]
pub struct ContactDetail {
    #[doc="<p>First line of the contact's address.</p>"]
    #[serde(rename="AddressLine1")]
    #[serde(skip_serializing_if="Option::is_none")]
    pub address_line_1: Option<String>,
    #[doc="<p>Second line of contact's address, if any.</p>"]
    #[serde(rename="AddressLine2")]
    #[serde(skip_serializing_if="Option::is_none")]
    pub address_line_2: Option<String>,
    #[doc="<p>The city of the contact's address.</p>"]
    #[serde(rename="City")]
    #[serde(skip_serializing_if="Option::is_none")]
    pub city: Option<String>,
    #[doc="<p>Indicates whether the contact is a person, company, association, or public organization. If you choose an option other than <code>PERSON</code>, you must enter an organization name, and you can't enable privacy protection for the contact.</p>"]
    #[serde(rename="ContactType")]
    #[serde(skip_serializing_if="Option::is_none")]
    pub contact_type: Option<String>,
    #[doc="<p>Code for the country of the contact's address.</p>"]
    #[serde(rename="CountryCode")]
    #[serde(skip_serializing_if="Option::is_none")]
    pub country_code: Option<String>,
    #[doc="<p>Email address of the contact.</p>"]
    #[serde(rename="Email")]
    #[serde(skip_serializing_if="Option::is_none")]
    pub email: Option<String>,
    #[doc="<p>A list of name-value pairs for parameters required by certain top-level domains.</p>"]
    #[serde(rename="ExtraParams")]
    #[serde(skip_serializing_if="Option::is_none")]
    pub extra_params: Option<Vec<ExtraParam>>,
    #[doc="<p>Fax number of the contact.</p> <p>Constraints: Phone number must be specified in the format \"+[country dialing code].[number including any area code]\". For example, a US phone number might appear as <code>\"+1.1234567890\"</code>.</p>"]
    #[serde(rename="Fax")]
    #[serde(skip_serializing_if="Option::is_none")]
    pub fax: Option<String>,
    #[doc="<p>First name of contact.</p>"]
    #[serde(rename="FirstName")]
    #[serde(skip_serializing_if="Option::is_none")]
    pub first_name: Option<String>,
    #[doc="<p>Last name of contact.</p>"]
    #[serde(rename="LastName")]
    #[serde(skip_serializing_if="Option::is_none")]
    pub last_name: Option<String>,
    #[doc="<p>Name of the organization for contact types other than <code>PERSON</code>.</p>"]
    #[serde(rename="OrganizationName")]
    #[serde(skip_serializing_if="Option::is_none")]
    pub organization_name: Option<String>,
    #[doc="<p>The phone number of the contact.</p> <p>Constraints: Phone number must be specified in the format \"+[country dialing code].[number including any area code&gt;]\". For example, a US phone number might appear as <code>\"+1.1234567890\"</code>.</p>"]
    #[serde(rename="PhoneNumber")]
    #[serde(skip_serializing_if="Option::is_none")]
    pub phone_number: Option<String>,
    #[doc="<p>The state or province of the contact's city.</p>"]
    #[serde(rename="State")]
    #[serde(skip_serializing_if="Option::is_none")]
    pub state: Option<String>,
    #[doc="<p>The zip or postal code of the contact's address.</p>"]
    #[serde(rename="ZipCode")]
    #[serde(skip_serializing_if="Option::is_none")]
    pub zip_code: Option<String>,
}


#[allow(non_camel_case_types)]
#[derive(Clone,Debug,Eq,PartialEq)]
pub enum ContactType {
    Association,
    Company,
    Person,
    PublicBody,
    Reseller,
}

impl Into<String> for ContactType {
    fn into(self) -> String {
        let s: &'static str = self.into();
        s.to_owned()
    }
}

impl Into<&'static str> for ContactType {
    fn into(self) -> &'static str {
        match self {
            ContactType::Association => "ASSOCIATION",
            ContactType::Company => "COMPANY",
            ContactType::Person => "PERSON",
            ContactType::PublicBody => "PUBLIC_BODY",
            ContactType::Reseller => "RESELLER",
        }
    }
}

impl ::std::str::FromStr for ContactType {
    type Err = ();
    fn from_str(s: &str) -> Result<Self, Self::Err> {
        match s {
            "ASSOCIATION" => Ok(ContactType::Association),
            "COMPANY" => Ok(ContactType::Company),
            "PERSON" => Ok(ContactType::Person),
            "PUBLIC_BODY" => Ok(ContactType::PublicBody),
            "RESELLER" => Ok(ContactType::Reseller),
            _ => Err(()),
        }
    }
}


#[allow(non_camel_case_types)]
#[derive(Clone,Debug,Eq,PartialEq)]
pub enum CountryCode {
    Ad,
    Ae,
    Af,
    Ag,
    Ai,
    Al,
    Am,
    An,
    Ao,
    Aq,
    Ar,
    As,
    At,
    Au,
    Aw,
    Az,
    Ba,
    Bb,
    Bd,
    Be,
    Bf,
    Bg,
    Bh,
    Bi,
    Bj,
    Bl,
    Bm,
    Bn,
    Bo,
    Br,
    Bs,
    Bt,
    Bw,
    By,
    Bz,
    Ca,
    Cc,
    Cd,
    Cf,
    Cg,
    Ch,
    Ci,
    Ck,
    Cl,
    Cm,
    Cn,
    Co,
    Cr,
    Cu,
    Cv,
    Cx,
    Cy,
    Cz,
    De,
    Dj,
    Dk,
    Dm,
    Do,
    Dz,
    Ec,
    Ee,
    Eg,
    Er,
    Es,
    Et,
    Fi,
    Fj,
    Fk,
    Fm,
    Fo,
    Fr,
    Ga,
    Gb,
    Gd,
    Ge,
    Gh,
    Gi,
    Gl,
    Gm,
    Gn,
    Gq,
    Gr,
    Gt,
    Gu,
    Gw,
    Gy,
    Hk,
    Hn,
    Hr,
    Ht,
    Hu,
    Id,
    Ie,
    Il,
    Im,
    In,
    Iq,
    Ir,
    Is,
    It,
    Jm,
    Jo,
    Jp,
    Ke,
    Kg,
    Kh,
    Ki,
    Km,
    Kn,
    Kp,
    Kr,
    Kw,
    Ky,
    Kz,
    La,
    Lb,
    Lc,
    Li,
    Lk,
    Lr,
    Ls,
    Lt,
    Lu,
    Lv,
    Ly,
    Ma,
    Mc,
    Md,
    Me,
    Mf,
    Mg,
    Mh,
    Mk,
    Ml,
    Mm,
    Mn,
    Mo,
    Mp,
    Mr,
    Ms,
    Mt,
    Mu,
    Mv,
    Mw,
    Mx,
    My,
    Mz,
    Na,
    Nc,
    Ne,
    Ng,
    Ni,
    Nl,
    No,
    Np,
    Nr,
    Nu,
    Nz,
    Om,
    Pa,
    Pe,
    Pf,
    Pg,
    Ph,
    Pk,
    Pl,
    Pm,
    Pn,
    Pr,
    Pt,
    Pw,
    Py,
    Qa,
    Ro,
    Rs,
    Ru,
    Rw,
    Sa,
    Sb,
    Sc,
    Sd,
    Se,
    Sg,
    Sh,
    Si,
    Sk,
    Sl,
    Sm,
    Sn,
    So,
    Sr,
    St,
    Sv,
    Sy,
    Sz,
    Tc,
    Td,
    Tg,
    Th,
    Tj,
    Tk,
    Tl,
    Tm,
    Tn,
    To,
    Tr,
    Tt,
    Tv,
    Tw,
    Tz,
    Ua,
    Ug,
    Us,
    Uy,
    Uz,
    Va,
    Vc,
    Ve,
    Vg,
    Vi,
    Vn,
    Vu,
    Wf,
    Ws,
    Ye,
    Yt,
    Za,
    Zm,
    Zw,
}

impl Into<String> for CountryCode {
    fn into(self) -> String {
        let s: &'static str = self.into();
        s.to_owned()
    }
}

impl Into<&'static str> for CountryCode {
    fn into(self) -> &'static str {
        match self {
            CountryCode::Ad => "AD",
            CountryCode::Ae => "AE",
            CountryCode::Af => "AF",
            CountryCode::Ag => "AG",
            CountryCode::Ai => "AI",
            CountryCode::Al => "AL",
            CountryCode::Am => "AM",
            CountryCode::An => "AN",
            CountryCode::Ao => "AO",
            CountryCode::Aq => "AQ",
            CountryCode::Ar => "AR",
            CountryCode::As => "AS",
            CountryCode::At => "AT",
            CountryCode::Au => "AU",
            CountryCode::Aw => "AW",
            CountryCode::Az => "AZ",
            CountryCode::Ba => "BA",
            CountryCode::Bb => "BB",
            CountryCode::Bd => "BD",
            CountryCode::Be => "BE",
            CountryCode::Bf => "BF",
            CountryCode::Bg => "BG",
            CountryCode::Bh => "BH",
            CountryCode::Bi => "BI",
            CountryCode::Bj => "BJ",
            CountryCode::Bl => "BL",
            CountryCode::Bm => "BM",
            CountryCode::Bn => "BN",
            CountryCode::Bo => "BO",
            CountryCode::Br => "BR",
            CountryCode::Bs => "BS",
            CountryCode::Bt => "BT",
            CountryCode::Bw => "BW",
            CountryCode::By => "BY",
            CountryCode::Bz => "BZ",
            CountryCode::Ca => "CA",
            CountryCode::Cc => "CC",
            CountryCode::Cd => "CD",
            CountryCode::Cf => "CF",
            CountryCode::Cg => "CG",
            CountryCode::Ch => "CH",
            CountryCode::Ci => "CI",
            CountryCode::Ck => "CK",
            CountryCode::Cl => "CL",
            CountryCode::Cm => "CM",
            CountryCode::Cn => "CN",
            CountryCode::Co => "CO",
            CountryCode::Cr => "CR",
            CountryCode::Cu => "CU",
            CountryCode::Cv => "CV",
            CountryCode::Cx => "CX",
            CountryCode::Cy => "CY",
            CountryCode::Cz => "CZ",
            CountryCode::De => "DE",
            CountryCode::Dj => "DJ",
            CountryCode::Dk => "DK",
            CountryCode::Dm => "DM",
            CountryCode::Do => "DO",
            CountryCode::Dz => "DZ",
            CountryCode::Ec => "EC",
            CountryCode::Ee => "EE",
            CountryCode::Eg => "EG",
            CountryCode::Er => "ER",
            CountryCode::Es => "ES",
            CountryCode::Et => "ET",
            CountryCode::Fi => "FI",
            CountryCode::Fj => "FJ",
            CountryCode::Fk => "FK",
            CountryCode::Fm => "FM",
            CountryCode::Fo => "FO",
            CountryCode::Fr => "FR",
            CountryCode::Ga => "GA",
            CountryCode::Gb => "GB",
            CountryCode::Gd => "GD",
            CountryCode::Ge => "GE",
            CountryCode::Gh => "GH",
            CountryCode::Gi => "GI",
            CountryCode::Gl => "GL",
            CountryCode::Gm => "GM",
            CountryCode::Gn => "GN",
            CountryCode::Gq => "GQ",
            CountryCode::Gr => "GR",
            CountryCode::Gt => "GT",
            CountryCode::Gu => "GU",
            CountryCode::Gw => "GW",
            CountryCode::Gy => "GY",
            CountryCode::Hk => "HK",
            CountryCode::Hn => "HN",
            CountryCode::Hr => "HR",
            CountryCode::Ht => "HT",
            CountryCode::Hu => "HU",
            CountryCode::Id => "ID",
            CountryCode::Ie => "IE",
            CountryCode::Il => "IL",
            CountryCode::Im => "IM",
            CountryCode::In => "IN",
            CountryCode::Iq => "IQ",
            CountryCode::Ir => "IR",
            CountryCode::Is => "IS",
            CountryCode::It => "IT",
            CountryCode::Jm => "JM",
            CountryCode::Jo => "JO",
            CountryCode::Jp => "JP",
            CountryCode::Ke => "KE",
            CountryCode::Kg => "KG",
            CountryCode::Kh => "KH",
            CountryCode::Ki => "KI",
            CountryCode::Km => "KM",
            CountryCode::Kn => "KN",
            CountryCode::Kp => "KP",
            CountryCode::Kr => "KR",
            CountryCode::Kw => "KW",
            CountryCode::Ky => "KY",
            CountryCode::Kz => "KZ",
            CountryCode::La => "LA",
            CountryCode::Lb => "LB",
            CountryCode::Lc => "LC",
            CountryCode::Li => "LI",
            CountryCode::Lk => "LK",
            CountryCode::Lr => "LR",
            CountryCode::Ls => "LS",
            CountryCode::Lt => "LT",
            CountryCode::Lu => "LU",
            CountryCode::Lv => "LV",
            CountryCode::Ly => "LY",
            CountryCode::Ma => "MA",
            CountryCode::Mc => "MC",
            CountryCode::Md => "MD",
            CountryCode::Me => "ME",
            CountryCode::Mf => "MF",
            CountryCode::Mg => "MG",
            CountryCode::Mh => "MH",
            CountryCode::Mk => "MK",
            CountryCode::Ml => "ML",
            CountryCode::Mm => "MM",
            CountryCode::Mn => "MN",
            CountryCode::Mo => "MO",
            CountryCode::Mp => "MP",
            CountryCode::Mr => "MR",
            CountryCode::Ms => "MS",
            CountryCode::Mt => "MT",
            CountryCode::Mu => "MU",
            CountryCode::Mv => "MV",
            CountryCode::Mw => "MW",
            CountryCode::Mx => "MX",
            CountryCode::My => "MY",
            CountryCode::Mz => "MZ",
            CountryCode::Na => "NA",
            CountryCode::Nc => "NC",
            CountryCode::Ne => "NE",
            CountryCode::Ng => "NG",
            CountryCode::Ni => "NI",
            CountryCode::Nl => "NL",
            CountryCode::No => "NO",
            CountryCode::Np => "NP",
            CountryCode::Nr => "NR",
            CountryCode::Nu => "NU",
            CountryCode::Nz => "NZ",
            CountryCode::Om => "OM",
            CountryCode::Pa => "PA",
            CountryCode::Pe => "PE",
            CountryCode::Pf => "PF",
            CountryCode::Pg => "PG",
            CountryCode::Ph => "PH",
            CountryCode::Pk => "PK",
            CountryCode::Pl => "PL",
            CountryCode::Pm => "PM",
            CountryCode::Pn => "PN",
            CountryCode::Pr => "PR",
            CountryCode::Pt => "PT",
            CountryCode::Pw => "PW",
            CountryCode::Py => "PY",
            CountryCode::Qa => "QA",
            CountryCode::Ro => "RO",
            CountryCode::Rs => "RS",
            CountryCode::Ru => "RU",
            CountryCode::Rw => "RW",
            CountryCode::Sa => "SA",
            CountryCode::Sb => "SB",
            CountryCode::Sc => "SC",
            CountryCode::Sd => "SD",
            CountryCode::Se => "SE",
            CountryCode::Sg => "SG",
            CountryCode::Sh => "SH",
            CountryCode::Si => "SI",
            CountryCode::Sk => "SK",
            CountryCode::Sl => "SL",
            CountryCode::Sm => "SM",
            CountryCode::Sn => "SN",
            CountryCode::So => "SO",
            CountryCode::Sr => "SR",
            CountryCode::St => "ST",
            CountryCode::Sv => "SV",
            CountryCode::Sy => "SY",
            CountryCode::Sz => "SZ",
            CountryCode::Tc => "TC",
            CountryCode::Td => "TD",
            CountryCode::Tg => "TG",
            CountryCode::Th => "TH",
            CountryCode::Tj => "TJ",
            CountryCode::Tk => "TK",
            CountryCode::Tl => "TL",
            CountryCode::Tm => "TM",
            CountryCode::Tn => "TN",
            CountryCode::To => "TO",
            CountryCode::Tr => "TR",
            CountryCode::Tt => "TT",
            CountryCode::Tv => "TV",
            CountryCode::Tw => "TW",
            CountryCode::Tz => "TZ",
            CountryCode::Ua => "UA",
            CountryCode::Ug => "UG",
            CountryCode::Us => "US",
            CountryCode::Uy => "UY",
            CountryCode::Uz => "UZ",
            CountryCode::Va => "VA",
            CountryCode::Vc => "VC",
            CountryCode::Ve => "VE",
            CountryCode::Vg => "VG",
            CountryCode::Vi => "VI",
            CountryCode::Vn => "VN",
            CountryCode::Vu => "VU",
            CountryCode::Wf => "WF",
            CountryCode::Ws => "WS",
            CountryCode::Ye => "YE",
            CountryCode::Yt => "YT",
            CountryCode::Za => "ZA",
            CountryCode::Zm => "ZM",
            CountryCode::Zw => "ZW",
        }
    }
}

impl ::std::str::FromStr for CountryCode {
    type Err = ();
    fn from_str(s: &str) -> Result<Self, Self::Err> {
        match s {
            "AD" => Ok(CountryCode::Ad),
            "AE" => Ok(CountryCode::Ae),
            "AF" => Ok(CountryCode::Af),
            "AG" => Ok(CountryCode::Ag),
            "AI" => Ok(CountryCode::Ai),
            "AL" => Ok(CountryCode::Al),
            "AM" => Ok(CountryCode::Am),
            "AN" => Ok(CountryCode::An),
            "AO" => Ok(CountryCode::Ao),
            "AQ" => Ok(CountryCode::Aq),
            "AR" => Ok(CountryCode::Ar),
            "AS" => Ok(CountryCode::As),
            "AT" => Ok(CountryCode::At),
            "AU" => Ok(CountryCode::Au),
            "AW" => Ok(CountryCode::Aw),
            "AZ" => Ok(CountryCode::Az),
            "BA" => Ok(CountryCode::Ba),
            "BB" => Ok(CountryCode::Bb),
            "BD" => Ok(CountryCode::Bd),
            "BE" => Ok(CountryCode::Be),
            "BF" => Ok(CountryCode::Bf),
            "BG" => Ok(CountryCode::Bg),
            "BH" => Ok(CountryCode::Bh),
            "BI" => Ok(CountryCode::Bi),
            "BJ" => Ok(CountryCode::Bj),
            "BL" => Ok(CountryCode::Bl),
            "BM" => Ok(CountryCode::Bm),
            "BN" => Ok(CountryCode::Bn),
            "BO" => Ok(CountryCode::Bo),
            "BR" => Ok(CountryCode::Br),
            "BS" => Ok(CountryCode::Bs),
            "BT" => Ok(CountryCode::Bt),
            "BW" => Ok(CountryCode::Bw),
            "BY" => Ok(CountryCode::By),
            "BZ" => Ok(CountryCode::Bz),
            "CA" => Ok(CountryCode::Ca),
            "CC" => Ok(CountryCode::Cc),
            "CD" => Ok(CountryCode::Cd),
            "CF" => Ok(CountryCode::Cf),
            "CG" => Ok(CountryCode::Cg),
            "CH" => Ok(CountryCode::Ch),
            "CI" => Ok(CountryCode::Ci),
            "CK" => Ok(CountryCode::Ck),
            "CL" => Ok(CountryCode::Cl),
            "CM" => Ok(CountryCode::Cm),
            "CN" => Ok(CountryCode::Cn),
            "CO" => Ok(CountryCode::Co),
            "CR" => Ok(CountryCode::Cr),
            "CU" => Ok(CountryCode::Cu),
            "CV" => Ok(CountryCode::Cv),
            "CX" => Ok(CountryCode::Cx),
            "CY" => Ok(CountryCode::Cy),
            "CZ" => Ok(CountryCode::Cz),
            "DE" => Ok(CountryCode::De),
            "DJ" => Ok(CountryCode::Dj),
            "DK" => Ok(CountryCode::Dk),
            "DM" => Ok(CountryCode::Dm),
            "DO" => Ok(CountryCode::Do),
            "DZ" => Ok(CountryCode::Dz),
            "EC" => Ok(CountryCode::Ec),
            "EE" => Ok(CountryCode::Ee),
            "EG" => Ok(CountryCode::Eg),
            "ER" => Ok(CountryCode::Er),
            "ES" => Ok(CountryCode::Es),
            "ET" => Ok(CountryCode::Et),
            "FI" => Ok(CountryCode::Fi),
            "FJ" => Ok(CountryCode::Fj),
            "FK" => Ok(CountryCode::Fk),
            "FM" => Ok(CountryCode::Fm),
            "FO" => Ok(CountryCode::Fo),
            "FR" => Ok(CountryCode::Fr),
            "GA" => Ok(CountryCode::Ga),
            "GB" => Ok(CountryCode::Gb),
            "GD" => Ok(CountryCode::Gd),
            "GE" => Ok(CountryCode::Ge),
            "GH" => Ok(CountryCode::Gh),
            "GI" => Ok(CountryCode::Gi),
            "GL" => Ok(CountryCode::Gl),
            "GM" => Ok(CountryCode::Gm),
            "GN" => Ok(CountryCode::Gn),
            "GQ" => Ok(CountryCode::Gq),
            "GR" => Ok(CountryCode::Gr),
            "GT" => Ok(CountryCode::Gt),
            "GU" => Ok(CountryCode::Gu),
            "GW" => Ok(CountryCode::Gw),
            "GY" => Ok(CountryCode::Gy),
            "HK" => Ok(CountryCode::Hk),
            "HN" => Ok(CountryCode::Hn),
            "HR" => Ok(CountryCode::Hr),
            "HT" => Ok(CountryCode::Ht),
            "HU" => Ok(CountryCode::Hu),
            "ID" => Ok(CountryCode::Id),
            "IE" => Ok(CountryCode::Ie),
            "IL" => Ok(CountryCode::Il),
            "IM" => Ok(CountryCode::Im),
            "IN" => Ok(CountryCode::In),
            "IQ" => Ok(CountryCode::Iq),
            "IR" => Ok(CountryCode::Ir),
            "IS" => Ok(CountryCode::Is),
            "IT" => Ok(CountryCode::It),
            "JM" => Ok(CountryCode::Jm),
            "JO" => Ok(CountryCode::Jo),
            "JP" => Ok(CountryCode::Jp),
            "KE" => Ok(CountryCode::Ke),
            "KG" => Ok(CountryCode::Kg),
            "KH" => Ok(CountryCode::Kh),
            "KI" => Ok(CountryCode::Ki),
            "KM" => Ok(CountryCode::Km),
            "KN" => Ok(CountryCode::Kn),
            "KP" => Ok(CountryCode::Kp),
            "KR" => Ok(CountryCode::Kr),
            "KW" => Ok(CountryCode::Kw),
            "KY" => Ok(CountryCode::Ky),
            "KZ" => Ok(CountryCode::Kz),
            "LA" => Ok(CountryCode::La),
            "LB" => Ok(CountryCode::Lb),
            "LC" => Ok(CountryCode::Lc),
            "LI" => Ok(CountryCode::Li),
            "LK" => Ok(CountryCode::Lk),
            "LR" => Ok(CountryCode::Lr),
            "LS" => Ok(CountryCode::Ls),
            "LT" => Ok(CountryCode::Lt),
            "LU" => Ok(CountryCode::Lu),
            "LV" => Ok(CountryCode::Lv),
            "LY" => Ok(CountryCode::Ly),
            "MA" => Ok(CountryCode::Ma),
            "MC" => Ok(CountryCode::Mc),
            "MD" => Ok(CountryCode::Md),
            "ME" => Ok(CountryCode::Me),
            "MF" => Ok(CountryCode::Mf),
            "MG" => Ok(CountryCode::Mg),
            "MH" => Ok(CountryCode::Mh),
            "MK" => Ok(CountryCode::Mk),
            "ML" => Ok(CountryCode::Ml),
            "MM" => Ok(CountryCode::Mm),
            "MN" => Ok(CountryCode::Mn),
            "MO" => Ok(CountryCode::Mo),
            "MP" => Ok(CountryCode::Mp),
            "MR" => Ok(CountryCode::Mr),
            "MS" => Ok(CountryCode::Ms),
            "MT" => Ok(CountryCode::Mt),
            "MU" => Ok(CountryCode::Mu),
            "MV" => Ok(CountryCode::Mv),
            "MW" => Ok(CountryCode::Mw),
            "MX" => Ok(CountryCode::Mx),
            "MY" => Ok(CountryCode::My),
            "MZ" => Ok(CountryCode::Mz),
            "NA" => Ok(CountryCode::Na),
            "NC" => Ok(CountryCode::Nc),
            "NE" => Ok(CountryCode::Ne),
            "NG" => Ok(CountryCode::Ng),
            "NI" => Ok(CountryCode::Ni),
            "NL" => Ok(CountryCode::Nl),
            "NO" => Ok(CountryCode::No),
            "NP" => Ok(CountryCode::Np),
            "NR" => Ok(CountryCode::Nr),
            "NU" => Ok(CountryCode::Nu),
            "NZ" => Ok(CountryCode::Nz),
            "OM" => Ok(CountryCode::Om),
            "PA" => Ok(CountryCode::Pa),
            "PE" => Ok(CountryCode::Pe),
            "PF" => Ok(CountryCode::Pf),
            "PG" => Ok(CountryCode::Pg),
            "PH" => Ok(CountryCode::Ph),
            "PK" => Ok(CountryCode::Pk),
            "PL" => Ok(CountryCode::Pl),
            "PM" => Ok(CountryCode::Pm),
            "PN" => Ok(CountryCode::Pn),
            "PR" => Ok(CountryCode::Pr),
            "PT" => Ok(CountryCode::Pt),
            "PW" => Ok(CountryCode::Pw),
            "PY" => Ok(CountryCode::Py),
            "QA" => Ok(CountryCode::Qa),
            "RO" => Ok(CountryCode::Ro),
            "RS" => Ok(CountryCode::Rs),
            "RU" => Ok(CountryCode::Ru),
            "RW" => Ok(CountryCode::Rw),
            "SA" => Ok(CountryCode::Sa),
            "SB" => Ok(CountryCode::Sb),
            "SC" => Ok(CountryCode::Sc),
            "SD" => Ok(CountryCode::Sd),
            "SE" => Ok(CountryCode::Se),
            "SG" => Ok(CountryCode::Sg),
            "SH" => Ok(CountryCode::Sh),
            "SI" => Ok(CountryCode::Si),
            "SK" => Ok(CountryCode::Sk),
            "SL" => Ok(CountryCode::Sl),
            "SM" => Ok(CountryCode::Sm),
            "SN" => Ok(CountryCode::Sn),
            "SO" => Ok(CountryCode::So),
            "SR" => Ok(CountryCode::Sr),
            "ST" => Ok(CountryCode::St),
            "SV" => Ok(CountryCode::Sv),
            "SY" => Ok(CountryCode::Sy),
            "SZ" => Ok(CountryCode::Sz),
            "TC" => Ok(CountryCode::Tc),
            "TD" => Ok(CountryCode::Td),
            "TG" => Ok(CountryCode::Tg),
            "TH" => Ok(CountryCode::Th),
            "TJ" => Ok(CountryCode::Tj),
            "TK" => Ok(CountryCode::Tk),
            "TL" => Ok(CountryCode::Tl),
            "TM" => Ok(CountryCode::Tm),
            "TN" => Ok(CountryCode::Tn),
            "TO" => Ok(CountryCode::To),
            "TR" => Ok(CountryCode::Tr),
            "TT" => Ok(CountryCode::Tt),
            "TV" => Ok(CountryCode::Tv),
            "TW" => Ok(CountryCode::Tw),
            "TZ" => Ok(CountryCode::Tz),
            "UA" => Ok(CountryCode::Ua),
            "UG" => Ok(CountryCode::Ug),
            "US" => Ok(CountryCode::Us),
            "UY" => Ok(CountryCode::Uy),
            "UZ" => Ok(CountryCode::Uz),
            "VA" => Ok(CountryCode::Va),
            "VC" => Ok(CountryCode::Vc),
            "VE" => Ok(CountryCode::Ve),
            "VG" => Ok(CountryCode::Vg),
            "VI" => Ok(CountryCode::Vi),
            "VN" => Ok(CountryCode::Vn),
            "VU" => Ok(CountryCode::Vu),
            "WF" => Ok(CountryCode::Wf),
            "WS" => Ok(CountryCode::Ws),
            "YE" => Ok(CountryCode::Ye),
            "YT" => Ok(CountryCode::Yt),
            "ZA" => Ok(CountryCode::Za),
            "ZM" => Ok(CountryCode::Zm),
            "ZW" => Ok(CountryCode::Zw),
            _ => Err(()),
        }
    }
}

#[doc="<p>The DeleteTagsForDomainRequest includes the following elements.</p>"]
#[derive(Default,Debug,Clone,Serialize)]
pub struct DeleteTagsForDomainRequest {
    #[doc="<p>The domain for which you want to delete one or more tags.</p>"]
    #[serde(rename="DomainName")]
    pub domain_name: String,
    #[doc="<p>A list of tag keys to delete.</p>"]
    #[serde(rename="TagsToDelete")]
    pub tags_to_delete: Vec<String>,
}

#[derive(Default,Debug,Clone,Deserialize)]
pub struct DeleteTagsForDomainResponse;

#[derive(Default,Debug,Clone,Serialize)]
pub struct DisableDomainAutoRenewRequest {
    #[doc="<p>The name of the domain that you want to disable automatic renewal for.</p>"]
    #[serde(rename="DomainName")]
    pub domain_name: String,
}

#[derive(Default,Debug,Clone,Deserialize)]
pub struct DisableDomainAutoRenewResponse;

#[doc="<p>The DisableDomainTransferLock request includes the following element.</p>"]
#[derive(Default,Debug,Clone,Serialize)]
pub struct DisableDomainTransferLockRequest {
    #[doc="<p>The name of the domain that you want to remove the transfer lock for.</p>"]
    #[serde(rename="DomainName")]
    pub domain_name: String,
}

#[doc="<p>The DisableDomainTransferLock response includes the following element.</p>"]
#[derive(Default,Debug,Clone,Deserialize)]
pub struct DisableDomainTransferLockResponse {
    #[doc="<p>Identifier for tracking the progress of the request. To use this ID to query the operation status, use <a>GetOperationDetail</a>.</p>"]
    #[serde(rename="OperationId")]
    pub operation_id: String,
}


#[allow(non_camel_case_types)]
#[derive(Clone,Debug,Eq,PartialEq)]
pub enum DomainAvailability {
    Available,
    AvailablePreorder,
    AvailableReserved,
    DontKnow,
    Reserved,
    Unavailable,
    UnavailablePremium,
    UnavailableRestricted,
}

impl Into<String> for DomainAvailability {
    fn into(self) -> String {
        let s: &'static str = self.into();
        s.to_owned()
    }
}

impl Into<&'static str> for DomainAvailability {
    fn into(self) -> &'static str {
        match self {
            DomainAvailability::Available => "AVAILABLE",
            DomainAvailability::AvailablePreorder => "AVAILABLE_PREORDER",
            DomainAvailability::AvailableReserved => "AVAILABLE_RESERVED",
            DomainAvailability::DontKnow => "DONT_KNOW",
            DomainAvailability::Reserved => "RESERVED",
            DomainAvailability::Unavailable => "UNAVAILABLE",
            DomainAvailability::UnavailablePremium => "UNAVAILABLE_PREMIUM",
            DomainAvailability::UnavailableRestricted => "UNAVAILABLE_RESTRICTED",
        }
    }
}

impl ::std::str::FromStr for DomainAvailability {
    type Err = ();
    fn from_str(s: &str) -> Result<Self, Self::Err> {
        match s {
            "AVAILABLE" => Ok(DomainAvailability::Available),
            "AVAILABLE_PREORDER" => Ok(DomainAvailability::AvailablePreorder),
            "AVAILABLE_RESERVED" => Ok(DomainAvailability::AvailableReserved),
            "DONT_KNOW" => Ok(DomainAvailability::DontKnow),
            "RESERVED" => Ok(DomainAvailability::Reserved),
            "UNAVAILABLE" => Ok(DomainAvailability::Unavailable),
            "UNAVAILABLE_PREMIUM" => Ok(DomainAvailability::UnavailablePremium),
            "UNAVAILABLE_RESTRICTED" => Ok(DomainAvailability::UnavailableRestricted),
            _ => Err(()),
        }
    }
}

#[doc="<p>Information about one suggested domain name.</p>"]
#[derive(Default,Debug,Clone,Deserialize)]
pub struct DomainSuggestion {
    #[doc="<p>Whether the domain name is available for registering.</p> <note> <p>You can register only the domains that are designated as <code>AVAILABLE</code>.</p> </note> <p>Valid values:</p> <dl> <dt>AVAILABLE</dt> <dd> <p>The domain name is available.</p> </dd> <dt>AVAILABLE_RESERVED</dt> <dd> <p>The domain name is reserved under specific conditions.</p> </dd> <dt>AVAILABLE_PREORDER</dt> <dd> <p>The domain name is available and can be preordered.</p> </dd> <dt>DONT_KNOW</dt> <dd> <p>The TLD registry didn't reply with a definitive answer about whether the domain name is available. Amazon Route 53 can return this response for a variety of reasons, for example, the registry is performing maintenance. Try again later.</p> </dd> <dt>PENDING</dt> <dd> <p>The TLD registry didn't return a response in the expected amount of time. When the response is delayed, it usually takes just a few extra seconds. You can resubmit the request immediately.</p> </dd> <dt>RESERVED</dt> <dd> <p>The domain name has been reserved for another person or organization.</p> </dd> <dt>UNAVAILABLE</dt> <dd> <p>The domain name is not available.</p> </dd> <dt>UNAVAILABLE_PREMIUM</dt> <dd> <p>The domain name is not available.</p> </dd> <dt>UNAVAILABLE_RESTRICTED</dt> <dd> <p>The domain name is forbidden.</p> </dd> </dl>"]
    #[serde(rename="Availability")]
    #[serde(skip_serializing_if="Option::is_none")]
    pub availability: Option<String>,
    #[doc="<p>A suggested domain name.</p>"]
    #[serde(rename="DomainName")]
    #[serde(skip_serializing_if="Option::is_none")]
    pub domain_name: Option<String>,
}

#[doc="<p>Summary information about one domain.</p>"]
#[derive(Default,Debug,Clone,Deserialize)]
pub struct DomainSummary {
    #[doc="<p>Indicates whether the domain is automatically renewed upon expiration.</p>"]
    #[serde(rename="AutoRenew")]
    #[serde(skip_serializing_if="Option::is_none")]
    pub auto_renew: Option<bool>,
    #[doc="<p>The name of the domain that the summary information applies to.</p>"]
    #[serde(rename="DomainName")]
    pub domain_name: String,
    #[doc="<p>Expiration date of the domain in Coordinated Universal Time (UTC).</p>"]
    #[serde(rename="Expiry")]
    #[serde(skip_serializing_if="Option::is_none")]
    pub expiry: Option<f64>,
    #[doc="<p>Indicates whether a domain is locked from unauthorized transfer to another party.</p>"]
    #[serde(rename="TransferLock")]
    #[serde(skip_serializing_if="Option::is_none")]
    pub transfer_lock: Option<bool>,
}

#[derive(Default,Debug,Clone,Serialize)]
pub struct EnableDomainAutoRenewRequest {
    #[doc="<p>The name of the domain that you want to enable automatic renewal for.</p>"]
    #[serde(rename="DomainName")]
    pub domain_name: String,
}

#[derive(Default,Debug,Clone,Deserialize)]
pub struct EnableDomainAutoRenewResponse;

#[doc="<p>A request to set the transfer lock for the specified domain.</p>"]
#[derive(Default,Debug,Clone,Serialize)]
pub struct EnableDomainTransferLockRequest {
    #[doc="<p>The name of the domain that you want to set the transfer lock for.</p>"]
    #[serde(rename="DomainName")]
    pub domain_name: String,
}

#[doc="<p>The EnableDomainTransferLock response includes the following elements.</p>"]
#[derive(Default,Debug,Clone,Deserialize)]
pub struct EnableDomainTransferLockResponse {
    #[doc="<p>Identifier for tracking the progress of the request. To use this ID to query the operation status, use GetOperationDetail.</p>"]
    #[serde(rename="OperationId")]
    pub operation_id: String,
}

#[doc="<p>ExtraParam includes the following elements.</p>"]
#[derive(Default,Debug,Clone,Serialize,Deserialize)]
pub struct ExtraParam {
    #[doc="<p>Name of the additional parameter required by the top-level domain.</p>"]
    #[serde(rename="Name")]
    pub name: String,
    #[doc="<p>Values corresponding to the additional parameter names required by some top-level domains.</p>"]
    #[serde(rename="Value")]
    pub value: String,
}


#[allow(non_camel_case_types)]
#[derive(Clone,Debug,Eq,PartialEq)]
pub enum ExtraParamName {
    AuIdNumber,
    AuIdType,
    BirthCity,
    BirthCountry,
    BirthDateInYyyyMmDd,
    BirthDepartment,
    BrandNumber,
    CaBusinessEntityType,
    CaLegalType,
    DocumentNumber,
    DunsNumber,
    EsIdentification,
    EsIdentificationType,
    EsLegalForm,
    FiBusinessNumber,
    FiIdNumber,
    ItPin,
    RuPassportData,
    SeIdNumber,
    SgIdNumber,
    VatNumber,
}

impl Into<String> for ExtraParamName {
    fn into(self) -> String {
        let s: &'static str = self.into();
        s.to_owned()
    }
}

impl Into<&'static str> for ExtraParamName {
    fn into(self) -> &'static str {
        match self {
            ExtraParamName::AuIdNumber => "AU_ID_NUMBER",
            ExtraParamName::AuIdType => "AU_ID_TYPE",
            ExtraParamName::BirthCity => "BIRTH_CITY",
            ExtraParamName::BirthCountry => "BIRTH_COUNTRY",
            ExtraParamName::BirthDateInYyyyMmDd => "BIRTH_DATE_IN_YYYY_MM_DD",
            ExtraParamName::BirthDepartment => "BIRTH_DEPARTMENT",
            ExtraParamName::BrandNumber => "BRAND_NUMBER",
            ExtraParamName::CaBusinessEntityType => "CA_BUSINESS_ENTITY_TYPE",
            ExtraParamName::CaLegalType => "CA_LEGAL_TYPE",
            ExtraParamName::DocumentNumber => "DOCUMENT_NUMBER",
            ExtraParamName::DunsNumber => "DUNS_NUMBER",
            ExtraParamName::EsIdentification => "ES_IDENTIFICATION",
            ExtraParamName::EsIdentificationType => "ES_IDENTIFICATION_TYPE",
            ExtraParamName::EsLegalForm => "ES_LEGAL_FORM",
            ExtraParamName::FiBusinessNumber => "FI_BUSINESS_NUMBER",
            ExtraParamName::FiIdNumber => "FI_ID_NUMBER",
            ExtraParamName::ItPin => "IT_PIN",
            ExtraParamName::RuPassportData => "RU_PASSPORT_DATA",
            ExtraParamName::SeIdNumber => "SE_ID_NUMBER",
            ExtraParamName::SgIdNumber => "SG_ID_NUMBER",
            ExtraParamName::VatNumber => "VAT_NUMBER",
        }
    }
}

impl ::std::str::FromStr for ExtraParamName {
    type Err = ();
    fn from_str(s: &str) -> Result<Self, Self::Err> {
        match s {
            "AU_ID_NUMBER" => Ok(ExtraParamName::AuIdNumber),
            "AU_ID_TYPE" => Ok(ExtraParamName::AuIdType),
            "BIRTH_CITY" => Ok(ExtraParamName::BirthCity),
            "BIRTH_COUNTRY" => Ok(ExtraParamName::BirthCountry),
            "BIRTH_DATE_IN_YYYY_MM_DD" => Ok(ExtraParamName::BirthDateInYyyyMmDd),
            "BIRTH_DEPARTMENT" => Ok(ExtraParamName::BirthDepartment),
            "BRAND_NUMBER" => Ok(ExtraParamName::BrandNumber),
            "CA_BUSINESS_ENTITY_TYPE" => Ok(ExtraParamName::CaBusinessEntityType),
            "CA_LEGAL_TYPE" => Ok(ExtraParamName::CaLegalType),
            "DOCUMENT_NUMBER" => Ok(ExtraParamName::DocumentNumber),
            "DUNS_NUMBER" => Ok(ExtraParamName::DunsNumber),
            "ES_IDENTIFICATION" => Ok(ExtraParamName::EsIdentification),
            "ES_IDENTIFICATION_TYPE" => Ok(ExtraParamName::EsIdentificationType),
            "ES_LEGAL_FORM" => Ok(ExtraParamName::EsLegalForm),
            "FI_BUSINESS_NUMBER" => Ok(ExtraParamName::FiBusinessNumber),
            "FI_ID_NUMBER" => Ok(ExtraParamName::FiIdNumber),
            "IT_PIN" => Ok(ExtraParamName::ItPin),
            "RU_PASSPORT_DATA" => Ok(ExtraParamName::RuPassportData),
            "SE_ID_NUMBER" => Ok(ExtraParamName::SeIdNumber),
            "SG_ID_NUMBER" => Ok(ExtraParamName::SgIdNumber),
            "VAT_NUMBER" => Ok(ExtraParamName::VatNumber),
            _ => Err(()),
        }
    }
}

#[derive(Default,Debug,Clone,Serialize)]
pub struct GetContactReachabilityStatusRequest {
    #[doc="<p>The name of the domain for which you want to know whether the registrant contact has confirmed that the email address is valid.</p>"]
    #[serde(rename="domainName")]
    #[serde(skip_serializing_if="Option::is_none")]
    pub domain_name: Option<String>,
}

#[derive(Default,Debug,Clone,Deserialize)]
pub struct GetContactReachabilityStatusResponse {
    #[doc="<p>The domain name for which you requested the reachability status.</p>"]
    #[serde(rename="domainName")]
    #[serde(skip_serializing_if="Option::is_none")]
    pub domain_name: Option<String>,
    #[doc="<p>Whether the registrant contact has responded. Values include the following:</p> <dl> <dt>PENDING</dt> <dd> <p>We sent the confirmation email and haven't received a response yet.</p> </dd> <dt>DONE</dt> <dd> <p>We sent the email and got confirmation from the registrant contact.</p> </dd> <dt>EXPIRED</dt> <dd> <p>The time limit expired before the registrant contact responded.</p> </dd> </dl>"]
    #[serde(rename="status")]
    #[serde(skip_serializing_if="Option::is_none")]
    pub status: Option<String>,
}

#[doc="<p>The GetDomainDetail request includes the following element.</p>"]
#[derive(Default,Debug,Clone,Serialize)]
pub struct GetDomainDetailRequest {
    #[doc="<p>The name of the domain that you want to get detailed information about.</p>"]
    #[serde(rename="DomainName")]
    pub domain_name: String,
}

#[doc="<p>The GetDomainDetail response includes the following elements.</p>"]
#[derive(Default,Debug,Clone,Deserialize)]
pub struct GetDomainDetailResponse {
    #[doc="<p>Email address to contact to report incorrect contact information for a domain, to report that the domain is being used to send spam, to report that someone is cybersquatting on a domain name, or report some other type of abuse.</p>"]
    #[serde(rename="AbuseContactEmail")]
    #[serde(skip_serializing_if="Option::is_none")]
    pub abuse_contact_email: Option<String>,
    #[doc="<p>Phone number for reporting abuse.</p>"]
    #[serde(rename="AbuseContactPhone")]
    #[serde(skip_serializing_if="Option::is_none")]
    pub abuse_contact_phone: Option<String>,
    #[doc="<p>Provides details about the domain administrative contact.</p>"]
    #[serde(rename="AdminContact")]
    pub admin_contact: ContactDetail,
    #[doc="<p>Specifies whether contact information for the admin contact is concealed from WHOIS queries. If the value is <code>true</code>, WHOIS (\"who is\") queries will return contact information for our registrar partner, Gandi, instead of the contact information that you enter.</p>"]
    #[serde(rename="AdminPrivacy")]
    #[serde(skip_serializing_if="Option::is_none")]
    pub admin_privacy: Option<bool>,
    #[doc="<p>Specifies whether the domain registration is set to renew automatically.</p>"]
    #[serde(rename="AutoRenew")]
    #[serde(skip_serializing_if="Option::is_none")]
    pub auto_renew: Option<bool>,
    #[doc="<p>The date when the domain was created as found in the response to a WHOIS query. The date format is Unix time.</p>"]
    #[serde(rename="CreationDate")]
    #[serde(skip_serializing_if="Option::is_none")]
    pub creation_date: Option<f64>,
    #[doc="<p>Reserved for future use.</p>"]
    #[serde(rename="DnsSec")]
    #[serde(skip_serializing_if="Option::is_none")]
    pub dns_sec: Option<String>,
    #[doc="<p>The name of a domain.</p>"]
    #[serde(rename="DomainName")]
    pub domain_name: String,
    #[doc="<p>The date when the registration for the domain is set to expire. The date format is Unix time.</p>"]
    #[serde(rename="ExpirationDate")]
    #[serde(skip_serializing_if="Option::is_none")]
    pub expiration_date: Option<f64>,
    #[doc="<p>The name of the domain.</p>"]
    #[serde(rename="Nameservers")]
    pub nameservers: Vec<Nameserver>,
    #[doc="<p>Provides details about the domain registrant.</p>"]
    #[serde(rename="RegistrantContact")]
    pub registrant_contact: ContactDetail,
    #[doc="<p>Specifies whether contact information for the registrant contact is concealed from WHOIS queries. If the value is <code>true</code>, WHOIS (\"who is\") queries will return contact information for our registrar partner, Gandi, instead of the contact information that you enter.</p>"]
    #[serde(rename="RegistrantPrivacy")]
    #[serde(skip_serializing_if="Option::is_none")]
    pub registrant_privacy: Option<bool>,
    #[doc="<p>Name of the registrar of the domain as identified in the registry. Amazon Route 53 domains are registered by registrar Gandi. The value is <code>\"GANDI SAS\"</code>. </p>"]
    #[serde(rename="RegistrarName")]
    #[serde(skip_serializing_if="Option::is_none")]
    pub registrar_name: Option<String>,
    #[doc="<p>Web address of the registrar.</p>"]
    #[serde(rename="RegistrarUrl")]
    #[serde(skip_serializing_if="Option::is_none")]
    pub registrar_url: Option<String>,
    #[doc="<p>Reserved for future use.</p>"]
    #[serde(rename="RegistryDomainId")]
    #[serde(skip_serializing_if="Option::is_none")]
    pub registry_domain_id: Option<String>,
    #[doc="<p>Reseller of the domain. Domains registered or transferred using Amazon Route 53 domains will have <code>\"Amazon\"</code> as the reseller. </p>"]
    #[serde(rename="Reseller")]
    #[serde(skip_serializing_if="Option::is_none")]
    pub reseller: Option<String>,
    #[doc="<p>An array of domain name status codes, also known as Extensible Provisioning Protocol (EPP) status codes.</p> <p>ICANN, the organization that maintains a central database of domain names, has developed a set of domain name status codes that tell you the status of a variety of operations on a domain name, for example, registering a domain name, transferring a domain name to another registrar, renewing the registration for a domain name, and so on. All registrars use this same set of status codes.</p> <p>For a current list of domain name status codes and an explanation of what each code means, go to the <a href=\"https://www.icann.org/\">ICANN website</a> and search for <code>epp status codes</code>. (Search on the ICANN website; web searches sometimes return an old version of the document.)</p>"]
    #[serde(rename="StatusList")]
    #[serde(skip_serializing_if="Option::is_none")]
    pub status_list: Option<Vec<String>>,
    #[doc="<p>Provides details about the domain technical contact.</p>"]
    #[serde(rename="TechContact")]
    pub tech_contact: ContactDetail,
    #[doc="<p>Specifies whether contact information for the tech contact is concealed from WHOIS queries. If the value is <code>true</code>, WHOIS (\"who is\") queries will return contact information for our registrar partner, Gandi, instead of the contact information that you enter.</p>"]
    #[serde(rename="TechPrivacy")]
    #[serde(skip_serializing_if="Option::is_none")]
    pub tech_privacy: Option<bool>,
    #[doc="<p>The last updated date of the domain as found in the response to a WHOIS query. The date format is Unix time.</p>"]
    #[serde(rename="UpdatedDate")]
    #[serde(skip_serializing_if="Option::is_none")]
    pub updated_date: Option<f64>,
    #[doc="<p>The fully qualified name of the WHOIS server that can answer the WHOIS query for the domain.</p>"]
    #[serde(rename="WhoIsServer")]
    #[serde(skip_serializing_if="Option::is_none")]
    pub who_is_server: Option<String>,
}

#[derive(Default,Debug,Clone,Serialize)]
pub struct GetDomainSuggestionsRequest {
    #[doc="<p>A domain name that you want to use as the basis for a list of possible domain names. The domain name must contain a top-level domain (TLD), such as .com, that Amazon Route 53 supports. For a list of TLDs, see <a href=\"http://docs.aws.amazon.com/Route53/latest/DeveloperGuide/registrar-tld-list.html\">Domains that You Can Register with Amazon Route 53</a> in the <i>Amazon Route 53 Developer Guide</i>.</p>"]
    #[serde(rename="DomainName")]
    pub domain_name: String,
    #[doc="<p>If <code>OnlyAvailable</code> is <code>true</code>, Amazon Route 53 returns only domain names that are available. If <code>OnlyAvailable</code> is <code>false</code>, Amazon Route 53 returns domain names without checking whether they're available to be registered. To determine whether the domain is available, you can call <code>checkDomainAvailability</code> for each suggestion.</p>"]
    #[serde(rename="OnlyAvailable")]
    pub only_available: bool,
    #[doc="<p>The number of suggested domain names that you want Amazon Route 53 to return.</p>"]
    #[serde(rename="SuggestionCount")]
    pub suggestion_count: i64,
}

#[derive(Default,Debug,Clone,Deserialize)]
pub struct GetDomainSuggestionsResponse {
    #[doc="<p>A list of possible domain names. If you specified <code>true</code> for <code>OnlyAvailable</code> in the request, the list contains only domains that are available for registration.</p>"]
    #[serde(rename="SuggestionsList")]
    #[serde(skip_serializing_if="Option::is_none")]
    pub suggestions_list: Option<Vec<DomainSuggestion>>,
}

#[doc="<p>The <a>GetOperationDetail</a> request includes the following element.</p>"]
#[derive(Default,Debug,Clone,Serialize)]
pub struct GetOperationDetailRequest {
    #[doc="<p>The identifier for the operation for which you want to get the status. Amazon Route 53 returned the identifier in the response to the original request.</p>"]
    #[serde(rename="OperationId")]
    pub operation_id: String,
}

#[doc="<p>The GetOperationDetail response includes the following elements.</p>"]
#[derive(Default,Debug,Clone,Deserialize)]
pub struct GetOperationDetailResponse {
    #[doc="<p>The name of a domain.</p>"]
    #[serde(rename="DomainName")]
    #[serde(skip_serializing_if="Option::is_none")]
    pub domain_name: Option<String>,
    #[doc="<p>Detailed information on the status including possible errors.</p>"]
    #[serde(rename="Message")]
    #[serde(skip_serializing_if="Option::is_none")]
    pub message: Option<String>,
    #[doc="<p>The identifier for the operation.</p>"]
    #[serde(rename="OperationId")]
    #[serde(skip_serializing_if="Option::is_none")]
    pub operation_id: Option<String>,
    #[doc="<p>The current status of the requested operation in the system.</p>"]
    #[serde(rename="Status")]
    #[serde(skip_serializing_if="Option::is_none")]
    pub status: Option<String>,
    #[doc="<p>The date when the request was submitted.</p>"]
    #[serde(rename="SubmittedDate")]
    #[serde(skip_serializing_if="Option::is_none")]
    pub submitted_date: Option<f64>,
    #[doc="<p>The type of operation that was requested.</p>"]
    #[serde(rename="Type")]
    #[serde(skip_serializing_if="Option::is_none")]
    pub type_: Option<String>,
}

#[doc="<p>The ListDomains request includes the following elements.</p>"]
#[derive(Default,Debug,Clone,Serialize)]
pub struct ListDomainsRequest {
    #[doc="<p>For an initial request for a list of domains, omit this element. If the number of domains that are associated with the current AWS account is greater than the value that you specified for <code>MaxItems</code>, you can use <code>Marker</code> to return additional domains. Get the value of <code>NextPageMarker</code> from the previous response, and submit another request that includes the value of <code>NextPageMarker</code> in the <code>Marker</code> element.</p> <p>Constraints: The marker must match the value specified in the previous request.</p>"]
    #[serde(rename="Marker")]
    #[serde(skip_serializing_if="Option::is_none")]
    pub marker: Option<String>,
    #[doc="<p>Number of domains to be returned.</p> <p>Default: 20</p>"]
    #[serde(rename="MaxItems")]
    #[serde(skip_serializing_if="Option::is_none")]
    pub max_items: Option<i64>,
}

#[doc="<p>The ListDomains response includes the following elements.</p>"]
#[derive(Default,Debug,Clone,Deserialize)]
pub struct ListDomainsResponse {
    #[doc="<p>A summary of domains.</p>"]
    #[serde(rename="Domains")]
    pub domains: Vec<DomainSummary>,
    #[doc="<p>If there are more domains than you specified for <code>MaxItems</code> in the request, submit another request and include the value of <code>NextPageMarker</code> in the value of <code>Marker</code>.</p>"]
    #[serde(rename="NextPageMarker")]
    #[serde(skip_serializing_if="Option::is_none")]
    pub next_page_marker: Option<String>,
}

#[doc="<p>The ListOperations request includes the following elements.</p>"]
#[derive(Default,Debug,Clone,Serialize)]
pub struct ListOperationsRequest {
    #[doc="<p>For an initial request for a list of operations, omit this element. If the number of operations that are not yet complete is greater than the value that you specified for <code>MaxItems</code>, you can use <code>Marker</code> to return additional operations. Get the value of <code>NextPageMarker</code> from the previous response, and submit another request that includes the value of <code>NextPageMarker</code> in the <code>Marker</code> element.</p>"]
    #[serde(rename="Marker")]
    #[serde(skip_serializing_if="Option::is_none")]
    pub marker: Option<String>,
    #[doc="<p>Number of domains to be returned.</p> <p>Default: 20</p>"]
    #[serde(rename="MaxItems")]
    #[serde(skip_serializing_if="Option::is_none")]
    pub max_items: Option<i64>,
}

#[doc="<p>The ListOperations response includes the following elements.</p>"]
#[derive(Default,Debug,Clone,Deserialize)]
pub struct ListOperationsResponse {
    #[doc="<p>If there are more operations than you specified for <code>MaxItems</code> in the request, submit another request and include the value of <code>NextPageMarker</code> in the value of <code>Marker</code>.</p>"]
    #[serde(rename="NextPageMarker")]
    #[serde(skip_serializing_if="Option::is_none")]
    pub next_page_marker: Option<String>,
    #[doc="<p>Lists summaries of the operations.</p>"]
    #[serde(rename="Operations")]
    pub operations: Vec<OperationSummary>,
}

#[doc="<p>The ListTagsForDomainRequest includes the following elements.</p>"]
#[derive(Default,Debug,Clone,Serialize)]
pub struct ListTagsForDomainRequest {
    #[doc="<p>The domain for which you want to get a list of tags.</p>"]
    #[serde(rename="DomainName")]
    pub domain_name: String,
}

#[doc="<p>The ListTagsForDomain response includes the following elements.</p>"]
#[derive(Default,Debug,Clone,Deserialize)]
pub struct ListTagsForDomainResponse {
    #[doc="<p>A list of the tags that are associated with the specified domain.</p>"]
    #[serde(rename="TagList")]
    pub tag_list: Vec<Tag>,
}

#[doc="<p>Nameserver includes the following elements.</p>"]
#[derive(Default,Debug,Clone,Serialize,Deserialize)]
pub struct Nameserver {
    #[doc="<p>Glue IP address of a name server entry. Glue IP addresses are required only when the name of the name server is a subdomain of the domain. For example, if your domain is example.com and the name server for the domain is ns.example.com, you need to specify the IP address for ns.example.com.</p> <p>Constraints: The list can contain only one IPv4 and one IPv6 address.</p>"]
    #[serde(rename="GlueIps")]
    #[serde(skip_serializing_if="Option::is_none")]
    pub glue_ips: Option<Vec<String>>,
    #[doc="<p>The fully qualified host name of the name server.</p> <p>Constraint: Maximum 255 characters</p>"]
    #[serde(rename="Name")]
    pub name: String,
}


#[allow(non_camel_case_types)]
#[derive(Clone,Debug,Eq,PartialEq)]
pub enum OperationStatus {
    Error,
    Failed,
    InProgress,
    Submitted,
    Successful,
}

impl Into<String> for OperationStatus {
    fn into(self) -> String {
        let s: &'static str = self.into();
        s.to_owned()
    }
}

impl Into<&'static str> for OperationStatus {
    fn into(self) -> &'static str {
        match self {
            OperationStatus::Error => "ERROR",
            OperationStatus::Failed => "FAILED",
            OperationStatus::InProgress => "IN_PROGRESS",
            OperationStatus::Submitted => "SUBMITTED",
            OperationStatus::Successful => "SUCCESSFUL",
        }
    }
}

impl ::std::str::FromStr for OperationStatus {
    type Err = ();
    fn from_str(s: &str) -> Result<Self, Self::Err> {
        match s {
            "ERROR" => Ok(OperationStatus::Error),
            "FAILED" => Ok(OperationStatus::Failed),
            "IN_PROGRESS" => Ok(OperationStatus::InProgress),
            "SUBMITTED" => Ok(OperationStatus::Submitted),
            "SUCCESSFUL" => Ok(OperationStatus::Successful),
            _ => Err(()),
        }
    }
}

#[doc="<p>OperationSummary includes the following elements.</p>"]
#[derive(Default,Debug,Clone,Deserialize)]
pub struct OperationSummary {
    #[doc="<p>Identifier returned to track the requested action.</p>"]
    #[serde(rename="OperationId")]
    pub operation_id: String,
    #[doc="<p>The current status of the requested operation in the system.</p>"]
    #[serde(rename="Status")]
    pub status: String,
    #[doc="<p>The date when the request was submitted.</p>"]
    #[serde(rename="SubmittedDate")]
    pub submitted_date: f64,
    #[doc="<p>Type of the action requested.</p>"]
    #[serde(rename="Type")]
    pub type_: String,
}


#[allow(non_camel_case_types)]
#[derive(Clone,Debug,Eq,PartialEq)]
pub enum OperationType {
    ChangePrivacyProtection,
    DeleteDomain,
    DomainLock,
    RegisterDomain,
    TransferInDomain,
    UpdateDomainContact,
    UpdateNameserver,
}

impl Into<String> for OperationType {
    fn into(self) -> String {
        let s: &'static str = self.into();
        s.to_owned()
    }
}

impl Into<&'static str> for OperationType {
    fn into(self) -> &'static str {
        match self {
            OperationType::ChangePrivacyProtection => "CHANGE_PRIVACY_PROTECTION",
            OperationType::DeleteDomain => "DELETE_DOMAIN",
            OperationType::DomainLock => "DOMAIN_LOCK",
            OperationType::RegisterDomain => "REGISTER_DOMAIN",
            OperationType::TransferInDomain => "TRANSFER_IN_DOMAIN",
            OperationType::UpdateDomainContact => "UPDATE_DOMAIN_CONTACT",
            OperationType::UpdateNameserver => "UPDATE_NAMESERVER",
        }
    }
}

impl ::std::str::FromStr for OperationType {
    type Err = ();
    fn from_str(s: &str) -> Result<Self, Self::Err> {
        match s {
            "CHANGE_PRIVACY_PROTECTION" => Ok(OperationType::ChangePrivacyProtection),
            "DELETE_DOMAIN" => Ok(OperationType::DeleteDomain),
            "DOMAIN_LOCK" => Ok(OperationType::DomainLock),
            "REGISTER_DOMAIN" => Ok(OperationType::RegisterDomain),
            "TRANSFER_IN_DOMAIN" => Ok(OperationType::TransferInDomain),
            "UPDATE_DOMAIN_CONTACT" => Ok(OperationType::UpdateDomainContact),
            "UPDATE_NAMESERVER" => Ok(OperationType::UpdateNameserver),
            _ => Err(()),
        }
    }
}


#[allow(non_camel_case_types)]
#[derive(Clone,Debug,Eq,PartialEq)]
pub enum ReachabilityStatus {
    Done,
    Expired,
    Pending,
}

impl Into<String> for ReachabilityStatus {
    fn into(self) -> String {
        let s: &'static str = self.into();
        s.to_owned()
    }
}

impl Into<&'static str> for ReachabilityStatus {
    fn into(self) -> &'static str {
        match self {
            ReachabilityStatus::Done => "DONE",
            ReachabilityStatus::Expired => "EXPIRED",
            ReachabilityStatus::Pending => "PENDING",
        }
    }
}

impl ::std::str::FromStr for ReachabilityStatus {
    type Err = ();
    fn from_str(s: &str) -> Result<Self, Self::Err> {
        match s {
            "DONE" => Ok(ReachabilityStatus::Done),
            "EXPIRED" => Ok(ReachabilityStatus::Expired),
            "PENDING" => Ok(ReachabilityStatus::Pending),
            _ => Err(()),
        }
    }
}

#[doc="<p>The RegisterDomain request includes the following elements.</p>"]
#[derive(Default,Debug,Clone,Serialize)]
pub struct RegisterDomainRequest {
    #[doc="<p>Provides detailed contact information.</p>"]
    #[serde(rename="AdminContact")]
    pub admin_contact: ContactDetail,
    #[doc="<p>Indicates whether the domain will be automatically renewed (<code>true</code>) or not (<code>false</code>). Autorenewal only takes effect after the account is charged.</p> <p>Default: <code>true</code> </p>"]
    #[serde(rename="AutoRenew")]
    #[serde(skip_serializing_if="Option::is_none")]
    pub auto_renew: Option<bool>,
    #[doc="<p>The domain name that you want to register.</p> <p>Constraints: The domain name can contain only the letters a through z, the numbers 0 through 9, and hyphen (-). Internationalized Domain Names are not supported.</p>"]
    #[serde(rename="DomainName")]
    pub domain_name: String,
    #[doc="<p>The number of years that you want to register the domain for. Domains are registered for a minimum of one year. The maximum period depends on the top-level domain. For the range of valid values for your domain, see <a href=\"http://docs.aws.amazon.com/Route53/latest/DeveloperGuide/registrar-tld-list.html\">Domains that You Can Register with Amazon Route 53</a> in the <i>Amazon Route 53 Developer Guide</i>.</p> <p>Default: 1</p>"]
    #[serde(rename="DurationInYears")]
    pub duration_in_years: i64,
    #[doc="<p>Reserved for future use.</p>"]
    #[serde(rename="IdnLangCode")]
    #[serde(skip_serializing_if="Option::is_none")]
    pub idn_lang_code: Option<String>,
    #[doc="<p>Whether you want to conceal contact information from WHOIS queries. If you specify <code>true</code>, WHOIS (\"who is\") queries will return contact information for our registrar partner, Gandi, instead of the contact information that you enter.</p> <p>Default: <code>true</code> </p>"]
    #[serde(rename="PrivacyProtectAdminContact")]
    #[serde(skip_serializing_if="Option::is_none")]
    pub privacy_protect_admin_contact: Option<bool>,
    #[doc="<p>Whether you want to conceal contact information from WHOIS queries. If you specify <code>true</code>, WHOIS (\"who is\") queries will return contact information for our registrar partner, Gandi, instead of the contact information that you enter.</p> <p>Default: <code>true</code> </p>"]
    #[serde(rename="PrivacyProtectRegistrantContact")]
    #[serde(skip_serializing_if="Option::is_none")]
    pub privacy_protect_registrant_contact: Option<bool>,
    #[doc="<p>Whether you want to conceal contact information from WHOIS queries. If you specify <code>true</code>, WHOIS (\"who is\") queries will return contact information for our registrar partner, Gandi, instead of the contact information that you enter.</p> <p>Default: <code>true</code> </p>"]
    #[serde(rename="PrivacyProtectTechContact")]
    #[serde(skip_serializing_if="Option::is_none")]
    pub privacy_protect_tech_contact: Option<bool>,
    #[doc="<p>Provides detailed contact information.</p>"]
    #[serde(rename="RegistrantContact")]
    pub registrant_contact: ContactDetail,
    #[doc="<p>Provides detailed contact information.</p>"]
    #[serde(rename="TechContact")]
    pub tech_contact: ContactDetail,
}

#[doc="<p>The RegisterDomain response includes the following element.</p>"]
#[derive(Default,Debug,Clone,Deserialize)]
pub struct RegisterDomainResponse {
    #[doc="<p>Identifier for tracking the progress of the request. To use this ID to query the operation status, use <a>GetOperationDetail</a>.</p>"]
    #[serde(rename="OperationId")]
    pub operation_id: String,
}

#[doc="<p>A <code>RenewDomain</code> request includes the number of years that you want to renew for and the current expiration year.</p>"]
#[derive(Default,Debug,Clone,Serialize)]
pub struct RenewDomainRequest {
    #[doc="<p>The year when the registration for the domain is set to expire. This value must match the current expiration date for the domain.</p>"]
    #[serde(rename="CurrentExpiryYear")]
    pub current_expiry_year: i64,
    #[doc="<p>The name of the domain that you want to renew.</p>"]
    #[serde(rename="DomainName")]
    pub domain_name: String,
    #[doc="<p>The number of years that you want to renew the domain for. The maximum number of years depends on the top-level domain. For the range of valid values for your domain, see <a href=\"http://docs.aws.amazon.com/Route53/latest/DeveloperGuide/registrar-tld-list.html\">Domains that You Can Register with Amazon Route 53</a> in the <i>Amazon Route 53 Developer Guide</i>.</p> <p>Default: 1</p>"]
    #[serde(rename="DurationInYears")]
    #[serde(skip_serializing_if="Option::is_none")]
    pub duration_in_years: Option<i64>,
}

#[derive(Default,Debug,Clone,Deserialize)]
pub struct RenewDomainResponse {
    #[doc="<p>The identifier for tracking the progress of the request. To use this ID to query the operation status, use <a>GetOperationDetail</a>.</p>"]
    #[serde(rename="OperationId")]
    pub operation_id: String,
}

#[derive(Default,Debug,Clone,Serialize)]
pub struct ResendContactReachabilityEmailRequest {
    #[doc="<p>The name of the domain for which you want Amazon Route 53 to resend a confirmation email to the registrant contact.</p>"]
    #[serde(rename="domainName")]
    #[serde(skip_serializing_if="Option::is_none")]
    pub domain_name: Option<String>,
}

#[derive(Default,Debug,Clone,Deserialize)]
pub struct ResendContactReachabilityEmailResponse {
    #[doc="<p>The domain name for which you requested a confirmation email.</p>"]
    #[serde(rename="domainName")]
    #[serde(skip_serializing_if="Option::is_none")]
    pub domain_name: Option<String>,
    #[doc="<p>The email address for the registrant contact at the time that we sent the verification email.</p>"]
    #[serde(rename="emailAddress")]
    #[serde(skip_serializing_if="Option::is_none")]
    pub email_address: Option<String>,
    #[doc="<p> <code>True</code> if the email address for the registrant contact has already been verified, and <code>false</code> otherwise. If the email address has already been verified, we don't send another confirmation email.</p>"]
    #[serde(rename="isAlreadyVerified")]
    #[serde(skip_serializing_if="Option::is_none")]
    pub is_already_verified: Option<bool>,
}

#[doc="<p>A request for the authorization code for the specified domain. To transfer a domain to another registrar, you provide this value to the new registrar.</p>"]
#[derive(Default,Debug,Clone,Serialize)]
pub struct RetrieveDomainAuthCodeRequest {
    #[doc="<p>The name of the domain that you want to get an authorization code for.</p>"]
    #[serde(rename="DomainName")]
    pub domain_name: String,
}

#[doc="<p>The RetrieveDomainAuthCode response includes the following element.</p>"]
#[derive(Default,Debug,Clone,Deserialize)]
pub struct RetrieveDomainAuthCodeResponse {
    #[doc="<p>The authorization code for the domain.</p>"]
    #[serde(rename="AuthCode")]
    pub auth_code: String,
}

#[doc="<p>Each tag includes the following elements.</p>"]
#[derive(Default,Debug,Clone,Serialize,Deserialize)]
pub struct Tag {
    #[doc="<p>The key (name) of a tag.</p> <p>Valid values: A-Z, a-z, 0-9, space, \".:/=+\\-@\"</p> <p>Constraints: Each key can be 1-128 characters long.</p>"]
    #[serde(rename="Key")]
    #[serde(skip_serializing_if="Option::is_none")]
    pub key: Option<String>,
    #[doc="<p>The value of a tag.</p> <p>Valid values: A-Z, a-z, 0-9, space, \".:/=+\\-@\"</p> <p>Constraints: Each value can be 0-256 characters long.</p>"]
    #[serde(rename="Value")]
    #[serde(skip_serializing_if="Option::is_none")]
    pub value: Option<String>,
}

#[doc="<p>The TransferDomain request includes the following elements.</p>"]
#[derive(Default,Debug,Clone,Serialize)]
pub struct TransferDomainRequest {
    #[doc="<p>Provides detailed contact information.</p>"]
    #[serde(rename="AdminContact")]
    pub admin_contact: ContactDetail,
    #[doc="<p>The authorization code for the domain. You get this value from the current registrar.</p>"]
    #[serde(rename="AuthCode")]
    #[serde(skip_serializing_if="Option::is_none")]
    pub auth_code: Option<String>,
    #[doc="<p>Indicates whether the domain will be automatically renewed (true) or not (false). Autorenewal only takes effect after the account is charged.</p> <p>Default: true</p>"]
    #[serde(rename="AutoRenew")]
    #[serde(skip_serializing_if="Option::is_none")]
    pub auto_renew: Option<bool>,
    #[doc="<p>The name of the domain that you want to transfer to Amazon Route 53.</p> <p>Constraints: The domain name can contain only the letters a through z, the numbers 0 through 9, and hyphen (-). Internationalized Domain Names are not supported.</p>"]
    #[serde(rename="DomainName")]
    pub domain_name: String,
    #[doc="<p>The number of years that you want to register the domain for. Domains are registered for a minimum of one year. The maximum period depends on the top-level domain.</p> <p>Default: 1</p>"]
    #[serde(rename="DurationInYears")]
    pub duration_in_years: i64,
    #[doc="<p>Reserved for future use.</p>"]
    #[serde(rename="IdnLangCode")]
    #[serde(skip_serializing_if="Option::is_none")]
    pub idn_lang_code: Option<String>,
    #[doc="<p>Contains details for the host and glue IP addresses.</p>"]
    #[serde(rename="Nameservers")]
    #[serde(skip_serializing_if="Option::is_none")]
    pub nameservers: Option<Vec<Nameserver>>,
    #[doc="<p>Whether you want to conceal contact information from WHOIS queries. If you specify <code>true</code>, WHOIS (\"who is\") queries will return contact information for our registrar partner, Gandi, instead of the contact information that you enter.</p> <p>Default: <code>true</code> </p>"]
    #[serde(rename="PrivacyProtectAdminContact")]
    #[serde(skip_serializing_if="Option::is_none")]
    pub privacy_protect_admin_contact: Option<bool>,
    #[doc="<p>Whether you want to conceal contact information from WHOIS queries. If you specify <code>true</code>, WHOIS (\"who is\") queries will return contact information for our registrar partner, Gandi, instead of the contact information that you enter.</p> <p>Default: <code>true</code> </p>"]
    #[serde(rename="PrivacyProtectRegistrantContact")]
    #[serde(skip_serializing_if="Option::is_none")]
    pub privacy_protect_registrant_contact: Option<bool>,
    #[doc="<p>Whether you want to conceal contact information from WHOIS queries. If you specify <code>true</code>, WHOIS (\"who is\") queries will return contact information for our registrar partner, Gandi, instead of the contact information that you enter.</p> <p>Default: <code>true</code> </p>"]
    #[serde(rename="PrivacyProtectTechContact")]
    #[serde(skip_serializing_if="Option::is_none")]
    pub privacy_protect_tech_contact: Option<bool>,
    #[doc="<p>Provides detailed contact information.</p>"]
    #[serde(rename="RegistrantContact")]
    pub registrant_contact: ContactDetail,
    #[doc="<p>Provides detailed contact information.</p>"]
    #[serde(rename="TechContact")]
    pub tech_contact: ContactDetail,
}

#[doc="<p>The TranserDomain response includes the following element.</p>"]
#[derive(Default,Debug,Clone,Deserialize)]
pub struct TransferDomainResponse {
    #[doc="<p>Identifier for tracking the progress of the request. To use this ID to query the operation status, use <a>GetOperationDetail</a>.</p>"]
    #[serde(rename="OperationId")]
    pub operation_id: String,
}

#[doc="<p>The UpdateDomainContactPrivacy request includes the following elements.</p>"]
#[derive(Default,Debug,Clone,Serialize)]
pub struct UpdateDomainContactPrivacyRequest {
    #[doc="<p>Whether you want to conceal contact information from WHOIS queries. If you specify <code>true</code>, WHOIS (\"who is\") queries will return contact information for our registrar partner, Gandi, instead of the contact information that you enter.</p>"]
    #[serde(rename="AdminPrivacy")]
    #[serde(skip_serializing_if="Option::is_none")]
    pub admin_privacy: Option<bool>,
    #[doc="<p>The name of the domain that you want to update the privacy setting for.</p>"]
    #[serde(rename="DomainName")]
    pub domain_name: String,
    #[doc="<p>Whether you want to conceal contact information from WHOIS queries. If you specify <code>true</code>, WHOIS (\"who is\") queries will return contact information for our registrar partner, Gandi, instead of the contact information that you enter.</p>"]
    #[serde(rename="RegistrantPrivacy")]
    #[serde(skip_serializing_if="Option::is_none")]
    pub registrant_privacy: Option<bool>,
    #[doc="<p>Whether you want to conceal contact information from WHOIS queries. If you specify <code>true</code>, WHOIS (\"who is\") queries will return contact information for our registrar partner, Gandi, instead of the contact information that you enter.</p>"]
    #[serde(rename="TechPrivacy")]
    #[serde(skip_serializing_if="Option::is_none")]
    pub tech_privacy: Option<bool>,
}

#[doc="<p>The UpdateDomainContactPrivacy response includes the following element.</p>"]
#[derive(Default,Debug,Clone,Deserialize)]
pub struct UpdateDomainContactPrivacyResponse {
    #[doc="<p>Identifier for tracking the progress of the request. To use this ID to query the operation status, use GetOperationDetail.</p>"]
    #[serde(rename="OperationId")]
    pub operation_id: String,
}

#[doc="<p>The UpdateDomainContact request includes the following elements.</p>"]
#[derive(Default,Debug,Clone,Serialize)]
pub struct UpdateDomainContactRequest {
    #[doc="<p>Provides detailed contact information.</p>"]
    #[serde(rename="AdminContact")]
    #[serde(skip_serializing_if="Option::is_none")]
    pub admin_contact: Option<ContactDetail>,
    #[doc="<p>The name of the domain that you want to update contact information for.</p>"]
    #[serde(rename="DomainName")]
    pub domain_name: String,
    #[doc="<p>Provides detailed contact information.</p>"]
    #[serde(rename="RegistrantContact")]
    #[serde(skip_serializing_if="Option::is_none")]
    pub registrant_contact: Option<ContactDetail>,
    #[doc="<p>Provides detailed contact information.</p>"]
    #[serde(rename="TechContact")]
    #[serde(skip_serializing_if="Option::is_none")]
    pub tech_contact: Option<ContactDetail>,
}

#[doc="<p>The UpdateDomainContact response includes the following element.</p>"]
#[derive(Default,Debug,Clone,Deserialize)]
pub struct UpdateDomainContactResponse {
    #[doc="<p>Identifier for tracking the progress of the request. To use this ID to query the operation status, use <a>GetOperationDetail</a>.</p>"]
    #[serde(rename="OperationId")]
    pub operation_id: String,
}

#[doc="<p>Replaces the current set of name servers for the domain with the specified set of name servers. If you use Amazon Route 53 as your DNS service, specify the four name servers in the delegation set for the hosted zone for the domain.</p> <p>If successful, this operation returns an operation ID that you can use to track the progress and completion of the action. If the request is not completed successfully, the domain registrant will be notified by email. </p>"]
#[derive(Default,Debug,Clone,Serialize)]
pub struct UpdateDomainNameserversRequest {
    #[doc="<p>The name of the domain that you want to change name servers for.</p>"]
    #[serde(rename="DomainName")]
    pub domain_name: String,
    #[doc="<p>The authorization key for .fi domains</p>"]
    #[serde(rename="FIAuthKey")]
    #[serde(skip_serializing_if="Option::is_none")]
    pub fi_auth_key: Option<String>,
    #[doc="<p>A list of new name servers for the domain.</p>"]
    #[serde(rename="Nameservers")]
    pub nameservers: Vec<Nameserver>,
}

#[doc="<p>The UpdateDomainNameservers response includes the following element.</p>"]
#[derive(Default,Debug,Clone,Deserialize)]
pub struct UpdateDomainNameserversResponse {
    #[doc="<p>Identifier for tracking the progress of the request. To use this ID to query the operation status, use <a>GetOperationDetail</a>.</p>"]
    #[serde(rename="OperationId")]
    pub operation_id: String,
}

#[doc="<p>The UpdateTagsForDomainRequest includes the following elements.</p>"]
#[derive(Default,Debug,Clone,Serialize)]
pub struct UpdateTagsForDomainRequest {
    #[doc="<p>The domain for which you want to add or update tags.</p>"]
    #[serde(rename="DomainName")]
    pub domain_name: String,
    #[doc="<p>A list of the tag keys and values that you want to add or update. If you specify a key that already exists, the corresponding value will be replaced.</p>"]
    #[serde(rename="TagsToUpdate")]
    #[serde(skip_serializing_if="Option::is_none")]
    pub tags_to_update: Option<Vec<Tag>>,
}

#[derive(Default,Debug,Clone,Deserialize)]
pub struct UpdateTagsForDomainResponse;

#[doc="<p>The ViewBilling request includes the following elements.</p>"]
#[derive(Default,Debug,Clone,Serialize)]
pub struct ViewBillingRequest {
    #[doc="<p>The end date and time for the time period for which you want a list of billing records. Specify the date in Unix time format.</p>"]
    #[serde(rename="End")]
    #[serde(skip_serializing_if="Option::is_none")]
    pub end: Option<f64>,
    #[doc="<p>For an initial request for a list of billing records, omit this element. If the number of billing records that are associated with the current AWS account during the specified period is greater than the value that you specified for <code>MaxItems</code>, you can use <code>Marker</code> to return additional billing records. Get the value of <code>NextPageMarker</code> from the previous response, and submit another request that includes the value of <code>NextPageMarker</code> in the <code>Marker</code> element. </p> <p>Constraints: The marker must match the value of <code>NextPageMarker</code> that was returned in the previous response.</p>"]
    #[serde(rename="Marker")]
    #[serde(skip_serializing_if="Option::is_none")]
    pub marker: Option<String>,
    #[doc="<p>The number of billing records to be returned.</p> <p>Default: 20</p>"]
    #[serde(rename="MaxItems")]
    #[serde(skip_serializing_if="Option::is_none")]
    pub max_items: Option<i64>,
    #[doc="<p>The beginning date and time for the time period for which you want a list of billing records. Specify the date in Unix time format.</p>"]
    #[serde(rename="Start")]
    #[serde(skip_serializing_if="Option::is_none")]
    pub start: Option<f64>,
}

#[doc="<p>The ViewBilling response includes the following elements.</p>"]
#[derive(Default,Debug,Clone,Deserialize)]
pub struct ViewBillingResponse {
    #[doc="<p>A summary of billing records.</p>"]
    #[serde(rename="BillingRecords")]
    #[serde(skip_serializing_if="Option::is_none")]
    pub billing_records: Option<Vec<BillingRecord>>,
    #[doc="<p>If there are more billing records than you specified for <code>MaxItems</code> in the request, submit another request and include the value of <code>NextPageMarker</code> in the value of <code>Marker</code>.</p>"]
    #[serde(rename="NextPageMarker")]
    #[serde(skip_serializing_if="Option::is_none")]
    pub next_page_marker: Option<String>,
}

/// Errors returned by CheckDomainAvailability
#[derive(Debug, PartialEq)]
pub enum CheckDomainAvailabilityError {
    ///<p>The requested item is not acceptable. For example, for an OperationId it may refer to the ID of an operation that is already completed. For a domain name, it may not be a valid domain name or belong to the requester account.</p>
    InvalidInput(String),
    ///<p>Amazon Route 53 does not support this top-level domain.</p>
    UnsupportedTLD(String),
    /// An error occurred dispatching the HTTP request
    HttpDispatch(HttpDispatchError),
    /// An error was encountered with AWS credentials.
    Credentials(CredentialsError),
    /// A validation error occurred.  Details from AWS are provided.
    Validation(String),
    /// An unknown error occurred.  The raw HTTP response is provided.
    Unknown(String),
}


impl CheckDomainAvailabilityError {
    pub fn from_body(body: &str) -> CheckDomainAvailabilityError {
        match from_str::<SerdeJsonValue>(body) {
            Ok(json) => {
                let raw_error_type = json.get("__type")
                    .and_then(|e| e.as_str())
                    .unwrap_or("Unknown");
                let error_message = json.get("message").and_then(|m| m.as_str()).unwrap_or(body);

                let pieces: Vec<&str> = raw_error_type.split("#").collect();
                let error_type = pieces.last().expect("Expected error type");

                match *error_type {
                    "InvalidInput" => {
                        CheckDomainAvailabilityError::InvalidInput(String::from(error_message))
                    }
                    "UnsupportedTLD" => {
                        CheckDomainAvailabilityError::UnsupportedTLD(String::from(error_message))
                    }
                    "ValidationException" => {
                        CheckDomainAvailabilityError::Validation(error_message.to_string())
                    }
                    _ => CheckDomainAvailabilityError::Unknown(String::from(body)),
                }
            }
            Err(_) => CheckDomainAvailabilityError::Unknown(String::from(body)),
        }
    }
}

impl From<serde_json::error::Error> for CheckDomainAvailabilityError {
    fn from(err: serde_json::error::Error) -> CheckDomainAvailabilityError {
        CheckDomainAvailabilityError::Unknown(err.description().to_string())
    }
}
impl From<CredentialsError> for CheckDomainAvailabilityError {
    fn from(err: CredentialsError) -> CheckDomainAvailabilityError {
        CheckDomainAvailabilityError::Credentials(err)
    }
}
impl From<HttpDispatchError> for CheckDomainAvailabilityError {
    fn from(err: HttpDispatchError) -> CheckDomainAvailabilityError {
        CheckDomainAvailabilityError::HttpDispatch(err)
    }
}
impl From<io::Error> for CheckDomainAvailabilityError {
    fn from(err: io::Error) -> CheckDomainAvailabilityError {
        CheckDomainAvailabilityError::HttpDispatch(HttpDispatchError::from(err))
    }
}
impl fmt::Display for CheckDomainAvailabilityError {
    fn fmt(&self, f: &mut fmt::Formatter) -> fmt::Result {
        write!(f, "{}", self.description())
    }
}
impl Error for CheckDomainAvailabilityError {
    fn description(&self) -> &str {
        match *self {
            CheckDomainAvailabilityError::InvalidInput(ref cause) => cause,
            CheckDomainAvailabilityError::UnsupportedTLD(ref cause) => cause,
            CheckDomainAvailabilityError::Validation(ref cause) => cause,
            CheckDomainAvailabilityError::Credentials(ref err) => err.description(),
            CheckDomainAvailabilityError::HttpDispatch(ref dispatch_error) => {
                dispatch_error.description()
            }
            CheckDomainAvailabilityError::Unknown(ref cause) => cause,
        }
    }
}
/// Errors returned by DeleteTagsForDomain
#[derive(Debug, PartialEq)]
pub enum DeleteTagsForDomainError {
    ///<p>The requested item is not acceptable. For example, for an OperationId it may refer to the ID of an operation that is already completed. For a domain name, it may not be a valid domain name or belong to the requester account.</p>
    InvalidInput(String),
    ///<p>The number of operations or jobs running exceeded the allowed threshold for the account.</p>
    OperationLimitExceeded(String),
    ///<p>Amazon Route 53 does not support this top-level domain.</p>
    UnsupportedTLD(String),
    /// An error occurred dispatching the HTTP request
    HttpDispatch(HttpDispatchError),
    /// An error was encountered with AWS credentials.
    Credentials(CredentialsError),
    /// A validation error occurred.  Details from AWS are provided.
    Validation(String),
    /// An unknown error occurred.  The raw HTTP response is provided.
    Unknown(String),
}


impl DeleteTagsForDomainError {
    pub fn from_body(body: &str) -> DeleteTagsForDomainError {
        match from_str::<SerdeJsonValue>(body) {
            Ok(json) => {
                let raw_error_type = json.get("__type")
                    .and_then(|e| e.as_str())
                    .unwrap_or("Unknown");
                let error_message = json.get("message").and_then(|m| m.as_str()).unwrap_or(body);

                let pieces: Vec<&str> = raw_error_type.split("#").collect();
                let error_type = pieces.last().expect("Expected error type");

                match *error_type {
                    "InvalidInput" => {
                        DeleteTagsForDomainError::InvalidInput(String::from(error_message))
                    }
                    "OperationLimitExceeded" => DeleteTagsForDomainError::OperationLimitExceeded(String::from(error_message)),
                    "UnsupportedTLD" => {
                        DeleteTagsForDomainError::UnsupportedTLD(String::from(error_message))
                    }
                    "ValidationException" => {
                        DeleteTagsForDomainError::Validation(error_message.to_string())
                    }
                    _ => DeleteTagsForDomainError::Unknown(String::from(body)),
                }
            }
            Err(_) => DeleteTagsForDomainError::Unknown(String::from(body)),
        }
    }
}

impl From<serde_json::error::Error> for DeleteTagsForDomainError {
    fn from(err: serde_json::error::Error) -> DeleteTagsForDomainError {
        DeleteTagsForDomainError::Unknown(err.description().to_string())
    }
}
impl From<CredentialsError> for DeleteTagsForDomainError {
    fn from(err: CredentialsError) -> DeleteTagsForDomainError {
        DeleteTagsForDomainError::Credentials(err)
    }
}
impl From<HttpDispatchError> for DeleteTagsForDomainError {
    fn from(err: HttpDispatchError) -> DeleteTagsForDomainError {
        DeleteTagsForDomainError::HttpDispatch(err)
    }
}
impl From<io::Error> for DeleteTagsForDomainError {
    fn from(err: io::Error) -> DeleteTagsForDomainError {
        DeleteTagsForDomainError::HttpDispatch(HttpDispatchError::from(err))
    }
}
impl fmt::Display for DeleteTagsForDomainError {
    fn fmt(&self, f: &mut fmt::Formatter) -> fmt::Result {
        write!(f, "{}", self.description())
    }
}
impl Error for DeleteTagsForDomainError {
    fn description(&self) -> &str {
        match *self {
            DeleteTagsForDomainError::InvalidInput(ref cause) => cause,
            DeleteTagsForDomainError::OperationLimitExceeded(ref cause) => cause,
            DeleteTagsForDomainError::UnsupportedTLD(ref cause) => cause,
            DeleteTagsForDomainError::Validation(ref cause) => cause,
            DeleteTagsForDomainError::Credentials(ref err) => err.description(),
            DeleteTagsForDomainError::HttpDispatch(ref dispatch_error) => {
                dispatch_error.description()
            }
            DeleteTagsForDomainError::Unknown(ref cause) => cause,
        }
    }
}
/// Errors returned by DisableDomainAutoRenew
#[derive(Debug, PartialEq)]
pub enum DisableDomainAutoRenewError {
    ///<p>The requested item is not acceptable. For example, for an OperationId it may refer to the ID of an operation that is already completed. For a domain name, it may not be a valid domain name or belong to the requester account.</p>
    InvalidInput(String),
    ///<p>Amazon Route 53 does not support this top-level domain.</p>
    UnsupportedTLD(String),
    /// An error occurred dispatching the HTTP request
    HttpDispatch(HttpDispatchError),
    /// An error was encountered with AWS credentials.
    Credentials(CredentialsError),
    /// A validation error occurred.  Details from AWS are provided.
    Validation(String),
    /// An unknown error occurred.  The raw HTTP response is provided.
    Unknown(String),
}


impl DisableDomainAutoRenewError {
    pub fn from_body(body: &str) -> DisableDomainAutoRenewError {
        match from_str::<SerdeJsonValue>(body) {
            Ok(json) => {
                let raw_error_type = json.get("__type")
                    .and_then(|e| e.as_str())
                    .unwrap_or("Unknown");
                let error_message = json.get("message").and_then(|m| m.as_str()).unwrap_or(body);

                let pieces: Vec<&str> = raw_error_type.split("#").collect();
                let error_type = pieces.last().expect("Expected error type");

                match *error_type {
                    "InvalidInput" => {
                        DisableDomainAutoRenewError::InvalidInput(String::from(error_message))
                    }
                    "UnsupportedTLD" => {
                        DisableDomainAutoRenewError::UnsupportedTLD(String::from(error_message))
                    }
                    "ValidationException" => {
                        DisableDomainAutoRenewError::Validation(error_message.to_string())
                    }
                    _ => DisableDomainAutoRenewError::Unknown(String::from(body)),
                }
            }
            Err(_) => DisableDomainAutoRenewError::Unknown(String::from(body)),
        }
    }
}

impl From<serde_json::error::Error> for DisableDomainAutoRenewError {
    fn from(err: serde_json::error::Error) -> DisableDomainAutoRenewError {
        DisableDomainAutoRenewError::Unknown(err.description().to_string())
    }
}
impl From<CredentialsError> for DisableDomainAutoRenewError {
    fn from(err: CredentialsError) -> DisableDomainAutoRenewError {
        DisableDomainAutoRenewError::Credentials(err)
    }
}
impl From<HttpDispatchError> for DisableDomainAutoRenewError {
    fn from(err: HttpDispatchError) -> DisableDomainAutoRenewError {
        DisableDomainAutoRenewError::HttpDispatch(err)
    }
}
impl From<io::Error> for DisableDomainAutoRenewError {
    fn from(err: io::Error) -> DisableDomainAutoRenewError {
        DisableDomainAutoRenewError::HttpDispatch(HttpDispatchError::from(err))
    }
}
impl fmt::Display for DisableDomainAutoRenewError {
    fn fmt(&self, f: &mut fmt::Formatter) -> fmt::Result {
        write!(f, "{}", self.description())
    }
}
impl Error for DisableDomainAutoRenewError {
    fn description(&self) -> &str {
        match *self {
            DisableDomainAutoRenewError::InvalidInput(ref cause) => cause,
            DisableDomainAutoRenewError::UnsupportedTLD(ref cause) => cause,
            DisableDomainAutoRenewError::Validation(ref cause) => cause,
            DisableDomainAutoRenewError::Credentials(ref err) => err.description(),
            DisableDomainAutoRenewError::HttpDispatch(ref dispatch_error) => {
                dispatch_error.description()
            }
            DisableDomainAutoRenewError::Unknown(ref cause) => cause,
        }
    }
}
/// Errors returned by DisableDomainTransferLock
#[derive(Debug, PartialEq)]
pub enum DisableDomainTransferLockError {
    ///<p>The request is already in progress for the domain.</p>
    DuplicateRequest(String),
    ///<p>The requested item is not acceptable. For example, for an OperationId it may refer to the ID of an operation that is already completed. For a domain name, it may not be a valid domain name or belong to the requester account.</p>
    InvalidInput(String),
    ///<p>The number of operations or jobs running exceeded the allowed threshold for the account.</p>
    OperationLimitExceeded(String),
    ///<p>The top-level domain does not support this operation.</p>
    TLDRulesViolation(String),
    ///<p>Amazon Route 53 does not support this top-level domain.</p>
    UnsupportedTLD(String),
    /// An error occurred dispatching the HTTP request
    HttpDispatch(HttpDispatchError),
    /// An error was encountered with AWS credentials.
    Credentials(CredentialsError),
    /// A validation error occurred.  Details from AWS are provided.
    Validation(String),
    /// An unknown error occurred.  The raw HTTP response is provided.
    Unknown(String),
}


impl DisableDomainTransferLockError {
    pub fn from_body(body: &str) -> DisableDomainTransferLockError {
        match from_str::<SerdeJsonValue>(body) {
            Ok(json) => {
                let raw_error_type = json.get("__type")
                    .and_then(|e| e.as_str())
                    .unwrap_or("Unknown");
                let error_message = json.get("message").and_then(|m| m.as_str()).unwrap_or(body);

                let pieces: Vec<&str> = raw_error_type.split("#").collect();
                let error_type = pieces.last().expect("Expected error type");

                match *error_type {
                    "DuplicateRequest" => DisableDomainTransferLockError::DuplicateRequest(String::from(error_message)),
                    "InvalidInput" => {
                        DisableDomainTransferLockError::InvalidInput(String::from(error_message))
                    }
                    "OperationLimitExceeded" => DisableDomainTransferLockError::OperationLimitExceeded(String::from(error_message)),
                    "TLDRulesViolation" => DisableDomainTransferLockError::TLDRulesViolation(String::from(error_message)),
                    "UnsupportedTLD" => {
                        DisableDomainTransferLockError::UnsupportedTLD(String::from(error_message))
                    }
                    "ValidationException" => {
                        DisableDomainTransferLockError::Validation(error_message.to_string())
                    }
                    _ => DisableDomainTransferLockError::Unknown(String::from(body)),
                }
            }
            Err(_) => DisableDomainTransferLockError::Unknown(String::from(body)),
        }
    }
}

impl From<serde_json::error::Error> for DisableDomainTransferLockError {
    fn from(err: serde_json::error::Error) -> DisableDomainTransferLockError {
        DisableDomainTransferLockError::Unknown(err.description().to_string())
    }
}
impl From<CredentialsError> for DisableDomainTransferLockError {
    fn from(err: CredentialsError) -> DisableDomainTransferLockError {
        DisableDomainTransferLockError::Credentials(err)
    }
}
impl From<HttpDispatchError> for DisableDomainTransferLockError {
    fn from(err: HttpDispatchError) -> DisableDomainTransferLockError {
        DisableDomainTransferLockError::HttpDispatch(err)
    }
}
impl From<io::Error> for DisableDomainTransferLockError {
    fn from(err: io::Error) -> DisableDomainTransferLockError {
        DisableDomainTransferLockError::HttpDispatch(HttpDispatchError::from(err))
    }
}
impl fmt::Display for DisableDomainTransferLockError {
    fn fmt(&self, f: &mut fmt::Formatter) -> fmt::Result {
        write!(f, "{}", self.description())
    }
}
impl Error for DisableDomainTransferLockError {
    fn description(&self) -> &str {
        match *self {
            DisableDomainTransferLockError::DuplicateRequest(ref cause) => cause,
            DisableDomainTransferLockError::InvalidInput(ref cause) => cause,
            DisableDomainTransferLockError::OperationLimitExceeded(ref cause) => cause,
            DisableDomainTransferLockError::TLDRulesViolation(ref cause) => cause,
            DisableDomainTransferLockError::UnsupportedTLD(ref cause) => cause,
            DisableDomainTransferLockError::Validation(ref cause) => cause,
            DisableDomainTransferLockError::Credentials(ref err) => err.description(),
            DisableDomainTransferLockError::HttpDispatch(ref dispatch_error) => {
                dispatch_error.description()
            }
            DisableDomainTransferLockError::Unknown(ref cause) => cause,
        }
    }
}
/// Errors returned by EnableDomainAutoRenew
#[derive(Debug, PartialEq)]
pub enum EnableDomainAutoRenewError {
    ///<p>The requested item is not acceptable. For example, for an OperationId it may refer to the ID of an operation that is already completed. For a domain name, it may not be a valid domain name or belong to the requester account.</p>
    InvalidInput(String),
    ///<p>The top-level domain does not support this operation.</p>
    TLDRulesViolation(String),
    ///<p>Amazon Route 53 does not support this top-level domain.</p>
    UnsupportedTLD(String),
    /// An error occurred dispatching the HTTP request
    HttpDispatch(HttpDispatchError),
    /// An error was encountered with AWS credentials.
    Credentials(CredentialsError),
    /// A validation error occurred.  Details from AWS are provided.
    Validation(String),
    /// An unknown error occurred.  The raw HTTP response is provided.
    Unknown(String),
}


impl EnableDomainAutoRenewError {
    pub fn from_body(body: &str) -> EnableDomainAutoRenewError {
        match from_str::<SerdeJsonValue>(body) {
            Ok(json) => {
                let raw_error_type = json.get("__type")
                    .and_then(|e| e.as_str())
                    .unwrap_or("Unknown");
                let error_message = json.get("message").and_then(|m| m.as_str()).unwrap_or(body);

                let pieces: Vec<&str> = raw_error_type.split("#").collect();
                let error_type = pieces.last().expect("Expected error type");

                match *error_type {
                    "InvalidInput" => {
                        EnableDomainAutoRenewError::InvalidInput(String::from(error_message))
                    }
                    "TLDRulesViolation" => {
                        EnableDomainAutoRenewError::TLDRulesViolation(String::from(error_message))
                    }
                    "UnsupportedTLD" => {
                        EnableDomainAutoRenewError::UnsupportedTLD(String::from(error_message))
                    }
                    "ValidationException" => {
                        EnableDomainAutoRenewError::Validation(error_message.to_string())
                    }
                    _ => EnableDomainAutoRenewError::Unknown(String::from(body)),
                }
            }
            Err(_) => EnableDomainAutoRenewError::Unknown(String::from(body)),
        }
    }
}

impl From<serde_json::error::Error> for EnableDomainAutoRenewError {
    fn from(err: serde_json::error::Error) -> EnableDomainAutoRenewError {
        EnableDomainAutoRenewError::Unknown(err.description().to_string())
    }
}
impl From<CredentialsError> for EnableDomainAutoRenewError {
    fn from(err: CredentialsError) -> EnableDomainAutoRenewError {
        EnableDomainAutoRenewError::Credentials(err)
    }
}
impl From<HttpDispatchError> for EnableDomainAutoRenewError {
    fn from(err: HttpDispatchError) -> EnableDomainAutoRenewError {
        EnableDomainAutoRenewError::HttpDispatch(err)
    }
}
impl From<io::Error> for EnableDomainAutoRenewError {
    fn from(err: io::Error) -> EnableDomainAutoRenewError {
        EnableDomainAutoRenewError::HttpDispatch(HttpDispatchError::from(err))
    }
}
impl fmt::Display for EnableDomainAutoRenewError {
    fn fmt(&self, f: &mut fmt::Formatter) -> fmt::Result {
        write!(f, "{}", self.description())
    }
}
impl Error for EnableDomainAutoRenewError {
    fn description(&self) -> &str {
        match *self {
            EnableDomainAutoRenewError::InvalidInput(ref cause) => cause,
            EnableDomainAutoRenewError::TLDRulesViolation(ref cause) => cause,
            EnableDomainAutoRenewError::UnsupportedTLD(ref cause) => cause,
            EnableDomainAutoRenewError::Validation(ref cause) => cause,
            EnableDomainAutoRenewError::Credentials(ref err) => err.description(),
            EnableDomainAutoRenewError::HttpDispatch(ref dispatch_error) => {
                dispatch_error.description()
            }
            EnableDomainAutoRenewError::Unknown(ref cause) => cause,
        }
    }
}
/// Errors returned by EnableDomainTransferLock
#[derive(Debug, PartialEq)]
pub enum EnableDomainTransferLockError {
    ///<p>The request is already in progress for the domain.</p>
    DuplicateRequest(String),
    ///<p>The requested item is not acceptable. For example, for an OperationId it may refer to the ID of an operation that is already completed. For a domain name, it may not be a valid domain name or belong to the requester account.</p>
    InvalidInput(String),
    ///<p>The number of operations or jobs running exceeded the allowed threshold for the account.</p>
    OperationLimitExceeded(String),
    ///<p>The top-level domain does not support this operation.</p>
    TLDRulesViolation(String),
    ///<p>Amazon Route 53 does not support this top-level domain.</p>
    UnsupportedTLD(String),
    /// An error occurred dispatching the HTTP request
    HttpDispatch(HttpDispatchError),
    /// An error was encountered with AWS credentials.
    Credentials(CredentialsError),
    /// A validation error occurred.  Details from AWS are provided.
    Validation(String),
    /// An unknown error occurred.  The raw HTTP response is provided.
    Unknown(String),
}


impl EnableDomainTransferLockError {
    pub fn from_body(body: &str) -> EnableDomainTransferLockError {
        match from_str::<SerdeJsonValue>(body) {
            Ok(json) => {
                let raw_error_type = json.get("__type")
                    .and_then(|e| e.as_str())
                    .unwrap_or("Unknown");
                let error_message = json.get("message").and_then(|m| m.as_str()).unwrap_or(body);

                let pieces: Vec<&str> = raw_error_type.split("#").collect();
                let error_type = pieces.last().expect("Expected error type");

                match *error_type {
                    "DuplicateRequest" => {
                        EnableDomainTransferLockError::DuplicateRequest(String::from(error_message))
                    }
                    "InvalidInput" => {
                        EnableDomainTransferLockError::InvalidInput(String::from(error_message))
                    }
                    "OperationLimitExceeded" => EnableDomainTransferLockError::OperationLimitExceeded(String::from(error_message)),
                    "TLDRulesViolation" => EnableDomainTransferLockError::TLDRulesViolation(String::from(error_message)),
                    "UnsupportedTLD" => {
                        EnableDomainTransferLockError::UnsupportedTLD(String::from(error_message))
                    }
                    "ValidationException" => {
                        EnableDomainTransferLockError::Validation(error_message.to_string())
                    }
                    _ => EnableDomainTransferLockError::Unknown(String::from(body)),
                }
            }
            Err(_) => EnableDomainTransferLockError::Unknown(String::from(body)),
        }
    }
}

impl From<serde_json::error::Error> for EnableDomainTransferLockError {
    fn from(err: serde_json::error::Error) -> EnableDomainTransferLockError {
        EnableDomainTransferLockError::Unknown(err.description().to_string())
    }
}
impl From<CredentialsError> for EnableDomainTransferLockError {
    fn from(err: CredentialsError) -> EnableDomainTransferLockError {
        EnableDomainTransferLockError::Credentials(err)
    }
}
impl From<HttpDispatchError> for EnableDomainTransferLockError {
    fn from(err: HttpDispatchError) -> EnableDomainTransferLockError {
        EnableDomainTransferLockError::HttpDispatch(err)
    }
}
impl From<io::Error> for EnableDomainTransferLockError {
    fn from(err: io::Error) -> EnableDomainTransferLockError {
        EnableDomainTransferLockError::HttpDispatch(HttpDispatchError::from(err))
    }
}
impl fmt::Display for EnableDomainTransferLockError {
    fn fmt(&self, f: &mut fmt::Formatter) -> fmt::Result {
        write!(f, "{}", self.description())
    }
}
impl Error for EnableDomainTransferLockError {
    fn description(&self) -> &str {
        match *self {
            EnableDomainTransferLockError::DuplicateRequest(ref cause) => cause,
            EnableDomainTransferLockError::InvalidInput(ref cause) => cause,
            EnableDomainTransferLockError::OperationLimitExceeded(ref cause) => cause,
            EnableDomainTransferLockError::TLDRulesViolation(ref cause) => cause,
            EnableDomainTransferLockError::UnsupportedTLD(ref cause) => cause,
            EnableDomainTransferLockError::Validation(ref cause) => cause,
            EnableDomainTransferLockError::Credentials(ref err) => err.description(),
            EnableDomainTransferLockError::HttpDispatch(ref dispatch_error) => {
                dispatch_error.description()
            }
            EnableDomainTransferLockError::Unknown(ref cause) => cause,
        }
    }
}
/// Errors returned by GetContactReachabilityStatus
#[derive(Debug, PartialEq)]
pub enum GetContactReachabilityStatusError {
    ///<p>The requested item is not acceptable. For example, for an OperationId it may refer to the ID of an operation that is already completed. For a domain name, it may not be a valid domain name or belong to the requester account.</p>
    InvalidInput(String),
    ///<p>The number of operations or jobs running exceeded the allowed threshold for the account.</p>
    OperationLimitExceeded(String),
    ///<p>Amazon Route 53 does not support this top-level domain.</p>
    UnsupportedTLD(String),
    /// An error occurred dispatching the HTTP request
    HttpDispatch(HttpDispatchError),
    /// An error was encountered with AWS credentials.
    Credentials(CredentialsError),
    /// A validation error occurred.  Details from AWS are provided.
    Validation(String),
    /// An unknown error occurred.  The raw HTTP response is provided.
    Unknown(String),
}


impl GetContactReachabilityStatusError {
    pub fn from_body(body: &str) -> GetContactReachabilityStatusError {
        match from_str::<SerdeJsonValue>(body) {
            Ok(json) => {
                let raw_error_type = json.get("__type")
                    .and_then(|e| e.as_str())
                    .unwrap_or("Unknown");
                let error_message = json.get("message").and_then(|m| m.as_str()).unwrap_or(body);

                let pieces: Vec<&str> = raw_error_type.split("#").collect();
                let error_type = pieces.last().expect("Expected error type");

                match *error_type {
                    "InvalidInput" => {
                        GetContactReachabilityStatusError::InvalidInput(String::from(error_message))
                    }
                    "OperationLimitExceeded" => GetContactReachabilityStatusError::OperationLimitExceeded(String::from(error_message)),
                    "UnsupportedTLD" => GetContactReachabilityStatusError::UnsupportedTLD(String::from(error_message)),
                    "ValidationException" => {
                        GetContactReachabilityStatusError::Validation(error_message.to_string())
                    }
                    _ => GetContactReachabilityStatusError::Unknown(String::from(body)),
                }
            }
            Err(_) => GetContactReachabilityStatusError::Unknown(String::from(body)),
        }
    }
}

impl From<serde_json::error::Error> for GetContactReachabilityStatusError {
    fn from(err: serde_json::error::Error) -> GetContactReachabilityStatusError {
        GetContactReachabilityStatusError::Unknown(err.description().to_string())
    }
}
impl From<CredentialsError> for GetContactReachabilityStatusError {
    fn from(err: CredentialsError) -> GetContactReachabilityStatusError {
        GetContactReachabilityStatusError::Credentials(err)
    }
}
impl From<HttpDispatchError> for GetContactReachabilityStatusError {
    fn from(err: HttpDispatchError) -> GetContactReachabilityStatusError {
        GetContactReachabilityStatusError::HttpDispatch(err)
    }
}
impl From<io::Error> for GetContactReachabilityStatusError {
    fn from(err: io::Error) -> GetContactReachabilityStatusError {
        GetContactReachabilityStatusError::HttpDispatch(HttpDispatchError::from(err))
    }
}
impl fmt::Display for GetContactReachabilityStatusError {
    fn fmt(&self, f: &mut fmt::Formatter) -> fmt::Result {
        write!(f, "{}", self.description())
    }
}
impl Error for GetContactReachabilityStatusError {
    fn description(&self) -> &str {
        match *self {
            GetContactReachabilityStatusError::InvalidInput(ref cause) => cause,
            GetContactReachabilityStatusError::OperationLimitExceeded(ref cause) => cause,
            GetContactReachabilityStatusError::UnsupportedTLD(ref cause) => cause,
            GetContactReachabilityStatusError::Validation(ref cause) => cause,
            GetContactReachabilityStatusError::Credentials(ref err) => err.description(),
            GetContactReachabilityStatusError::HttpDispatch(ref dispatch_error) => {
                dispatch_error.description()
            }
            GetContactReachabilityStatusError::Unknown(ref cause) => cause,
        }
    }
}
/// Errors returned by GetDomainDetail
#[derive(Debug, PartialEq)]
pub enum GetDomainDetailError {
    ///<p>The requested item is not acceptable. For example, for an OperationId it may refer to the ID of an operation that is already completed. For a domain name, it may not be a valid domain name or belong to the requester account.</p>
    InvalidInput(String),
    ///<p>Amazon Route 53 does not support this top-level domain.</p>
    UnsupportedTLD(String),
    /// An error occurred dispatching the HTTP request
    HttpDispatch(HttpDispatchError),
    /// An error was encountered with AWS credentials.
    Credentials(CredentialsError),
    /// A validation error occurred.  Details from AWS are provided.
    Validation(String),
    /// An unknown error occurred.  The raw HTTP response is provided.
    Unknown(String),
}


impl GetDomainDetailError {
    pub fn from_body(body: &str) -> GetDomainDetailError {
        match from_str::<SerdeJsonValue>(body) {
            Ok(json) => {
                let raw_error_type = json.get("__type")
                    .and_then(|e| e.as_str())
                    .unwrap_or("Unknown");
                let error_message = json.get("message").and_then(|m| m.as_str()).unwrap_or(body);

                let pieces: Vec<&str> = raw_error_type.split("#").collect();
                let error_type = pieces.last().expect("Expected error type");

                match *error_type {
                    "InvalidInput" => {
                        GetDomainDetailError::InvalidInput(String::from(error_message))
                    }
                    "UnsupportedTLD" => {
                        GetDomainDetailError::UnsupportedTLD(String::from(error_message))
                    }
                    "ValidationException" => {
                        GetDomainDetailError::Validation(error_message.to_string())
                    }
                    _ => GetDomainDetailError::Unknown(String::from(body)),
                }
            }
            Err(_) => GetDomainDetailError::Unknown(String::from(body)),
        }
    }
}

impl From<serde_json::error::Error> for GetDomainDetailError {
    fn from(err: serde_json::error::Error) -> GetDomainDetailError {
        GetDomainDetailError::Unknown(err.description().to_string())
    }
}
impl From<CredentialsError> for GetDomainDetailError {
    fn from(err: CredentialsError) -> GetDomainDetailError {
        GetDomainDetailError::Credentials(err)
    }
}
impl From<HttpDispatchError> for GetDomainDetailError {
    fn from(err: HttpDispatchError) -> GetDomainDetailError {
        GetDomainDetailError::HttpDispatch(err)
    }
}
impl From<io::Error> for GetDomainDetailError {
    fn from(err: io::Error) -> GetDomainDetailError {
        GetDomainDetailError::HttpDispatch(HttpDispatchError::from(err))
    }
}
impl fmt::Display for GetDomainDetailError {
    fn fmt(&self, f: &mut fmt::Formatter) -> fmt::Result {
        write!(f, "{}", self.description())
    }
}
impl Error for GetDomainDetailError {
    fn description(&self) -> &str {
        match *self {
            GetDomainDetailError::InvalidInput(ref cause) => cause,
            GetDomainDetailError::UnsupportedTLD(ref cause) => cause,
            GetDomainDetailError::Validation(ref cause) => cause,
            GetDomainDetailError::Credentials(ref err) => err.description(),
            GetDomainDetailError::HttpDispatch(ref dispatch_error) => dispatch_error.description(),
            GetDomainDetailError::Unknown(ref cause) => cause,
        }
    }
}
/// Errors returned by GetDomainSuggestions
#[derive(Debug, PartialEq)]
pub enum GetDomainSuggestionsError {
    ///<p>The requested item is not acceptable. For example, for an OperationId it may refer to the ID of an operation that is already completed. For a domain name, it may not be a valid domain name or belong to the requester account.</p>
    InvalidInput(String),
    ///<p>Amazon Route 53 does not support this top-level domain.</p>
    UnsupportedTLD(String),
    /// An error occurred dispatching the HTTP request
    HttpDispatch(HttpDispatchError),
    /// An error was encountered with AWS credentials.
    Credentials(CredentialsError),
    /// A validation error occurred.  Details from AWS are provided.
    Validation(String),
    /// An unknown error occurred.  The raw HTTP response is provided.
    Unknown(String),
}


impl GetDomainSuggestionsError {
    pub fn from_body(body: &str) -> GetDomainSuggestionsError {
        match from_str::<SerdeJsonValue>(body) {
            Ok(json) => {
                let raw_error_type = json.get("__type")
                    .and_then(|e| e.as_str())
                    .unwrap_or("Unknown");
                let error_message = json.get("message").and_then(|m| m.as_str()).unwrap_or(body);

                let pieces: Vec<&str> = raw_error_type.split("#").collect();
                let error_type = pieces.last().expect("Expected error type");

                match *error_type {
                    "InvalidInput" => {
                        GetDomainSuggestionsError::InvalidInput(String::from(error_message))
                    }
                    "UnsupportedTLD" => {
                        GetDomainSuggestionsError::UnsupportedTLD(String::from(error_message))
                    }
                    "ValidationException" => {
                        GetDomainSuggestionsError::Validation(error_message.to_string())
                    }
                    _ => GetDomainSuggestionsError::Unknown(String::from(body)),
                }
            }
            Err(_) => GetDomainSuggestionsError::Unknown(String::from(body)),
        }
    }
}

impl From<serde_json::error::Error> for GetDomainSuggestionsError {
    fn from(err: serde_json::error::Error) -> GetDomainSuggestionsError {
        GetDomainSuggestionsError::Unknown(err.description().to_string())
    }
}
impl From<CredentialsError> for GetDomainSuggestionsError {
    fn from(err: CredentialsError) -> GetDomainSuggestionsError {
        GetDomainSuggestionsError::Credentials(err)
    }
}
impl From<HttpDispatchError> for GetDomainSuggestionsError {
    fn from(err: HttpDispatchError) -> GetDomainSuggestionsError {
        GetDomainSuggestionsError::HttpDispatch(err)
    }
}
impl From<io::Error> for GetDomainSuggestionsError {
    fn from(err: io::Error) -> GetDomainSuggestionsError {
        GetDomainSuggestionsError::HttpDispatch(HttpDispatchError::from(err))
    }
}
impl fmt::Display for GetDomainSuggestionsError {
    fn fmt(&self, f: &mut fmt::Formatter) -> fmt::Result {
        write!(f, "{}", self.description())
    }
}
impl Error for GetDomainSuggestionsError {
    fn description(&self) -> &str {
        match *self {
            GetDomainSuggestionsError::InvalidInput(ref cause) => cause,
            GetDomainSuggestionsError::UnsupportedTLD(ref cause) => cause,
            GetDomainSuggestionsError::Validation(ref cause) => cause,
            GetDomainSuggestionsError::Credentials(ref err) => err.description(),
            GetDomainSuggestionsError::HttpDispatch(ref dispatch_error) => {
                dispatch_error.description()
            }
            GetDomainSuggestionsError::Unknown(ref cause) => cause,
        }
    }
}
/// Errors returned by GetOperationDetail
#[derive(Debug, PartialEq)]
pub enum GetOperationDetailError {
    ///<p>The requested item is not acceptable. For example, for an OperationId it may refer to the ID of an operation that is already completed. For a domain name, it may not be a valid domain name or belong to the requester account.</p>
    InvalidInput(String),
    /// An error occurred dispatching the HTTP request
    HttpDispatch(HttpDispatchError),
    /// An error was encountered with AWS credentials.
    Credentials(CredentialsError),
    /// A validation error occurred.  Details from AWS are provided.
    Validation(String),
    /// An unknown error occurred.  The raw HTTP response is provided.
    Unknown(String),
}


impl GetOperationDetailError {
    pub fn from_body(body: &str) -> GetOperationDetailError {
        match from_str::<SerdeJsonValue>(body) {
            Ok(json) => {
                let raw_error_type = json.get("__type")
                    .and_then(|e| e.as_str())
                    .unwrap_or("Unknown");
                let error_message = json.get("message").and_then(|m| m.as_str()).unwrap_or(body);

                let pieces: Vec<&str> = raw_error_type.split("#").collect();
                let error_type = pieces.last().expect("Expected error type");

                match *error_type {
                    "InvalidInput" => {
                        GetOperationDetailError::InvalidInput(String::from(error_message))
                    }
                    "ValidationException" => {
                        GetOperationDetailError::Validation(error_message.to_string())
                    }
                    _ => GetOperationDetailError::Unknown(String::from(body)),
                }
            }
            Err(_) => GetOperationDetailError::Unknown(String::from(body)),
        }
    }
}

impl From<serde_json::error::Error> for GetOperationDetailError {
    fn from(err: serde_json::error::Error) -> GetOperationDetailError {
        GetOperationDetailError::Unknown(err.description().to_string())
    }
}
impl From<CredentialsError> for GetOperationDetailError {
    fn from(err: CredentialsError) -> GetOperationDetailError {
        GetOperationDetailError::Credentials(err)
    }
}
impl From<HttpDispatchError> for GetOperationDetailError {
    fn from(err: HttpDispatchError) -> GetOperationDetailError {
        GetOperationDetailError::HttpDispatch(err)
    }
}
impl From<io::Error> for GetOperationDetailError {
    fn from(err: io::Error) -> GetOperationDetailError {
        GetOperationDetailError::HttpDispatch(HttpDispatchError::from(err))
    }
}
impl fmt::Display for GetOperationDetailError {
    fn fmt(&self, f: &mut fmt::Formatter) -> fmt::Result {
        write!(f, "{}", self.description())
    }
}
impl Error for GetOperationDetailError {
    fn description(&self) -> &str {
        match *self {
            GetOperationDetailError::InvalidInput(ref cause) => cause,
            GetOperationDetailError::Validation(ref cause) => cause,
            GetOperationDetailError::Credentials(ref err) => err.description(),
            GetOperationDetailError::HttpDispatch(ref dispatch_error) => {
                dispatch_error.description()
            }
            GetOperationDetailError::Unknown(ref cause) => cause,
        }
    }
}
/// Errors returned by ListDomains
#[derive(Debug, PartialEq)]
pub enum ListDomainsError {
    ///<p>The requested item is not acceptable. For example, for an OperationId it may refer to the ID of an operation that is already completed. For a domain name, it may not be a valid domain name or belong to the requester account.</p>
    InvalidInput(String),
    /// An error occurred dispatching the HTTP request
    HttpDispatch(HttpDispatchError),
    /// An error was encountered with AWS credentials.
    Credentials(CredentialsError),
    /// A validation error occurred.  Details from AWS are provided.
    Validation(String),
    /// An unknown error occurred.  The raw HTTP response is provided.
    Unknown(String),
}


impl ListDomainsError {
    pub fn from_body(body: &str) -> ListDomainsError {
        match from_str::<SerdeJsonValue>(body) {
            Ok(json) => {
                let raw_error_type = json.get("__type")
                    .and_then(|e| e.as_str())
                    .unwrap_or("Unknown");
                let error_message = json.get("message").and_then(|m| m.as_str()).unwrap_or(body);

                let pieces: Vec<&str> = raw_error_type.split("#").collect();
                let error_type = pieces.last().expect("Expected error type");

                match *error_type {
                    "InvalidInput" => ListDomainsError::InvalidInput(String::from(error_message)),
                    "ValidationException" => {
                        ListDomainsError::Validation(error_message.to_string())
                    }
                    _ => ListDomainsError::Unknown(String::from(body)),
                }
            }
            Err(_) => ListDomainsError::Unknown(String::from(body)),
        }
    }
}

impl From<serde_json::error::Error> for ListDomainsError {
    fn from(err: serde_json::error::Error) -> ListDomainsError {
        ListDomainsError::Unknown(err.description().to_string())
    }
}
impl From<CredentialsError> for ListDomainsError {
    fn from(err: CredentialsError) -> ListDomainsError {
        ListDomainsError::Credentials(err)
    }
}
impl From<HttpDispatchError> for ListDomainsError {
    fn from(err: HttpDispatchError) -> ListDomainsError {
        ListDomainsError::HttpDispatch(err)
    }
}
impl From<io::Error> for ListDomainsError {
    fn from(err: io::Error) -> ListDomainsError {
        ListDomainsError::HttpDispatch(HttpDispatchError::from(err))
    }
}
impl fmt::Display for ListDomainsError {
    fn fmt(&self, f: &mut fmt::Formatter) -> fmt::Result {
        write!(f, "{}", self.description())
    }
}
impl Error for ListDomainsError {
    fn description(&self) -> &str {
        match *self {
            ListDomainsError::InvalidInput(ref cause) => cause,
            ListDomainsError::Validation(ref cause) => cause,
            ListDomainsError::Credentials(ref err) => err.description(),
            ListDomainsError::HttpDispatch(ref dispatch_error) => dispatch_error.description(),
            ListDomainsError::Unknown(ref cause) => cause,
        }
    }
}
/// Errors returned by ListOperations
#[derive(Debug, PartialEq)]
pub enum ListOperationsError {
    ///<p>The requested item is not acceptable. For example, for an OperationId it may refer to the ID of an operation that is already completed. For a domain name, it may not be a valid domain name or belong to the requester account.</p>
    InvalidInput(String),
    /// An error occurred dispatching the HTTP request
    HttpDispatch(HttpDispatchError),
    /// An error was encountered with AWS credentials.
    Credentials(CredentialsError),
    /// A validation error occurred.  Details from AWS are provided.
    Validation(String),
    /// An unknown error occurred.  The raw HTTP response is provided.
    Unknown(String),
}


impl ListOperationsError {
    pub fn from_body(body: &str) -> ListOperationsError {
        match from_str::<SerdeJsonValue>(body) {
            Ok(json) => {
                let raw_error_type = json.get("__type")
                    .and_then(|e| e.as_str())
                    .unwrap_or("Unknown");
                let error_message = json.get("message").and_then(|m| m.as_str()).unwrap_or(body);

                let pieces: Vec<&str> = raw_error_type.split("#").collect();
                let error_type = pieces.last().expect("Expected error type");

                match *error_type {
                    "InvalidInput" => {
                        ListOperationsError::InvalidInput(String::from(error_message))
                    }
                    "ValidationException" => {
                        ListOperationsError::Validation(error_message.to_string())
                    }
                    _ => ListOperationsError::Unknown(String::from(body)),
                }
            }
            Err(_) => ListOperationsError::Unknown(String::from(body)),
        }
    }
}

impl From<serde_json::error::Error> for ListOperationsError {
    fn from(err: serde_json::error::Error) -> ListOperationsError {
        ListOperationsError::Unknown(err.description().to_string())
    }
}
impl From<CredentialsError> for ListOperationsError {
    fn from(err: CredentialsError) -> ListOperationsError {
        ListOperationsError::Credentials(err)
    }
}
impl From<HttpDispatchError> for ListOperationsError {
    fn from(err: HttpDispatchError) -> ListOperationsError {
        ListOperationsError::HttpDispatch(err)
    }
}
impl From<io::Error> for ListOperationsError {
    fn from(err: io::Error) -> ListOperationsError {
        ListOperationsError::HttpDispatch(HttpDispatchError::from(err))
    }
}
impl fmt::Display for ListOperationsError {
    fn fmt(&self, f: &mut fmt::Formatter) -> fmt::Result {
        write!(f, "{}", self.description())
    }
}
impl Error for ListOperationsError {
    fn description(&self) -> &str {
        match *self {
            ListOperationsError::InvalidInput(ref cause) => cause,
            ListOperationsError::Validation(ref cause) => cause,
            ListOperationsError::Credentials(ref err) => err.description(),
            ListOperationsError::HttpDispatch(ref dispatch_error) => dispatch_error.description(),
            ListOperationsError::Unknown(ref cause) => cause,
        }
    }
}
/// Errors returned by ListTagsForDomain
#[derive(Debug, PartialEq)]
pub enum ListTagsForDomainError {
    ///<p>The requested item is not acceptable. For example, for an OperationId it may refer to the ID of an operation that is already completed. For a domain name, it may not be a valid domain name or belong to the requester account.</p>
    InvalidInput(String),
    ///<p>The number of operations or jobs running exceeded the allowed threshold for the account.</p>
    OperationLimitExceeded(String),
    ///<p>Amazon Route 53 does not support this top-level domain.</p>
    UnsupportedTLD(String),
    /// An error occurred dispatching the HTTP request
    HttpDispatch(HttpDispatchError),
    /// An error was encountered with AWS credentials.
    Credentials(CredentialsError),
    /// A validation error occurred.  Details from AWS are provided.
    Validation(String),
    /// An unknown error occurred.  The raw HTTP response is provided.
    Unknown(String),
}


impl ListTagsForDomainError {
    pub fn from_body(body: &str) -> ListTagsForDomainError {
        match from_str::<SerdeJsonValue>(body) {
            Ok(json) => {
                let raw_error_type = json.get("__type")
                    .and_then(|e| e.as_str())
                    .unwrap_or("Unknown");
                let error_message = json.get("message").and_then(|m| m.as_str()).unwrap_or(body);

                let pieces: Vec<&str> = raw_error_type.split("#").collect();
                let error_type = pieces.last().expect("Expected error type");

                match *error_type {
                    "InvalidInput" => {
                        ListTagsForDomainError::InvalidInput(String::from(error_message))
                    }
                    "OperationLimitExceeded" => {
                        ListTagsForDomainError::OperationLimitExceeded(String::from(error_message))
                    }
                    "UnsupportedTLD" => {
                        ListTagsForDomainError::UnsupportedTLD(String::from(error_message))
                    }
                    "ValidationException" => {
                        ListTagsForDomainError::Validation(error_message.to_string())
                    }
                    _ => ListTagsForDomainError::Unknown(String::from(body)),
                }
            }
            Err(_) => ListTagsForDomainError::Unknown(String::from(body)),
        }
    }
}

impl From<serde_json::error::Error> for ListTagsForDomainError {
    fn from(err: serde_json::error::Error) -> ListTagsForDomainError {
        ListTagsForDomainError::Unknown(err.description().to_string())
    }
}
impl From<CredentialsError> for ListTagsForDomainError {
    fn from(err: CredentialsError) -> ListTagsForDomainError {
        ListTagsForDomainError::Credentials(err)
    }
}
impl From<HttpDispatchError> for ListTagsForDomainError {
    fn from(err: HttpDispatchError) -> ListTagsForDomainError {
        ListTagsForDomainError::HttpDispatch(err)
    }
}
impl From<io::Error> for ListTagsForDomainError {
    fn from(err: io::Error) -> ListTagsForDomainError {
        ListTagsForDomainError::HttpDispatch(HttpDispatchError::from(err))
    }
}
impl fmt::Display for ListTagsForDomainError {
    fn fmt(&self, f: &mut fmt::Formatter) -> fmt::Result {
        write!(f, "{}", self.description())
    }
}
impl Error for ListTagsForDomainError {
    fn description(&self) -> &str {
        match *self {
            ListTagsForDomainError::InvalidInput(ref cause) => cause,
            ListTagsForDomainError::OperationLimitExceeded(ref cause) => cause,
            ListTagsForDomainError::UnsupportedTLD(ref cause) => cause,
            ListTagsForDomainError::Validation(ref cause) => cause,
            ListTagsForDomainError::Credentials(ref err) => err.description(),
            ListTagsForDomainError::HttpDispatch(ref dispatch_error) => {
                dispatch_error.description()
            }
            ListTagsForDomainError::Unknown(ref cause) => cause,
        }
    }
}
/// Errors returned by RegisterDomain
#[derive(Debug, PartialEq)]
pub enum RegisterDomainError {
    ///<p>The number of domains has exceeded the allowed threshold for the account.</p>
    DomainLimitExceeded(String),
    ///<p>The request is already in progress for the domain.</p>
    DuplicateRequest(String),
    ///<p>The requested item is not acceptable. For example, for an OperationId it may refer to the ID of an operation that is already completed. For a domain name, it may not be a valid domain name or belong to the requester account.</p>
    InvalidInput(String),
    ///<p>The number of operations or jobs running exceeded the allowed threshold for the account.</p>
    OperationLimitExceeded(String),
    ///<p>The top-level domain does not support this operation.</p>
    TLDRulesViolation(String),
    ///<p>Amazon Route 53 does not support this top-level domain.</p>
    UnsupportedTLD(String),
    /// An error occurred dispatching the HTTP request
    HttpDispatch(HttpDispatchError),
    /// An error was encountered with AWS credentials.
    Credentials(CredentialsError),
    /// A validation error occurred.  Details from AWS are provided.
    Validation(String),
    /// An unknown error occurred.  The raw HTTP response is provided.
    Unknown(String),
}


impl RegisterDomainError {
    pub fn from_body(body: &str) -> RegisterDomainError {
        match from_str::<SerdeJsonValue>(body) {
            Ok(json) => {
                let raw_error_type = json.get("__type")
                    .and_then(|e| e.as_str())
                    .unwrap_or("Unknown");
                let error_message = json.get("message").and_then(|m| m.as_str()).unwrap_or(body);

                let pieces: Vec<&str> = raw_error_type.split("#").collect();
                let error_type = pieces.last().expect("Expected error type");

                match *error_type {
                    "DomainLimitExceeded" => {
                        RegisterDomainError::DomainLimitExceeded(String::from(error_message))
                    }
                    "DuplicateRequest" => {
                        RegisterDomainError::DuplicateRequest(String::from(error_message))
                    }
                    "InvalidInput" => {
                        RegisterDomainError::InvalidInput(String::from(error_message))
                    }
                    "OperationLimitExceeded" => {
                        RegisterDomainError::OperationLimitExceeded(String::from(error_message))
                    }
                    "TLDRulesViolation" => {
                        RegisterDomainError::TLDRulesViolation(String::from(error_message))
                    }
                    "UnsupportedTLD" => {
                        RegisterDomainError::UnsupportedTLD(String::from(error_message))
                    }
                    "ValidationException" => {
                        RegisterDomainError::Validation(error_message.to_string())
                    }
                    _ => RegisterDomainError::Unknown(String::from(body)),
                }
            }
            Err(_) => RegisterDomainError::Unknown(String::from(body)),
        }
    }
}

impl From<serde_json::error::Error> for RegisterDomainError {
    fn from(err: serde_json::error::Error) -> RegisterDomainError {
        RegisterDomainError::Unknown(err.description().to_string())
    }
}
impl From<CredentialsError> for RegisterDomainError {
    fn from(err: CredentialsError) -> RegisterDomainError {
        RegisterDomainError::Credentials(err)
    }
}
impl From<HttpDispatchError> for RegisterDomainError {
    fn from(err: HttpDispatchError) -> RegisterDomainError {
        RegisterDomainError::HttpDispatch(err)
    }
}
impl From<io::Error> for RegisterDomainError {
    fn from(err: io::Error) -> RegisterDomainError {
        RegisterDomainError::HttpDispatch(HttpDispatchError::from(err))
    }
}
impl fmt::Display for RegisterDomainError {
    fn fmt(&self, f: &mut fmt::Formatter) -> fmt::Result {
        write!(f, "{}", self.description())
    }
}
impl Error for RegisterDomainError {
    fn description(&self) -> &str {
        match *self {
            RegisterDomainError::DomainLimitExceeded(ref cause) => cause,
            RegisterDomainError::DuplicateRequest(ref cause) => cause,
            RegisterDomainError::InvalidInput(ref cause) => cause,
            RegisterDomainError::OperationLimitExceeded(ref cause) => cause,
            RegisterDomainError::TLDRulesViolation(ref cause) => cause,
            RegisterDomainError::UnsupportedTLD(ref cause) => cause,
            RegisterDomainError::Validation(ref cause) => cause,
            RegisterDomainError::Credentials(ref err) => err.description(),
            RegisterDomainError::HttpDispatch(ref dispatch_error) => dispatch_error.description(),
            RegisterDomainError::Unknown(ref cause) => cause,
        }
    }
}
/// Errors returned by RenewDomain
#[derive(Debug, PartialEq)]
pub enum RenewDomainError {
    ///<p>The request is already in progress for the domain.</p>
    DuplicateRequest(String),
    ///<p>The requested item is not acceptable. For example, for an OperationId it may refer to the ID of an operation that is already completed. For a domain name, it may not be a valid domain name or belong to the requester account.</p>
    InvalidInput(String),
    ///<p>The number of operations or jobs running exceeded the allowed threshold for the account.</p>
    OperationLimitExceeded(String),
    ///<p>The top-level domain does not support this operation.</p>
    TLDRulesViolation(String),
    ///<p>Amazon Route 53 does not support this top-level domain.</p>
    UnsupportedTLD(String),
    /// An error occurred dispatching the HTTP request
    HttpDispatch(HttpDispatchError),
    /// An error was encountered with AWS credentials.
    Credentials(CredentialsError),
    /// A validation error occurred.  Details from AWS are provided.
    Validation(String),
    /// An unknown error occurred.  The raw HTTP response is provided.
    Unknown(String),
}


impl RenewDomainError {
    pub fn from_body(body: &str) -> RenewDomainError {
        match from_str::<SerdeJsonValue>(body) {
            Ok(json) => {
                let raw_error_type = json.get("__type")
                    .and_then(|e| e.as_str())
                    .unwrap_or("Unknown");
                let error_message = json.get("message").and_then(|m| m.as_str()).unwrap_or(body);

                let pieces: Vec<&str> = raw_error_type.split("#").collect();
                let error_type = pieces.last().expect("Expected error type");

                match *error_type {
                    "DuplicateRequest" => {
                        RenewDomainError::DuplicateRequest(String::from(error_message))
                    }
                    "InvalidInput" => RenewDomainError::InvalidInput(String::from(error_message)),
                    "OperationLimitExceeded" => {
                        RenewDomainError::OperationLimitExceeded(String::from(error_message))
                    }
                    "TLDRulesViolation" => {
                        RenewDomainError::TLDRulesViolation(String::from(error_message))
                    }
                    "UnsupportedTLD" => {
                        RenewDomainError::UnsupportedTLD(String::from(error_message))
                    }
                    "ValidationException" => {
                        RenewDomainError::Validation(error_message.to_string())
                    }
                    _ => RenewDomainError::Unknown(String::from(body)),
                }
            }
            Err(_) => RenewDomainError::Unknown(String::from(body)),
        }
    }
}

impl From<serde_json::error::Error> for RenewDomainError {
    fn from(err: serde_json::error::Error) -> RenewDomainError {
        RenewDomainError::Unknown(err.description().to_string())
    }
}
impl From<CredentialsError> for RenewDomainError {
    fn from(err: CredentialsError) -> RenewDomainError {
        RenewDomainError::Credentials(err)
    }
}
impl From<HttpDispatchError> for RenewDomainError {
    fn from(err: HttpDispatchError) -> RenewDomainError {
        RenewDomainError::HttpDispatch(err)
    }
}
impl From<io::Error> for RenewDomainError {
    fn from(err: io::Error) -> RenewDomainError {
        RenewDomainError::HttpDispatch(HttpDispatchError::from(err))
    }
}
impl fmt::Display for RenewDomainError {
    fn fmt(&self, f: &mut fmt::Formatter) -> fmt::Result {
        write!(f, "{}", self.description())
    }
}
impl Error for RenewDomainError {
    fn description(&self) -> &str {
        match *self {
            RenewDomainError::DuplicateRequest(ref cause) => cause,
            RenewDomainError::InvalidInput(ref cause) => cause,
            RenewDomainError::OperationLimitExceeded(ref cause) => cause,
            RenewDomainError::TLDRulesViolation(ref cause) => cause,
            RenewDomainError::UnsupportedTLD(ref cause) => cause,
            RenewDomainError::Validation(ref cause) => cause,
            RenewDomainError::Credentials(ref err) => err.description(),
            RenewDomainError::HttpDispatch(ref dispatch_error) => dispatch_error.description(),
            RenewDomainError::Unknown(ref cause) => cause,
        }
    }
}
/// Errors returned by ResendContactReachabilityEmail
#[derive(Debug, PartialEq)]
pub enum ResendContactReachabilityEmailError {
    ///<p>The requested item is not acceptable. For example, for an OperationId it may refer to the ID of an operation that is already completed. For a domain name, it may not be a valid domain name or belong to the requester account.</p>
    InvalidInput(String),
    ///<p>The number of operations or jobs running exceeded the allowed threshold for the account.</p>
    OperationLimitExceeded(String),
    ///<p>Amazon Route 53 does not support this top-level domain.</p>
    UnsupportedTLD(String),
    /// An error occurred dispatching the HTTP request
    HttpDispatch(HttpDispatchError),
    /// An error was encountered with AWS credentials.
    Credentials(CredentialsError),
    /// A validation error occurred.  Details from AWS are provided.
    Validation(String),
    /// An unknown error occurred.  The raw HTTP response is provided.
    Unknown(String),
}


impl ResendContactReachabilityEmailError {
    pub fn from_body(body: &str) -> ResendContactReachabilityEmailError {
        match from_str::<SerdeJsonValue>(body) {
            Ok(json) => {
                let raw_error_type = json.get("__type")
                    .and_then(|e| e.as_str())
                    .unwrap_or("Unknown");
                let error_message = json.get("message").and_then(|m| m.as_str()).unwrap_or(body);

                let pieces: Vec<&str> = raw_error_type.split("#").collect();
                let error_type = pieces.last().expect("Expected error type");

                match *error_type {
                    "InvalidInput" => ResendContactReachabilityEmailError::InvalidInput(String::from(error_message)),
                    "OperationLimitExceeded" => ResendContactReachabilityEmailError::OperationLimitExceeded(String::from(error_message)),
                    "UnsupportedTLD" => ResendContactReachabilityEmailError::UnsupportedTLD(String::from(error_message)),
                    "ValidationException" => {
                        ResendContactReachabilityEmailError::Validation(error_message.to_string())
                    }
                    _ => ResendContactReachabilityEmailError::Unknown(String::from(body)),
                }
            }
            Err(_) => ResendContactReachabilityEmailError::Unknown(String::from(body)),
        }
    }
}

impl From<serde_json::error::Error> for ResendContactReachabilityEmailError {
    fn from(err: serde_json::error::Error) -> ResendContactReachabilityEmailError {
        ResendContactReachabilityEmailError::Unknown(err.description().to_string())
    }
}
impl From<CredentialsError> for ResendContactReachabilityEmailError {
    fn from(err: CredentialsError) -> ResendContactReachabilityEmailError {
        ResendContactReachabilityEmailError::Credentials(err)
    }
}
impl From<HttpDispatchError> for ResendContactReachabilityEmailError {
    fn from(err: HttpDispatchError) -> ResendContactReachabilityEmailError {
        ResendContactReachabilityEmailError::HttpDispatch(err)
    }
}
impl From<io::Error> for ResendContactReachabilityEmailError {
    fn from(err: io::Error) -> ResendContactReachabilityEmailError {
        ResendContactReachabilityEmailError::HttpDispatch(HttpDispatchError::from(err))
    }
}
impl fmt::Display for ResendContactReachabilityEmailError {
    fn fmt(&self, f: &mut fmt::Formatter) -> fmt::Result {
        write!(f, "{}", self.description())
    }
}
impl Error for ResendContactReachabilityEmailError {
    fn description(&self) -> &str {
        match *self {
            ResendContactReachabilityEmailError::InvalidInput(ref cause) => cause,
            ResendContactReachabilityEmailError::OperationLimitExceeded(ref cause) => cause,
            ResendContactReachabilityEmailError::UnsupportedTLD(ref cause) => cause,
            ResendContactReachabilityEmailError::Validation(ref cause) => cause,
            ResendContactReachabilityEmailError::Credentials(ref err) => err.description(),
            ResendContactReachabilityEmailError::HttpDispatch(ref dispatch_error) => {
                dispatch_error.description()
            }
            ResendContactReachabilityEmailError::Unknown(ref cause) => cause,
        }
    }
}
/// Errors returned by RetrieveDomainAuthCode
#[derive(Debug, PartialEq)]
pub enum RetrieveDomainAuthCodeError {
    ///<p>The requested item is not acceptable. For example, for an OperationId it may refer to the ID of an operation that is already completed. For a domain name, it may not be a valid domain name or belong to the requester account.</p>
    InvalidInput(String),
    ///<p>Amazon Route 53 does not support this top-level domain.</p>
    UnsupportedTLD(String),
    /// An error occurred dispatching the HTTP request
    HttpDispatch(HttpDispatchError),
    /// An error was encountered with AWS credentials.
    Credentials(CredentialsError),
    /// A validation error occurred.  Details from AWS are provided.
    Validation(String),
    /// An unknown error occurred.  The raw HTTP response is provided.
    Unknown(String),
}


impl RetrieveDomainAuthCodeError {
    pub fn from_body(body: &str) -> RetrieveDomainAuthCodeError {
        match from_str::<SerdeJsonValue>(body) {
            Ok(json) => {
                let raw_error_type = json.get("__type")
                    .and_then(|e| e.as_str())
                    .unwrap_or("Unknown");
                let error_message = json.get("message").and_then(|m| m.as_str()).unwrap_or(body);

                let pieces: Vec<&str> = raw_error_type.split("#").collect();
                let error_type = pieces.last().expect("Expected error type");

                match *error_type {
                    "InvalidInput" => {
                        RetrieveDomainAuthCodeError::InvalidInput(String::from(error_message))
                    }
                    "UnsupportedTLD" => {
                        RetrieveDomainAuthCodeError::UnsupportedTLD(String::from(error_message))
                    }
                    "ValidationException" => {
                        RetrieveDomainAuthCodeError::Validation(error_message.to_string())
                    }
                    _ => RetrieveDomainAuthCodeError::Unknown(String::from(body)),
                }
            }
            Err(_) => RetrieveDomainAuthCodeError::Unknown(String::from(body)),
        }
    }
}

impl From<serde_json::error::Error> for RetrieveDomainAuthCodeError {
    fn from(err: serde_json::error::Error) -> RetrieveDomainAuthCodeError {
        RetrieveDomainAuthCodeError::Unknown(err.description().to_string())
    }
}
impl From<CredentialsError> for RetrieveDomainAuthCodeError {
    fn from(err: CredentialsError) -> RetrieveDomainAuthCodeError {
        RetrieveDomainAuthCodeError::Credentials(err)
    }
}
impl From<HttpDispatchError> for RetrieveDomainAuthCodeError {
    fn from(err: HttpDispatchError) -> RetrieveDomainAuthCodeError {
        RetrieveDomainAuthCodeError::HttpDispatch(err)
    }
}
impl From<io::Error> for RetrieveDomainAuthCodeError {
    fn from(err: io::Error) -> RetrieveDomainAuthCodeError {
        RetrieveDomainAuthCodeError::HttpDispatch(HttpDispatchError::from(err))
    }
}
impl fmt::Display for RetrieveDomainAuthCodeError {
    fn fmt(&self, f: &mut fmt::Formatter) -> fmt::Result {
        write!(f, "{}", self.description())
    }
}
impl Error for RetrieveDomainAuthCodeError {
    fn description(&self) -> &str {
        match *self {
            RetrieveDomainAuthCodeError::InvalidInput(ref cause) => cause,
            RetrieveDomainAuthCodeError::UnsupportedTLD(ref cause) => cause,
            RetrieveDomainAuthCodeError::Validation(ref cause) => cause,
            RetrieveDomainAuthCodeError::Credentials(ref err) => err.description(),
            RetrieveDomainAuthCodeError::HttpDispatch(ref dispatch_error) => {
                dispatch_error.description()
            }
            RetrieveDomainAuthCodeError::Unknown(ref cause) => cause,
        }
    }
}
/// Errors returned by TransferDomain
#[derive(Debug, PartialEq)]
pub enum TransferDomainError {
    ///<p>The number of domains has exceeded the allowed threshold for the account.</p>
    DomainLimitExceeded(String),
    ///<p>The request is already in progress for the domain.</p>
    DuplicateRequest(String),
    ///<p>The requested item is not acceptable. For example, for an OperationId it may refer to the ID of an operation that is already completed. For a domain name, it may not be a valid domain name or belong to the requester account.</p>
    InvalidInput(String),
    ///<p>The number of operations or jobs running exceeded the allowed threshold for the account.</p>
    OperationLimitExceeded(String),
    ///<p>The top-level domain does not support this operation.</p>
    TLDRulesViolation(String),
    ///<p>Amazon Route 53 does not support this top-level domain.</p>
    UnsupportedTLD(String),
    /// An error occurred dispatching the HTTP request
    HttpDispatch(HttpDispatchError),
    /// An error was encountered with AWS credentials.
    Credentials(CredentialsError),
    /// A validation error occurred.  Details from AWS are provided.
    Validation(String),
    /// An unknown error occurred.  The raw HTTP response is provided.
    Unknown(String),
}


impl TransferDomainError {
    pub fn from_body(body: &str) -> TransferDomainError {
        match from_str::<SerdeJsonValue>(body) {
            Ok(json) => {
                let raw_error_type = json.get("__type")
                    .and_then(|e| e.as_str())
                    .unwrap_or("Unknown");
                let error_message = json.get("message").and_then(|m| m.as_str()).unwrap_or(body);

                let pieces: Vec<&str> = raw_error_type.split("#").collect();
                let error_type = pieces.last().expect("Expected error type");

                match *error_type {
                    "DomainLimitExceeded" => {
                        TransferDomainError::DomainLimitExceeded(String::from(error_message))
                    }
                    "DuplicateRequest" => {
                        TransferDomainError::DuplicateRequest(String::from(error_message))
                    }
                    "InvalidInput" => {
                        TransferDomainError::InvalidInput(String::from(error_message))
                    }
                    "OperationLimitExceeded" => {
                        TransferDomainError::OperationLimitExceeded(String::from(error_message))
                    }
                    "TLDRulesViolation" => {
                        TransferDomainError::TLDRulesViolation(String::from(error_message))
                    }
                    "UnsupportedTLD" => {
                        TransferDomainError::UnsupportedTLD(String::from(error_message))
                    }
                    "ValidationException" => {
                        TransferDomainError::Validation(error_message.to_string())
                    }
                    _ => TransferDomainError::Unknown(String::from(body)),
                }
            }
            Err(_) => TransferDomainError::Unknown(String::from(body)),
        }
    }
}

impl From<serde_json::error::Error> for TransferDomainError {
    fn from(err: serde_json::error::Error) -> TransferDomainError {
        TransferDomainError::Unknown(err.description().to_string())
    }
}
impl From<CredentialsError> for TransferDomainError {
    fn from(err: CredentialsError) -> TransferDomainError {
        TransferDomainError::Credentials(err)
    }
}
impl From<HttpDispatchError> for TransferDomainError {
    fn from(err: HttpDispatchError) -> TransferDomainError {
        TransferDomainError::HttpDispatch(err)
    }
}
impl From<io::Error> for TransferDomainError {
    fn from(err: io::Error) -> TransferDomainError {
        TransferDomainError::HttpDispatch(HttpDispatchError::from(err))
    }
}
impl fmt::Display for TransferDomainError {
    fn fmt(&self, f: &mut fmt::Formatter) -> fmt::Result {
        write!(f, "{}", self.description())
    }
}
impl Error for TransferDomainError {
    fn description(&self) -> &str {
        match *self {
            TransferDomainError::DomainLimitExceeded(ref cause) => cause,
            TransferDomainError::DuplicateRequest(ref cause) => cause,
            TransferDomainError::InvalidInput(ref cause) => cause,
            TransferDomainError::OperationLimitExceeded(ref cause) => cause,
            TransferDomainError::TLDRulesViolation(ref cause) => cause,
            TransferDomainError::UnsupportedTLD(ref cause) => cause,
            TransferDomainError::Validation(ref cause) => cause,
            TransferDomainError::Credentials(ref err) => err.description(),
            TransferDomainError::HttpDispatch(ref dispatch_error) => dispatch_error.description(),
            TransferDomainError::Unknown(ref cause) => cause,
        }
    }
}
/// Errors returned by UpdateDomainContact
#[derive(Debug, PartialEq)]
pub enum UpdateDomainContactError {
    ///<p>The request is already in progress for the domain.</p>
    DuplicateRequest(String),
    ///<p>The requested item is not acceptable. For example, for an OperationId it may refer to the ID of an operation that is already completed. For a domain name, it may not be a valid domain name or belong to the requester account.</p>
    InvalidInput(String),
    ///<p>The number of operations or jobs running exceeded the allowed threshold for the account.</p>
    OperationLimitExceeded(String),
    ///<p>The top-level domain does not support this operation.</p>
    TLDRulesViolation(String),
    ///<p>Amazon Route 53 does not support this top-level domain.</p>
    UnsupportedTLD(String),
    /// An error occurred dispatching the HTTP request
    HttpDispatch(HttpDispatchError),
    /// An error was encountered with AWS credentials.
    Credentials(CredentialsError),
    /// A validation error occurred.  Details from AWS are provided.
    Validation(String),
    /// An unknown error occurred.  The raw HTTP response is provided.
    Unknown(String),
}


impl UpdateDomainContactError {
    pub fn from_body(body: &str) -> UpdateDomainContactError {
        match from_str::<SerdeJsonValue>(body) {
            Ok(json) => {
                let raw_error_type = json.get("__type")
                    .and_then(|e| e.as_str())
                    .unwrap_or("Unknown");
                let error_message = json.get("message").and_then(|m| m.as_str()).unwrap_or(body);

                let pieces: Vec<&str> = raw_error_type.split("#").collect();
                let error_type = pieces.last().expect("Expected error type");

                match *error_type {
                    "DuplicateRequest" => {
                        UpdateDomainContactError::DuplicateRequest(String::from(error_message))
                    }
                    "InvalidInput" => {
                        UpdateDomainContactError::InvalidInput(String::from(error_message))
                    }
                    "OperationLimitExceeded" => UpdateDomainContactError::OperationLimitExceeded(String::from(error_message)),
                    "TLDRulesViolation" => {
                        UpdateDomainContactError::TLDRulesViolation(String::from(error_message))
                    }
                    "UnsupportedTLD" => {
                        UpdateDomainContactError::UnsupportedTLD(String::from(error_message))
                    }
                    "ValidationException" => {
                        UpdateDomainContactError::Validation(error_message.to_string())
                    }
                    _ => UpdateDomainContactError::Unknown(String::from(body)),
                }
            }
            Err(_) => UpdateDomainContactError::Unknown(String::from(body)),
        }
    }
}

impl From<serde_json::error::Error> for UpdateDomainContactError {
    fn from(err: serde_json::error::Error) -> UpdateDomainContactError {
        UpdateDomainContactError::Unknown(err.description().to_string())
    }
}
impl From<CredentialsError> for UpdateDomainContactError {
    fn from(err: CredentialsError) -> UpdateDomainContactError {
        UpdateDomainContactError::Credentials(err)
    }
}
impl From<HttpDispatchError> for UpdateDomainContactError {
    fn from(err: HttpDispatchError) -> UpdateDomainContactError {
        UpdateDomainContactError::HttpDispatch(err)
    }
}
impl From<io::Error> for UpdateDomainContactError {
    fn from(err: io::Error) -> UpdateDomainContactError {
        UpdateDomainContactError::HttpDispatch(HttpDispatchError::from(err))
    }
}
impl fmt::Display for UpdateDomainContactError {
    fn fmt(&self, f: &mut fmt::Formatter) -> fmt::Result {
        write!(f, "{}", self.description())
    }
}
impl Error for UpdateDomainContactError {
    fn description(&self) -> &str {
        match *self {
            UpdateDomainContactError::DuplicateRequest(ref cause) => cause,
            UpdateDomainContactError::InvalidInput(ref cause) => cause,
            UpdateDomainContactError::OperationLimitExceeded(ref cause) => cause,
            UpdateDomainContactError::TLDRulesViolation(ref cause) => cause,
            UpdateDomainContactError::UnsupportedTLD(ref cause) => cause,
            UpdateDomainContactError::Validation(ref cause) => cause,
            UpdateDomainContactError::Credentials(ref err) => err.description(),
            UpdateDomainContactError::HttpDispatch(ref dispatch_error) => {
                dispatch_error.description()
            }
            UpdateDomainContactError::Unknown(ref cause) => cause,
        }
    }
}
/// Errors returned by UpdateDomainContactPrivacy
#[derive(Debug, PartialEq)]
pub enum UpdateDomainContactPrivacyError {
    ///<p>The request is already in progress for the domain.</p>
    DuplicateRequest(String),
    ///<p>The requested item is not acceptable. For example, for an OperationId it may refer to the ID of an operation that is already completed. For a domain name, it may not be a valid domain name or belong to the requester account.</p>
    InvalidInput(String),
    ///<p>The number of operations or jobs running exceeded the allowed threshold for the account.</p>
    OperationLimitExceeded(String),
    ///<p>The top-level domain does not support this operation.</p>
    TLDRulesViolation(String),
    ///<p>Amazon Route 53 does not support this top-level domain.</p>
    UnsupportedTLD(String),
    /// An error occurred dispatching the HTTP request
    HttpDispatch(HttpDispatchError),
    /// An error was encountered with AWS credentials.
    Credentials(CredentialsError),
    /// A validation error occurred.  Details from AWS are provided.
    Validation(String),
    /// An unknown error occurred.  The raw HTTP response is provided.
    Unknown(String),
}


impl UpdateDomainContactPrivacyError {
    pub fn from_body(body: &str) -> UpdateDomainContactPrivacyError {
        match from_str::<SerdeJsonValue>(body) {
            Ok(json) => {
                let raw_error_type = json.get("__type")
                    .and_then(|e| e.as_str())
                    .unwrap_or("Unknown");
                let error_message = json.get("message").and_then(|m| m.as_str()).unwrap_or(body);

                let pieces: Vec<&str> = raw_error_type.split("#").collect();
                let error_type = pieces.last().expect("Expected error type");

                match *error_type {
                    "DuplicateRequest" => UpdateDomainContactPrivacyError::DuplicateRequest(String::from(error_message)),
                    "InvalidInput" => {
                        UpdateDomainContactPrivacyError::InvalidInput(String::from(error_message))
                    }
                    "OperationLimitExceeded" => UpdateDomainContactPrivacyError::OperationLimitExceeded(String::from(error_message)),
                    "TLDRulesViolation" => UpdateDomainContactPrivacyError::TLDRulesViolation(String::from(error_message)),
                    "UnsupportedTLD" => {
                        UpdateDomainContactPrivacyError::UnsupportedTLD(String::from(error_message))
                    }
                    "ValidationException" => {
                        UpdateDomainContactPrivacyError::Validation(error_message.to_string())
                    }
                    _ => UpdateDomainContactPrivacyError::Unknown(String::from(body)),
                }
            }
            Err(_) => UpdateDomainContactPrivacyError::Unknown(String::from(body)),
        }
    }
}

impl From<serde_json::error::Error> for UpdateDomainContactPrivacyError {
    fn from(err: serde_json::error::Error) -> UpdateDomainContactPrivacyError {
        UpdateDomainContactPrivacyError::Unknown(err.description().to_string())
    }
}
impl From<CredentialsError> for UpdateDomainContactPrivacyError {
    fn from(err: CredentialsError) -> UpdateDomainContactPrivacyError {
        UpdateDomainContactPrivacyError::Credentials(err)
    }
}
impl From<HttpDispatchError> for UpdateDomainContactPrivacyError {
    fn from(err: HttpDispatchError) -> UpdateDomainContactPrivacyError {
        UpdateDomainContactPrivacyError::HttpDispatch(err)
    }
}
impl From<io::Error> for UpdateDomainContactPrivacyError {
    fn from(err: io::Error) -> UpdateDomainContactPrivacyError {
        UpdateDomainContactPrivacyError::HttpDispatch(HttpDispatchError::from(err))
    }
}
impl fmt::Display for UpdateDomainContactPrivacyError {
    fn fmt(&self, f: &mut fmt::Formatter) -> fmt::Result {
        write!(f, "{}", self.description())
    }
}
impl Error for UpdateDomainContactPrivacyError {
    fn description(&self) -> &str {
        match *self {
            UpdateDomainContactPrivacyError::DuplicateRequest(ref cause) => cause,
            UpdateDomainContactPrivacyError::InvalidInput(ref cause) => cause,
            UpdateDomainContactPrivacyError::OperationLimitExceeded(ref cause) => cause,
            UpdateDomainContactPrivacyError::TLDRulesViolation(ref cause) => cause,
            UpdateDomainContactPrivacyError::UnsupportedTLD(ref cause) => cause,
            UpdateDomainContactPrivacyError::Validation(ref cause) => cause,
            UpdateDomainContactPrivacyError::Credentials(ref err) => err.description(),
            UpdateDomainContactPrivacyError::HttpDispatch(ref dispatch_error) => {
                dispatch_error.description()
            }
            UpdateDomainContactPrivacyError::Unknown(ref cause) => cause,
        }
    }
}
/// Errors returned by UpdateDomainNameservers
#[derive(Debug, PartialEq)]
pub enum UpdateDomainNameserversError {
    ///<p>The request is already in progress for the domain.</p>
    DuplicateRequest(String),
    ///<p>The requested item is not acceptable. For example, for an OperationId it may refer to the ID of an operation that is already completed. For a domain name, it may not be a valid domain name or belong to the requester account.</p>
    InvalidInput(String),
    ///<p>The number of operations or jobs running exceeded the allowed threshold for the account.</p>
    OperationLimitExceeded(String),
    ///<p>The top-level domain does not support this operation.</p>
    TLDRulesViolation(String),
    ///<p>Amazon Route 53 does not support this top-level domain.</p>
    UnsupportedTLD(String),
    /// An error occurred dispatching the HTTP request
    HttpDispatch(HttpDispatchError),
    /// An error was encountered with AWS credentials.
    Credentials(CredentialsError),
    /// A validation error occurred.  Details from AWS are provided.
    Validation(String),
    /// An unknown error occurred.  The raw HTTP response is provided.
    Unknown(String),
}


impl UpdateDomainNameserversError {
    pub fn from_body(body: &str) -> UpdateDomainNameserversError {
        match from_str::<SerdeJsonValue>(body) {
            Ok(json) => {
                let raw_error_type = json.get("__type")
                    .and_then(|e| e.as_str())
                    .unwrap_or("Unknown");
                let error_message = json.get("message").and_then(|m| m.as_str()).unwrap_or(body);

                let pieces: Vec<&str> = raw_error_type.split("#").collect();
                let error_type = pieces.last().expect("Expected error type");

                match *error_type {
                    "DuplicateRequest" => {
                        UpdateDomainNameserversError::DuplicateRequest(String::from(error_message))
                    }
                    "InvalidInput" => {
                        UpdateDomainNameserversError::InvalidInput(String::from(error_message))
                    }
                    "OperationLimitExceeded" => UpdateDomainNameserversError::OperationLimitExceeded(String::from(error_message)),
                    "TLDRulesViolation" => {
                        UpdateDomainNameserversError::TLDRulesViolation(String::from(error_message))
                    }
                    "UnsupportedTLD" => {
                        UpdateDomainNameserversError::UnsupportedTLD(String::from(error_message))
                    }
                    "ValidationException" => {
                        UpdateDomainNameserversError::Validation(error_message.to_string())
                    }
                    _ => UpdateDomainNameserversError::Unknown(String::from(body)),
                }
            }
            Err(_) => UpdateDomainNameserversError::Unknown(String::from(body)),
        }
    }
}

impl From<serde_json::error::Error> for UpdateDomainNameserversError {
    fn from(err: serde_json::error::Error) -> UpdateDomainNameserversError {
        UpdateDomainNameserversError::Unknown(err.description().to_string())
    }
}
impl From<CredentialsError> for UpdateDomainNameserversError {
    fn from(err: CredentialsError) -> UpdateDomainNameserversError {
        UpdateDomainNameserversError::Credentials(err)
    }
}
impl From<HttpDispatchError> for UpdateDomainNameserversError {
    fn from(err: HttpDispatchError) -> UpdateDomainNameserversError {
        UpdateDomainNameserversError::HttpDispatch(err)
    }
}
impl From<io::Error> for UpdateDomainNameserversError {
    fn from(err: io::Error) -> UpdateDomainNameserversError {
        UpdateDomainNameserversError::HttpDispatch(HttpDispatchError::from(err))
    }
}
impl fmt::Display for UpdateDomainNameserversError {
    fn fmt(&self, f: &mut fmt::Formatter) -> fmt::Result {
        write!(f, "{}", self.description())
    }
}
impl Error for UpdateDomainNameserversError {
    fn description(&self) -> &str {
        match *self {
            UpdateDomainNameserversError::DuplicateRequest(ref cause) => cause,
            UpdateDomainNameserversError::InvalidInput(ref cause) => cause,
            UpdateDomainNameserversError::OperationLimitExceeded(ref cause) => cause,
            UpdateDomainNameserversError::TLDRulesViolation(ref cause) => cause,
            UpdateDomainNameserversError::UnsupportedTLD(ref cause) => cause,
            UpdateDomainNameserversError::Validation(ref cause) => cause,
            UpdateDomainNameserversError::Credentials(ref err) => err.description(),
            UpdateDomainNameserversError::HttpDispatch(ref dispatch_error) => {
                dispatch_error.description()
            }
            UpdateDomainNameserversError::Unknown(ref cause) => cause,
        }
    }
}
/// Errors returned by UpdateTagsForDomain
#[derive(Debug, PartialEq)]
pub enum UpdateTagsForDomainError {
    ///<p>The requested item is not acceptable. For example, for an OperationId it may refer to the ID of an operation that is already completed. For a domain name, it may not be a valid domain name or belong to the requester account.</p>
    InvalidInput(String),
    ///<p>The number of operations or jobs running exceeded the allowed threshold for the account.</p>
    OperationLimitExceeded(String),
    ///<p>Amazon Route 53 does not support this top-level domain.</p>
    UnsupportedTLD(String),
    /// An error occurred dispatching the HTTP request
    HttpDispatch(HttpDispatchError),
    /// An error was encountered with AWS credentials.
    Credentials(CredentialsError),
    /// A validation error occurred.  Details from AWS are provided.
    Validation(String),
    /// An unknown error occurred.  The raw HTTP response is provided.
    Unknown(String),
}


impl UpdateTagsForDomainError {
    pub fn from_body(body: &str) -> UpdateTagsForDomainError {
        match from_str::<SerdeJsonValue>(body) {
            Ok(json) => {
                let raw_error_type = json.get("__type")
                    .and_then(|e| e.as_str())
                    .unwrap_or("Unknown");
                let error_message = json.get("message").and_then(|m| m.as_str()).unwrap_or(body);

                let pieces: Vec<&str> = raw_error_type.split("#").collect();
                let error_type = pieces.last().expect("Expected error type");

                match *error_type {
                    "InvalidInput" => {
                        UpdateTagsForDomainError::InvalidInput(String::from(error_message))
                    }
                    "OperationLimitExceeded" => UpdateTagsForDomainError::OperationLimitExceeded(String::from(error_message)),
                    "UnsupportedTLD" => {
                        UpdateTagsForDomainError::UnsupportedTLD(String::from(error_message))
                    }
                    "ValidationException" => {
                        UpdateTagsForDomainError::Validation(error_message.to_string())
                    }
                    _ => UpdateTagsForDomainError::Unknown(String::from(body)),
                }
            }
            Err(_) => UpdateTagsForDomainError::Unknown(String::from(body)),
        }
    }
}

impl From<serde_json::error::Error> for UpdateTagsForDomainError {
    fn from(err: serde_json::error::Error) -> UpdateTagsForDomainError {
        UpdateTagsForDomainError::Unknown(err.description().to_string())
    }
}
impl From<CredentialsError> for UpdateTagsForDomainError {
    fn from(err: CredentialsError) -> UpdateTagsForDomainError {
        UpdateTagsForDomainError::Credentials(err)
    }
}
impl From<HttpDispatchError> for UpdateTagsForDomainError {
    fn from(err: HttpDispatchError) -> UpdateTagsForDomainError {
        UpdateTagsForDomainError::HttpDispatch(err)
    }
}
impl From<io::Error> for UpdateTagsForDomainError {
    fn from(err: io::Error) -> UpdateTagsForDomainError {
        UpdateTagsForDomainError::HttpDispatch(HttpDispatchError::from(err))
    }
}
impl fmt::Display for UpdateTagsForDomainError {
    fn fmt(&self, f: &mut fmt::Formatter) -> fmt::Result {
        write!(f, "{}", self.description())
    }
}
impl Error for UpdateTagsForDomainError {
    fn description(&self) -> &str {
        match *self {
            UpdateTagsForDomainError::InvalidInput(ref cause) => cause,
            UpdateTagsForDomainError::OperationLimitExceeded(ref cause) => cause,
            UpdateTagsForDomainError::UnsupportedTLD(ref cause) => cause,
            UpdateTagsForDomainError::Validation(ref cause) => cause,
            UpdateTagsForDomainError::Credentials(ref err) => err.description(),
            UpdateTagsForDomainError::HttpDispatch(ref dispatch_error) => {
                dispatch_error.description()
            }
            UpdateTagsForDomainError::Unknown(ref cause) => cause,
        }
    }
}
/// Errors returned by ViewBilling
#[derive(Debug, PartialEq)]
pub enum ViewBillingError {
    ///<p>The requested item is not acceptable. For example, for an OperationId it may refer to the ID of an operation that is already completed. For a domain name, it may not be a valid domain name or belong to the requester account.</p>
    InvalidInput(String),
    /// An error occurred dispatching the HTTP request
    HttpDispatch(HttpDispatchError),
    /// An error was encountered with AWS credentials.
    Credentials(CredentialsError),
    /// A validation error occurred.  Details from AWS are provided.
    Validation(String),
    /// An unknown error occurred.  The raw HTTP response is provided.
    Unknown(String),
}


impl ViewBillingError {
    pub fn from_body(body: &str) -> ViewBillingError {
        match from_str::<SerdeJsonValue>(body) {
            Ok(json) => {
                let raw_error_type = json.get("__type")
                    .and_then(|e| e.as_str())
                    .unwrap_or("Unknown");
                let error_message = json.get("message").and_then(|m| m.as_str()).unwrap_or(body);

                let pieces: Vec<&str> = raw_error_type.split("#").collect();
                let error_type = pieces.last().expect("Expected error type");

                match *error_type {
                    "InvalidInput" => ViewBillingError::InvalidInput(String::from(error_message)),
                    "ValidationException" => {
                        ViewBillingError::Validation(error_message.to_string())
                    }
                    _ => ViewBillingError::Unknown(String::from(body)),
                }
            }
            Err(_) => ViewBillingError::Unknown(String::from(body)),
        }
    }
}

impl From<serde_json::error::Error> for ViewBillingError {
    fn from(err: serde_json::error::Error) -> ViewBillingError {
        ViewBillingError::Unknown(err.description().to_string())
    }
}
impl From<CredentialsError> for ViewBillingError {
    fn from(err: CredentialsError) -> ViewBillingError {
        ViewBillingError::Credentials(err)
    }
}
impl From<HttpDispatchError> for ViewBillingError {
    fn from(err: HttpDispatchError) -> ViewBillingError {
        ViewBillingError::HttpDispatch(err)
    }
}
impl From<io::Error> for ViewBillingError {
    fn from(err: io::Error) -> ViewBillingError {
        ViewBillingError::HttpDispatch(HttpDispatchError::from(err))
    }
}
impl fmt::Display for ViewBillingError {
    fn fmt(&self, f: &mut fmt::Formatter) -> fmt::Result {
        write!(f, "{}", self.description())
    }
}
impl Error for ViewBillingError {
    fn description(&self) -> &str {
        match *self {
            ViewBillingError::InvalidInput(ref cause) => cause,
            ViewBillingError::Validation(ref cause) => cause,
            ViewBillingError::Credentials(ref err) => err.description(),
            ViewBillingError::HttpDispatch(ref dispatch_error) => dispatch_error.description(),
            ViewBillingError::Unknown(ref cause) => cause,
        }
    }
}
/// Trait representing the capabilities of the Amazon Route 53 Domains API. Amazon Route 53 Domains clients implement this trait.
pub trait Route53Domains {
    #[doc="<p>This operation checks the availability of one domain name. Note that if the availability status of a domain is pending, you must submit another request to determine the availability of the domain name.</p>"]
    fn check_domain_availability
        (&self,
         input: &CheckDomainAvailabilityRequest)
         -> Result<CheckDomainAvailabilityResponse, CheckDomainAvailabilityError>;


    #[doc="<p>This operation deletes the specified tags for a domain.</p> <p>All tag operations are eventually consistent; subsequent operations may not immediately represent all issued operations.</p>"]
    fn delete_tags_for_domain(&self,
                              input: &DeleteTagsForDomainRequest)
                              -> Result<DeleteTagsForDomainResponse, DeleteTagsForDomainError>;


    #[doc="<p>This operation disables automatic renewal of domain registration for the specified domain.</p>"]
    fn disable_domain_auto_renew
        (&self,
         input: &DisableDomainAutoRenewRequest)
         -> Result<DisableDomainAutoRenewResponse, DisableDomainAutoRenewError>;


    #[doc="<p>This operation removes the transfer lock on the domain (specifically the <code>clientTransferProhibited</code> status) to allow domain transfers. We recommend you refrain from performing this action unless you intend to transfer the domain to a different registrar. Successful submission returns an operation ID that you can use to track the progress and completion of the action. If the request is not completed successfully, the domain registrant will be notified by email.</p>"]
    fn disable_domain_transfer_lock
        (&self,
         input: &DisableDomainTransferLockRequest)
         -> Result<DisableDomainTransferLockResponse, DisableDomainTransferLockError>;


    #[doc="<p>This operation configures Amazon Route 53 to automatically renew the specified domain before the domain registration expires. The cost of renewing your domain registration is billed to your AWS account.</p> <p>The period during which you can renew a domain name varies by TLD. For a list of TLDs and their renewal policies, see <a href=\"http://wiki.gandi.net/en/domains/renew#renewal_restoration_and_deletion_times\">\"Renewal, restoration, and deletion times\"</a> on the website for our registrar partner, Gandi. Route 53 requires that you renew before the end of the renewal period that is listed on the Gandi website so we can complete processing before the deadline.</p>"]
    fn enable_domain_auto_renew
        (&self,
         input: &EnableDomainAutoRenewRequest)
         -> Result<EnableDomainAutoRenewResponse, EnableDomainAutoRenewError>;


    #[doc="<p>This operation sets the transfer lock on the domain (specifically the <code>clientTransferProhibited</code> status) to prevent domain transfers. Successful submission returns an operation ID that you can use to track the progress and completion of the action. If the request is not completed successfully, the domain registrant will be notified by email.</p>"]
    fn enable_domain_transfer_lock
        (&self,
         input: &EnableDomainTransferLockRequest)
         -> Result<EnableDomainTransferLockResponse, EnableDomainTransferLockError>;


    #[doc="<p>For operations that require confirmation that the email address for the registrant contact is valid, such as registering a new domain, this operation returns information about whether the registrant contact has responded.</p> <p>If you want us to resend the email, use the <code>ResendContactReachabilityEmail</code> operation.</p>"]
    fn get_contact_reachability_status
        (&self,
         input: &GetContactReachabilityStatusRequest)
         -> Result<GetContactReachabilityStatusResponse, GetContactReachabilityStatusError>;


    #[doc="<p>This operation returns detailed information about a specified domain that is associated with the current AWS account. Contact information for the domain is also returned as part of the output.</p>"]
    fn get_domain_detail(&self,
                         input: &GetDomainDetailRequest)
                         -> Result<GetDomainDetailResponse, GetDomainDetailError>;


    #[doc="<p>The GetDomainSuggestions operation returns a list of suggested domain names given a string, which can either be a domain name or simply a word or phrase (without spaces).</p>"]
    fn get_domain_suggestions
        (&self,
         input: &GetDomainSuggestionsRequest)
         -> Result<GetDomainSuggestionsResponse, GetDomainSuggestionsError>;


    #[doc="<p>This operation returns the current status of an operation that is not completed.</p>"]
    fn get_operation_detail(&self,
                            input: &GetOperationDetailRequest)
                            -> Result<GetOperationDetailResponse, GetOperationDetailError>;


    #[doc="<p>This operation returns all the domain names registered with Amazon Route 53 for the current AWS account.</p>"]
    fn list_domains(&self,
                    input: &ListDomainsRequest)
                    -> Result<ListDomainsResponse, ListDomainsError>;


    #[doc="<p>This operation returns the operation IDs of operations that are not yet complete.</p>"]
    fn list_operations(&self,
                       input: &ListOperationsRequest)
                       -> Result<ListOperationsResponse, ListOperationsError>;


    #[doc="<p>This operation returns all of the tags that are associated with the specified domain.</p> <p>All tag operations are eventually consistent; subsequent operations may not immediately represent all issued operations.</p>"]
    fn list_tags_for_domain(&self,
                            input: &ListTagsForDomainRequest)
                            -> Result<ListTagsForDomainResponse, ListTagsForDomainError>;


    #[doc="<p>This operation registers a domain. Domains are registered by the AWS registrar partner, Gandi. For some top-level domains (TLDs), this operation requires extra parameters.</p> <p>When you register a domain, Amazon Route 53 does the following:</p> <ul> <li> <p>Creates a Amazon Route 53 hosted zone that has the same name as the domain. Amazon Route 53 assigns four name servers to your hosted zone and automatically updates your domain registration with the names of these name servers.</p> </li> <li> <p>Enables autorenew, so your domain registration will renew automatically each year. We'll notify you in advance of the renewal date so you can choose whether to renew the registration.</p> </li> <li> <p>Optionally enables privacy protection, so WHOIS queries return contact information for our registrar partner, Gandi, instead of the information you entered for registrant, admin, and tech contacts.</p> </li> <li> <p>If registration is successful, returns an operation ID that you can use to track the progress and completion of the action. If the request is not completed successfully, the domain registrant is notified by email.</p> </li> <li> <p>Charges your AWS account an amount based on the top-level domain. For more information, see <a href=\"http://aws.amazon.com/route53/pricing/\">Amazon Route 53 Pricing</a>.</p> </li> </ul>"]
    fn register_domain(&self,
                       input: &RegisterDomainRequest)
                       -> Result<RegisterDomainResponse, RegisterDomainError>;


    #[doc="<p>This operation renews a domain for the specified number of years. The cost of renewing your domain is billed to your AWS account.</p> <p>We recommend that you renew your domain several weeks before the expiration date. Some TLD registries delete domains before the expiration date if you haven't renewed far enough in advance. For more information about renewing domain registration, see <a href=\"http://docs.aws.amazon.com/Route53/latest/DeveloperGuide/domain-renew.html\">Renewing Registration for a Domain</a> in the Amazon Route 53 Developer Guide.</p>"]
    fn renew_domain(&self,
                    input: &RenewDomainRequest)
                    -> Result<RenewDomainResponse, RenewDomainError>;


    #[doc="<p>For operations that require confirmation that the email address for the registrant contact is valid, such as registering a new domain, this operation resends the confirmation email to the current email address for the registrant contact.</p>"]
    fn resend_contact_reachability_email
        (&self,
         input: &ResendContactReachabilityEmailRequest)
         -> Result<ResendContactReachabilityEmailResponse, ResendContactReachabilityEmailError>;


    #[doc="<p>This operation returns the AuthCode for the domain. To transfer a domain to another registrar, you provide this value to the new registrar.</p>"]
    fn retrieve_domain_auth_code
        (&self,
         input: &RetrieveDomainAuthCodeRequest)
         -> Result<RetrieveDomainAuthCodeResponse, RetrieveDomainAuthCodeError>;


    #[doc="<p>This operation transfers a domain from another registrar to Amazon Route 53. When the transfer is complete, the domain is registered with the AWS registrar partner, Gandi.</p> <p>For transfer requirements, a detailed procedure, and information about viewing the status of a domain transfer, see <a href=\"http://docs.aws.amazon.com/Route53/latest/DeveloperGuide/domain-transfer-to-route-53.html\">Transferring Registration for a Domain to Amazon Route 53</a> in the <i>Amazon Route 53 Developer Guide</i>.</p> <p>If the registrar for your domain is also the DNS service provider for the domain, we highly recommend that you consider transferring your DNS service to Amazon Route 53 or to another DNS service provider before you transfer your registration. Some registrars provide free DNS service when you purchase a domain registration. When you transfer the registration, the previous registrar will not renew your domain registration and could end your DNS service at any time.</p> <important> <p>If the registrar for your domain is also the DNS service provider for the domain and you don't transfer DNS service to another provider, your website, email, and the web applications associated with the domain might become unavailable.</p> </important> <p>If the transfer is successful, this method returns an operation ID that you can use to track the progress and completion of the action. If the transfer doesn't complete successfully, the domain registrant will be notified by email.</p>"]
    fn transfer_domain(&self,
                       input: &TransferDomainRequest)
                       -> Result<TransferDomainResponse, TransferDomainError>;


    #[doc="<p>This operation updates the contact information for a particular domain. Information for at least one contact (registrant, administrator, or technical) must be supplied for update.</p> <p>If the update is successful, this method returns an operation ID that you can use to track the progress and completion of the action. If the request is not completed successfully, the domain registrant will be notified by email.</p>"]
    fn update_domain_contact(&self,
                             input: &UpdateDomainContactRequest)
                             -> Result<UpdateDomainContactResponse, UpdateDomainContactError>;


    #[doc="<p>This operation updates the specified domain contact's privacy setting. When the privacy option is enabled, personal information such as postal or email address is hidden from the results of a public WHOIS query. The privacy services are provided by the AWS registrar, Gandi. For more information, see the <a href=\"http://www.gandi.net/domain/whois/?currency=USD&amp;amp;lang=en\">Gandi privacy features</a>.</p> <p>This operation only affects the privacy of the specified contact type (registrant, administrator, or tech). Successful acceptance returns an operation ID that you can use with <a>GetOperationDetail</a> to track the progress and completion of the action. If the request is not completed successfully, the domain registrant will be notified by email.</p>"]
    fn update_domain_contact_privacy
        (&self,
         input: &UpdateDomainContactPrivacyRequest)
         -> Result<UpdateDomainContactPrivacyResponse, UpdateDomainContactPrivacyError>;


    #[doc="<p>This operation replaces the current set of name servers for the domain with the specified set of name servers. If you use Amazon Route 53 as your DNS service, specify the four name servers in the delegation set for the hosted zone for the domain.</p> <p>If successful, this operation returns an operation ID that you can use to track the progress and completion of the action. If the request is not completed successfully, the domain registrant will be notified by email.</p>"]
    fn update_domain_nameservers
        (&self,
         input: &UpdateDomainNameserversRequest)
         -> Result<UpdateDomainNameserversResponse, UpdateDomainNameserversError>;


    #[doc="<p>This operation adds or updates tags for a specified domain.</p> <p>All tag operations are eventually consistent; subsequent operations may not immediately represent all issued operations.</p>"]
    fn update_tags_for_domain(&self,
                              input: &UpdateTagsForDomainRequest)
                              -> Result<UpdateTagsForDomainResponse, UpdateTagsForDomainError>;


    #[doc="<p>Returns all the domain-related billing records for the current AWS account for a specified period</p>"]
    fn view_billing(&self,
                    input: &ViewBillingRequest)
                    -> Result<ViewBillingResponse, ViewBillingError>;
}
/// A client for the Amazon Route 53 Domains API.
pub struct Route53DomainsClient<P, D>
    where P: ProvideAwsCredentials,
          D: DispatchSignedRequest
{
    credentials_provider: P,
    region: region::Region,
    dispatcher: D,
}

impl<P, D> Route53DomainsClient<P, D>
    where P: ProvideAwsCredentials,
          D: DispatchSignedRequest
{
    pub fn new(request_dispatcher: D, credentials_provider: P, region: region::Region) -> Self {
        Route53DomainsClient {
            credentials_provider: credentials_provider,
            region: region,
            dispatcher: request_dispatcher,
        }
    }
}

impl<P, D> Route53Domains for Route53DomainsClient<P, D>
    where P: ProvideAwsCredentials,
          D: DispatchSignedRequest
{
    #[doc="<p>This operation checks the availability of one domain name. Note that if the availability status of a domain is pending, you must submit another request to determine the availability of the domain name.</p>"]
    fn check_domain_availability
        (&self,
         input: &CheckDomainAvailabilityRequest)
         -> Result<CheckDomainAvailabilityResponse, CheckDomainAvailabilityError> {
        let mut request = SignedRequest::new("POST", "route53domains", &self.region, "/");

        request.set_content_type("application/x-amz-json-1.1".to_owned());
        request.add_header("x-amz-target",
                           "Route53Domains_v20140515.CheckDomainAvailability");
        let encoded = serde_json::to_string(input).unwrap();
        request.set_payload(Some(encoded.into_bytes()));

        request.sign_with_plus(&try!(self.credentials_provider.credentials()), true);

        let mut response = try!(self.dispatcher.dispatch(&request));

        match response.status {
<<<<<<< HEAD
            StatusCode::Ok => {
                let mut body: Vec<u8> = Vec::new();
                try!(response.body.read_to_end(&mut body));
                Ok(serde_json::from_str::<CheckDomainAvailabilityResponse>(String::from_utf8_lossy(&body).as_ref()).unwrap())
            }
            _ => {
                let mut body: Vec<u8> = Vec::new();
                try!(response.body.read_to_end(&mut body));
                Err(CheckDomainAvailabilityError::from_body(String::from_utf8_lossy(&body)
                                                                .as_ref()))
            }
=======
            ::hyper::status::StatusCode::Ok => {
                            Ok(serde_json::from_str::<CheckDomainAvailabilityResponse>(String::from_utf8_lossy(&response.body).as_ref()).unwrap())
                        }
            _ => Err(CheckDomainAvailabilityError::from_body(String::from_utf8_lossy(&response.body).as_ref())),
>>>>>>> 481a9285
        }
    }


    #[doc="<p>This operation deletes the specified tags for a domain.</p> <p>All tag operations are eventually consistent; subsequent operations may not immediately represent all issued operations.</p>"]
    fn delete_tags_for_domain(&self,
                              input: &DeleteTagsForDomainRequest)
                              -> Result<DeleteTagsForDomainResponse, DeleteTagsForDomainError> {
        let mut request = SignedRequest::new("POST", "route53domains", &self.region, "/");

        request.set_content_type("application/x-amz-json-1.1".to_owned());
        request.add_header("x-amz-target",
                           "Route53Domains_v20140515.DeleteTagsForDomain");
        let encoded = serde_json::to_string(input).unwrap();
        request.set_payload(Some(encoded.into_bytes()));

        request.sign_with_plus(&try!(self.credentials_provider.credentials()), true);

        let mut response = try!(self.dispatcher.dispatch(&request));

        match response.status {
<<<<<<< HEAD
            StatusCode::Ok => {
                let mut body: Vec<u8> = Vec::new();
                try!(response.body.read_to_end(&mut body));
                Ok(serde_json::from_str::<DeleteTagsForDomainResponse>(String::from_utf8_lossy(&body).as_ref()).unwrap())
            }
=======
            ::hyper::status::StatusCode::Ok => {
                            Ok(serde_json::from_str::<DeleteTagsForDomainResponse>(String::from_utf8_lossy(&response.body).as_ref()).unwrap())
                        }
>>>>>>> 481a9285
            _ => {
                let mut body: Vec<u8> = Vec::new();
                try!(response.body.read_to_end(&mut body));
                Err(DeleteTagsForDomainError::from_body(String::from_utf8_lossy(&body).as_ref()))
            }
        }
    }


    #[doc="<p>This operation disables automatic renewal of domain registration for the specified domain.</p>"]
    fn disable_domain_auto_renew
        (&self,
         input: &DisableDomainAutoRenewRequest)
         -> Result<DisableDomainAutoRenewResponse, DisableDomainAutoRenewError> {
        let mut request = SignedRequest::new("POST", "route53domains", &self.region, "/");

        request.set_content_type("application/x-amz-json-1.1".to_owned());
        request.add_header("x-amz-target",
                           "Route53Domains_v20140515.DisableDomainAutoRenew");
        let encoded = serde_json::to_string(input).unwrap();
        request.set_payload(Some(encoded.into_bytes()));

        request.sign_with_plus(&try!(self.credentials_provider.credentials()), true);

        let mut response = try!(self.dispatcher.dispatch(&request));

        match response.status {
<<<<<<< HEAD
            StatusCode::Ok => {
                let mut body: Vec<u8> = Vec::new();
                try!(response.body.read_to_end(&mut body));
                Ok(serde_json::from_str::<DisableDomainAutoRenewResponse>(String::from_utf8_lossy(&body).as_ref()).unwrap())
            }
=======
            ::hyper::status::StatusCode::Ok => {
                            Ok(serde_json::from_str::<DisableDomainAutoRenewResponse>(String::from_utf8_lossy(&response.body).as_ref()).unwrap())
                        }
>>>>>>> 481a9285
            _ => {
                let mut body: Vec<u8> = Vec::new();
                try!(response.body.read_to_end(&mut body));
                Err(DisableDomainAutoRenewError::from_body(String::from_utf8_lossy(&body).as_ref()))
            }
        }
    }


    #[doc="<p>This operation removes the transfer lock on the domain (specifically the <code>clientTransferProhibited</code> status) to allow domain transfers. We recommend you refrain from performing this action unless you intend to transfer the domain to a different registrar. Successful submission returns an operation ID that you can use to track the progress and completion of the action. If the request is not completed successfully, the domain registrant will be notified by email.</p>"]
    fn disable_domain_transfer_lock
        (&self,
         input: &DisableDomainTransferLockRequest)
         -> Result<DisableDomainTransferLockResponse, DisableDomainTransferLockError> {
        let mut request = SignedRequest::new("POST", "route53domains", &self.region, "/");

        request.set_content_type("application/x-amz-json-1.1".to_owned());
        request.add_header("x-amz-target",
                           "Route53Domains_v20140515.DisableDomainTransferLock");
        let encoded = serde_json::to_string(input).unwrap();
        request.set_payload(Some(encoded.into_bytes()));

        request.sign_with_plus(&try!(self.credentials_provider.credentials()), true);

        let mut response = try!(self.dispatcher.dispatch(&request));

        match response.status {
<<<<<<< HEAD
            StatusCode::Ok => {
                let mut body: Vec<u8> = Vec::new();
                try!(response.body.read_to_end(&mut body));
                Ok(serde_json::from_str::<DisableDomainTransferLockResponse>(String::from_utf8_lossy(&body).as_ref()).unwrap())
            }
            _ => {
                let mut body: Vec<u8> = Vec::new();
                try!(response.body.read_to_end(&mut body));
                Err(DisableDomainTransferLockError::from_body(String::from_utf8_lossy(&body)
                                                                  .as_ref()))
            }
=======
            ::hyper::status::StatusCode::Ok => {
                            Ok(serde_json::from_str::<DisableDomainTransferLockResponse>(String::from_utf8_lossy(&response.body).as_ref()).unwrap())
                        }
            _ => Err(DisableDomainTransferLockError::from_body(String::from_utf8_lossy(&response.body).as_ref())),
>>>>>>> 481a9285
        }
    }


    #[doc="<p>This operation configures Amazon Route 53 to automatically renew the specified domain before the domain registration expires. The cost of renewing your domain registration is billed to your AWS account.</p> <p>The period during which you can renew a domain name varies by TLD. For a list of TLDs and their renewal policies, see <a href=\"http://wiki.gandi.net/en/domains/renew#renewal_restoration_and_deletion_times\">\"Renewal, restoration, and deletion times\"</a> on the website for our registrar partner, Gandi. Route 53 requires that you renew before the end of the renewal period that is listed on the Gandi website so we can complete processing before the deadline.</p>"]
    fn enable_domain_auto_renew
        (&self,
         input: &EnableDomainAutoRenewRequest)
         -> Result<EnableDomainAutoRenewResponse, EnableDomainAutoRenewError> {
        let mut request = SignedRequest::new("POST", "route53domains", &self.region, "/");

        request.set_content_type("application/x-amz-json-1.1".to_owned());
        request.add_header("x-amz-target",
                           "Route53Domains_v20140515.EnableDomainAutoRenew");
        let encoded = serde_json::to_string(input).unwrap();
        request.set_payload(Some(encoded.into_bytes()));

        request.sign_with_plus(&try!(self.credentials_provider.credentials()), true);

        let mut response = try!(self.dispatcher.dispatch(&request));

        match response.status {
<<<<<<< HEAD
            StatusCode::Ok => {
                let mut body: Vec<u8> = Vec::new();
                try!(response.body.read_to_end(&mut body));
                Ok(serde_json::from_str::<EnableDomainAutoRenewResponse>(String::from_utf8_lossy(&body).as_ref()).unwrap())
            }
=======
            ::hyper::status::StatusCode::Ok => {
                            Ok(serde_json::from_str::<EnableDomainAutoRenewResponse>(String::from_utf8_lossy(&response.body).as_ref()).unwrap())
                        }
>>>>>>> 481a9285
            _ => {
                let mut body: Vec<u8> = Vec::new();
                try!(response.body.read_to_end(&mut body));
                Err(EnableDomainAutoRenewError::from_body(String::from_utf8_lossy(&body).as_ref()))
            }
        }
    }


    #[doc="<p>This operation sets the transfer lock on the domain (specifically the <code>clientTransferProhibited</code> status) to prevent domain transfers. Successful submission returns an operation ID that you can use to track the progress and completion of the action. If the request is not completed successfully, the domain registrant will be notified by email.</p>"]
    fn enable_domain_transfer_lock
        (&self,
         input: &EnableDomainTransferLockRequest)
         -> Result<EnableDomainTransferLockResponse, EnableDomainTransferLockError> {
        let mut request = SignedRequest::new("POST", "route53domains", &self.region, "/");

        request.set_content_type("application/x-amz-json-1.1".to_owned());
        request.add_header("x-amz-target",
                           "Route53Domains_v20140515.EnableDomainTransferLock");
        let encoded = serde_json::to_string(input).unwrap();
        request.set_payload(Some(encoded.into_bytes()));

        request.sign_with_plus(&try!(self.credentials_provider.credentials()), true);

        let mut response = try!(self.dispatcher.dispatch(&request));

        match response.status {
<<<<<<< HEAD
            StatusCode::Ok => {
                let mut body: Vec<u8> = Vec::new();
                try!(response.body.read_to_end(&mut body));
                Ok(serde_json::from_str::<EnableDomainTransferLockResponse>(String::from_utf8_lossy(&body).as_ref()).unwrap())
            }
            _ => {
                let mut body: Vec<u8> = Vec::new();
                try!(response.body.read_to_end(&mut body));
                Err(EnableDomainTransferLockError::from_body(String::from_utf8_lossy(&body)
                                                                 .as_ref()))
            }
=======
            ::hyper::status::StatusCode::Ok => {
                            Ok(serde_json::from_str::<EnableDomainTransferLockResponse>(String::from_utf8_lossy(&response.body).as_ref()).unwrap())
                        }
            _ => Err(EnableDomainTransferLockError::from_body(String::from_utf8_lossy(&response.body).as_ref())),
>>>>>>> 481a9285
        }
    }


    #[doc="<p>For operations that require confirmation that the email address for the registrant contact is valid, such as registering a new domain, this operation returns information about whether the registrant contact has responded.</p> <p>If you want us to resend the email, use the <code>ResendContactReachabilityEmail</code> operation.</p>"]
    fn get_contact_reachability_status
        (&self,
         input: &GetContactReachabilityStatusRequest)
         -> Result<GetContactReachabilityStatusResponse, GetContactReachabilityStatusError> {
        let mut request = SignedRequest::new("POST", "route53domains", &self.region, "/");

        request.set_content_type("application/x-amz-json-1.1".to_owned());
        request.add_header("x-amz-target",
                           "Route53Domains_v20140515.GetContactReachabilityStatus");
        let encoded = serde_json::to_string(input).unwrap();
        request.set_payload(Some(encoded.into_bytes()));

        request.sign_with_plus(&try!(self.credentials_provider.credentials()), true);

        let mut response = try!(self.dispatcher.dispatch(&request));

        match response.status {
<<<<<<< HEAD
            StatusCode::Ok => {
                let mut body: Vec<u8> = Vec::new();
                try!(response.body.read_to_end(&mut body));
                Ok(serde_json::from_str::<GetContactReachabilityStatusResponse>(String::from_utf8_lossy(&body).as_ref()).unwrap())
            }
            _ => {
                let mut body: Vec<u8> = Vec::new();
                try!(response.body.read_to_end(&mut body));
                Err(GetContactReachabilityStatusError::from_body(String::from_utf8_lossy(&body)
                                                                     .as_ref()))
            }
=======
            ::hyper::status::StatusCode::Ok => {
                            Ok(serde_json::from_str::<GetContactReachabilityStatusResponse>(String::from_utf8_lossy(&response.body).as_ref()).unwrap())
                        }
            _ => Err(GetContactReachabilityStatusError::from_body(String::from_utf8_lossy(&response.body).as_ref())),
>>>>>>> 481a9285
        }
    }


    #[doc="<p>This operation returns detailed information about a specified domain that is associated with the current AWS account. Contact information for the domain is also returned as part of the output.</p>"]
    fn get_domain_detail(&self,
                         input: &GetDomainDetailRequest)
                         -> Result<GetDomainDetailResponse, GetDomainDetailError> {
        let mut request = SignedRequest::new("POST", "route53domains", &self.region, "/");

        request.set_content_type("application/x-amz-json-1.1".to_owned());
        request.add_header("x-amz-target", "Route53Domains_v20140515.GetDomainDetail");
        let encoded = serde_json::to_string(input).unwrap();
        request.set_payload(Some(encoded.into_bytes()));

        request.sign_with_plus(&try!(self.credentials_provider.credentials()), true);

        let mut response = try!(self.dispatcher.dispatch(&request));

        match response.status {
<<<<<<< HEAD
            StatusCode::Ok => {
                let mut body: Vec<u8> = Vec::new();
                try!(response.body.read_to_end(&mut body));
                Ok(serde_json::from_str::<GetDomainDetailResponse>(String::from_utf8_lossy(&body)
                                                                       .as_ref())
                           .unwrap())
            }
=======
            ::hyper::status::StatusCode::Ok => {
                            Ok(serde_json::from_str::<GetDomainDetailResponse>(String::from_utf8_lossy(&response.body).as_ref()).unwrap())
                        }
>>>>>>> 481a9285
            _ => {
                let mut body: Vec<u8> = Vec::new();
                try!(response.body.read_to_end(&mut body));
                Err(GetDomainDetailError::from_body(String::from_utf8_lossy(&body).as_ref()))
            }
        }
    }


    #[doc="<p>The GetDomainSuggestions operation returns a list of suggested domain names given a string, which can either be a domain name or simply a word or phrase (without spaces).</p>"]
    fn get_domain_suggestions
        (&self,
         input: &GetDomainSuggestionsRequest)
         -> Result<GetDomainSuggestionsResponse, GetDomainSuggestionsError> {
        let mut request = SignedRequest::new("POST", "route53domains", &self.region, "/");

        request.set_content_type("application/x-amz-json-1.1".to_owned());
        request.add_header("x-amz-target",
                           "Route53Domains_v20140515.GetDomainSuggestions");
        let encoded = serde_json::to_string(input).unwrap();
        request.set_payload(Some(encoded.into_bytes()));

        request.sign_with_plus(&try!(self.credentials_provider.credentials()), true);

        let mut response = try!(self.dispatcher.dispatch(&request));

        match response.status {
<<<<<<< HEAD
            StatusCode::Ok => {
                let mut body: Vec<u8> = Vec::new();
                try!(response.body.read_to_end(&mut body));
                Ok(serde_json::from_str::<GetDomainSuggestionsResponse>(String::from_utf8_lossy(&body).as_ref()).unwrap())
            }
=======
            ::hyper::status::StatusCode::Ok => {
                            Ok(serde_json::from_str::<GetDomainSuggestionsResponse>(String::from_utf8_lossy(&response.body).as_ref()).unwrap())
                        }
>>>>>>> 481a9285
            _ => {
                let mut body: Vec<u8> = Vec::new();
                try!(response.body.read_to_end(&mut body));
                Err(GetDomainSuggestionsError::from_body(String::from_utf8_lossy(&body).as_ref()))
            }
        }
    }


    #[doc="<p>This operation returns the current status of an operation that is not completed.</p>"]
    fn get_operation_detail(&self,
                            input: &GetOperationDetailRequest)
                            -> Result<GetOperationDetailResponse, GetOperationDetailError> {
        let mut request = SignedRequest::new("POST", "route53domains", &self.region, "/");

        request.set_content_type("application/x-amz-json-1.1".to_owned());
        request.add_header("x-amz-target",
                           "Route53Domains_v20140515.GetOperationDetail");
        let encoded = serde_json::to_string(input).unwrap();
        request.set_payload(Some(encoded.into_bytes()));

        request.sign_with_plus(&try!(self.credentials_provider.credentials()), true);

        let mut response = try!(self.dispatcher.dispatch(&request));

        match response.status {
<<<<<<< HEAD
            StatusCode::Ok => {
                let mut body: Vec<u8> = Vec::new();
                try!(response.body.read_to_end(&mut body));
                Ok(serde_json::from_str::<GetOperationDetailResponse>(String::from_utf8_lossy(&body).as_ref()).unwrap())
            }
=======
            ::hyper::status::StatusCode::Ok => {
                            Ok(serde_json::from_str::<GetOperationDetailResponse>(String::from_utf8_lossy(&response.body).as_ref()).unwrap())
                        }
>>>>>>> 481a9285
            _ => {
                let mut body: Vec<u8> = Vec::new();
                try!(response.body.read_to_end(&mut body));
                Err(GetOperationDetailError::from_body(String::from_utf8_lossy(&body).as_ref()))
            }
        }
    }


    #[doc="<p>This operation returns all the domain names registered with Amazon Route 53 for the current AWS account.</p>"]
    fn list_domains(&self,
                    input: &ListDomainsRequest)
                    -> Result<ListDomainsResponse, ListDomainsError> {
        let mut request = SignedRequest::new("POST", "route53domains", &self.region, "/");

        request.set_content_type("application/x-amz-json-1.1".to_owned());
        request.add_header("x-amz-target", "Route53Domains_v20140515.ListDomains");
        let encoded = serde_json::to_string(input).unwrap();
        request.set_payload(Some(encoded.into_bytes()));

        request.sign_with_plus(&try!(self.credentials_provider.credentials()), true);

        let mut response = try!(self.dispatcher.dispatch(&request));

        match response.status {
<<<<<<< HEAD
            StatusCode::Ok => {
                let mut body: Vec<u8> = Vec::new();
                try!(response.body.read_to_end(&mut body));
                Ok(serde_json::from_str::<ListDomainsResponse>(String::from_utf8_lossy(&body)
                                                                   .as_ref())
                           .unwrap())
            }
            _ => {
                let mut body: Vec<u8> = Vec::new();
                try!(response.body.read_to_end(&mut body));
                Err(ListDomainsError::from_body(String::from_utf8_lossy(&body).as_ref()))
            }
=======
            ::hyper::status::StatusCode::Ok => {
                            Ok(serde_json::from_str::<ListDomainsResponse>(String::from_utf8_lossy(&response.body).as_ref()).unwrap())
                        }
            _ => Err(ListDomainsError::from_body(String::from_utf8_lossy(&response.body).as_ref())),
>>>>>>> 481a9285
        }
    }


    #[doc="<p>This operation returns the operation IDs of operations that are not yet complete.</p>"]
    fn list_operations(&self,
                       input: &ListOperationsRequest)
                       -> Result<ListOperationsResponse, ListOperationsError> {
        let mut request = SignedRequest::new("POST", "route53domains", &self.region, "/");

        request.set_content_type("application/x-amz-json-1.1".to_owned());
        request.add_header("x-amz-target", "Route53Domains_v20140515.ListOperations");
        let encoded = serde_json::to_string(input).unwrap();
        request.set_payload(Some(encoded.into_bytes()));

        request.sign_with_plus(&try!(self.credentials_provider.credentials()), true);

        let mut response = try!(self.dispatcher.dispatch(&request));

        match response.status {
<<<<<<< HEAD
            StatusCode::Ok => {
                let mut body: Vec<u8> = Vec::new();
                try!(response.body.read_to_end(&mut body));
                Ok(serde_json::from_str::<ListOperationsResponse>(String::from_utf8_lossy(&body)
                                                                      .as_ref())
                           .unwrap())
            }
=======
            ::hyper::status::StatusCode::Ok => {
                            Ok(serde_json::from_str::<ListOperationsResponse>(String::from_utf8_lossy(&response.body).as_ref()).unwrap())
                        }
>>>>>>> 481a9285
            _ => {
                let mut body: Vec<u8> = Vec::new();
                try!(response.body.read_to_end(&mut body));
                Err(ListOperationsError::from_body(String::from_utf8_lossy(&body).as_ref()))
            }
        }
    }


    #[doc="<p>This operation returns all of the tags that are associated with the specified domain.</p> <p>All tag operations are eventually consistent; subsequent operations may not immediately represent all issued operations.</p>"]
    fn list_tags_for_domain(&self,
                            input: &ListTagsForDomainRequest)
                            -> Result<ListTagsForDomainResponse, ListTagsForDomainError> {
        let mut request = SignedRequest::new("POST", "route53domains", &self.region, "/");

        request.set_content_type("application/x-amz-json-1.1".to_owned());
        request.add_header("x-amz-target", "Route53Domains_v20140515.ListTagsForDomain");
        let encoded = serde_json::to_string(input).unwrap();
        request.set_payload(Some(encoded.into_bytes()));

        request.sign_with_plus(&try!(self.credentials_provider.credentials()), true);

        let mut response = try!(self.dispatcher.dispatch(&request));

        match response.status {
<<<<<<< HEAD
            StatusCode::Ok => {
                let mut body: Vec<u8> = Vec::new();
                try!(response.body.read_to_end(&mut body));
                Ok(serde_json::from_str::<ListTagsForDomainResponse>(String::from_utf8_lossy(&body).as_ref()).unwrap())
            }
=======
            ::hyper::status::StatusCode::Ok => {
                            Ok(serde_json::from_str::<ListTagsForDomainResponse>(String::from_utf8_lossy(&response.body).as_ref()).unwrap())
                        }
>>>>>>> 481a9285
            _ => {
                let mut body: Vec<u8> = Vec::new();
                try!(response.body.read_to_end(&mut body));
                Err(ListTagsForDomainError::from_body(String::from_utf8_lossy(&body).as_ref()))
            }
        }
    }


    #[doc="<p>This operation registers a domain. Domains are registered by the AWS registrar partner, Gandi. For some top-level domains (TLDs), this operation requires extra parameters.</p> <p>When you register a domain, Amazon Route 53 does the following:</p> <ul> <li> <p>Creates a Amazon Route 53 hosted zone that has the same name as the domain. Amazon Route 53 assigns four name servers to your hosted zone and automatically updates your domain registration with the names of these name servers.</p> </li> <li> <p>Enables autorenew, so your domain registration will renew automatically each year. We'll notify you in advance of the renewal date so you can choose whether to renew the registration.</p> </li> <li> <p>Optionally enables privacy protection, so WHOIS queries return contact information for our registrar partner, Gandi, instead of the information you entered for registrant, admin, and tech contacts.</p> </li> <li> <p>If registration is successful, returns an operation ID that you can use to track the progress and completion of the action. If the request is not completed successfully, the domain registrant is notified by email.</p> </li> <li> <p>Charges your AWS account an amount based on the top-level domain. For more information, see <a href=\"http://aws.amazon.com/route53/pricing/\">Amazon Route 53 Pricing</a>.</p> </li> </ul>"]
    fn register_domain(&self,
                       input: &RegisterDomainRequest)
                       -> Result<RegisterDomainResponse, RegisterDomainError> {
        let mut request = SignedRequest::new("POST", "route53domains", &self.region, "/");

        request.set_content_type("application/x-amz-json-1.1".to_owned());
        request.add_header("x-amz-target", "Route53Domains_v20140515.RegisterDomain");
        let encoded = serde_json::to_string(input).unwrap();
        request.set_payload(Some(encoded.into_bytes()));

        request.sign_with_plus(&try!(self.credentials_provider.credentials()), true);

        let mut response = try!(self.dispatcher.dispatch(&request));

        match response.status {
<<<<<<< HEAD
            StatusCode::Ok => {
                let mut body: Vec<u8> = Vec::new();
                try!(response.body.read_to_end(&mut body));
                Ok(serde_json::from_str::<RegisterDomainResponse>(String::from_utf8_lossy(&body)
                                                                      .as_ref())
                           .unwrap())
            }
=======
            ::hyper::status::StatusCode::Ok => {
                            Ok(serde_json::from_str::<RegisterDomainResponse>(String::from_utf8_lossy(&response.body).as_ref()).unwrap())
                        }
>>>>>>> 481a9285
            _ => {
                let mut body: Vec<u8> = Vec::new();
                try!(response.body.read_to_end(&mut body));
                Err(RegisterDomainError::from_body(String::from_utf8_lossy(&body).as_ref()))
            }
        }
    }


    #[doc="<p>This operation renews a domain for the specified number of years. The cost of renewing your domain is billed to your AWS account.</p> <p>We recommend that you renew your domain several weeks before the expiration date. Some TLD registries delete domains before the expiration date if you haven't renewed far enough in advance. For more information about renewing domain registration, see <a href=\"http://docs.aws.amazon.com/Route53/latest/DeveloperGuide/domain-renew.html\">Renewing Registration for a Domain</a> in the Amazon Route 53 Developer Guide.</p>"]
    fn renew_domain(&self,
                    input: &RenewDomainRequest)
                    -> Result<RenewDomainResponse, RenewDomainError> {
        let mut request = SignedRequest::new("POST", "route53domains", &self.region, "/");

        request.set_content_type("application/x-amz-json-1.1".to_owned());
        request.add_header("x-amz-target", "Route53Domains_v20140515.RenewDomain");
        let encoded = serde_json::to_string(input).unwrap();
        request.set_payload(Some(encoded.into_bytes()));

        request.sign_with_plus(&try!(self.credentials_provider.credentials()), true);

        let mut response = try!(self.dispatcher.dispatch(&request));

        match response.status {
<<<<<<< HEAD
            StatusCode::Ok => {
                let mut body: Vec<u8> = Vec::new();
                try!(response.body.read_to_end(&mut body));
                Ok(serde_json::from_str::<RenewDomainResponse>(String::from_utf8_lossy(&body)
                                                                   .as_ref())
                           .unwrap())
            }
            _ => {
                let mut body: Vec<u8> = Vec::new();
                try!(response.body.read_to_end(&mut body));
                Err(RenewDomainError::from_body(String::from_utf8_lossy(&body).as_ref()))
            }
=======
            ::hyper::status::StatusCode::Ok => {
                            Ok(serde_json::from_str::<RenewDomainResponse>(String::from_utf8_lossy(&response.body).as_ref()).unwrap())
                        }
            _ => Err(RenewDomainError::from_body(String::from_utf8_lossy(&response.body).as_ref())),
>>>>>>> 481a9285
        }
    }


    #[doc="<p>For operations that require confirmation that the email address for the registrant contact is valid, such as registering a new domain, this operation resends the confirmation email to the current email address for the registrant contact.</p>"]
    fn resend_contact_reachability_email
        (&self,
         input: &ResendContactReachabilityEmailRequest)
         -> Result<ResendContactReachabilityEmailResponse, ResendContactReachabilityEmailError> {
        let mut request = SignedRequest::new("POST", "route53domains", &self.region, "/");

        request.set_content_type("application/x-amz-json-1.1".to_owned());
        request.add_header("x-amz-target",
                           "Route53Domains_v20140515.ResendContactReachabilityEmail");
        let encoded = serde_json::to_string(input).unwrap();
        request.set_payload(Some(encoded.into_bytes()));

        request.sign_with_plus(&try!(self.credentials_provider.credentials()), true);

        let mut response = try!(self.dispatcher.dispatch(&request));

        match response.status {
<<<<<<< HEAD
            StatusCode::Ok => {
                let mut body: Vec<u8> = Vec::new();
                try!(response.body.read_to_end(&mut body));
                Ok(serde_json::from_str::<ResendContactReachabilityEmailResponse>(String::from_utf8_lossy(&body).as_ref()).unwrap())
            }
            _ => {
                let mut body: Vec<u8> = Vec::new();
                try!(response.body.read_to_end(&mut body));
                Err(ResendContactReachabilityEmailError::from_body(String::from_utf8_lossy(&body)
                                                                       .as_ref()))
            }
=======
            ::hyper::status::StatusCode::Ok => {
                            Ok(serde_json::from_str::<ResendContactReachabilityEmailResponse>(String::from_utf8_lossy(&response.body).as_ref()).unwrap())
                        }
            _ => Err(ResendContactReachabilityEmailError::from_body(String::from_utf8_lossy(&response.body).as_ref())),
>>>>>>> 481a9285
        }
    }


    #[doc="<p>This operation returns the AuthCode for the domain. To transfer a domain to another registrar, you provide this value to the new registrar.</p>"]
    fn retrieve_domain_auth_code
        (&self,
         input: &RetrieveDomainAuthCodeRequest)
         -> Result<RetrieveDomainAuthCodeResponse, RetrieveDomainAuthCodeError> {
        let mut request = SignedRequest::new("POST", "route53domains", &self.region, "/");

        request.set_content_type("application/x-amz-json-1.1".to_owned());
        request.add_header("x-amz-target",
                           "Route53Domains_v20140515.RetrieveDomainAuthCode");
        let encoded = serde_json::to_string(input).unwrap();
        request.set_payload(Some(encoded.into_bytes()));

        request.sign_with_plus(&try!(self.credentials_provider.credentials()), true);

        let mut response = try!(self.dispatcher.dispatch(&request));

        match response.status {
<<<<<<< HEAD
            StatusCode::Ok => {
                let mut body: Vec<u8> = Vec::new();
                try!(response.body.read_to_end(&mut body));
                Ok(serde_json::from_str::<RetrieveDomainAuthCodeResponse>(String::from_utf8_lossy(&body).as_ref()).unwrap())
            }
=======
            ::hyper::status::StatusCode::Ok => {
                            Ok(serde_json::from_str::<RetrieveDomainAuthCodeResponse>(String::from_utf8_lossy(&response.body).as_ref()).unwrap())
                        }
>>>>>>> 481a9285
            _ => {
                let mut body: Vec<u8> = Vec::new();
                try!(response.body.read_to_end(&mut body));
                Err(RetrieveDomainAuthCodeError::from_body(String::from_utf8_lossy(&body).as_ref()))
            }
        }
    }


    #[doc="<p>This operation transfers a domain from another registrar to Amazon Route 53. When the transfer is complete, the domain is registered with the AWS registrar partner, Gandi.</p> <p>For transfer requirements, a detailed procedure, and information about viewing the status of a domain transfer, see <a href=\"http://docs.aws.amazon.com/Route53/latest/DeveloperGuide/domain-transfer-to-route-53.html\">Transferring Registration for a Domain to Amazon Route 53</a> in the <i>Amazon Route 53 Developer Guide</i>.</p> <p>If the registrar for your domain is also the DNS service provider for the domain, we highly recommend that you consider transferring your DNS service to Amazon Route 53 or to another DNS service provider before you transfer your registration. Some registrars provide free DNS service when you purchase a domain registration. When you transfer the registration, the previous registrar will not renew your domain registration and could end your DNS service at any time.</p> <important> <p>If the registrar for your domain is also the DNS service provider for the domain and you don't transfer DNS service to another provider, your website, email, and the web applications associated with the domain might become unavailable.</p> </important> <p>If the transfer is successful, this method returns an operation ID that you can use to track the progress and completion of the action. If the transfer doesn't complete successfully, the domain registrant will be notified by email.</p>"]
    fn transfer_domain(&self,
                       input: &TransferDomainRequest)
                       -> Result<TransferDomainResponse, TransferDomainError> {
        let mut request = SignedRequest::new("POST", "route53domains", &self.region, "/");

        request.set_content_type("application/x-amz-json-1.1".to_owned());
        request.add_header("x-amz-target", "Route53Domains_v20140515.TransferDomain");
        let encoded = serde_json::to_string(input).unwrap();
        request.set_payload(Some(encoded.into_bytes()));

        request.sign_with_plus(&try!(self.credentials_provider.credentials()), true);

        let mut response = try!(self.dispatcher.dispatch(&request));

        match response.status {
<<<<<<< HEAD
            StatusCode::Ok => {
                let mut body: Vec<u8> = Vec::new();
                try!(response.body.read_to_end(&mut body));
                Ok(serde_json::from_str::<TransferDomainResponse>(String::from_utf8_lossy(&body)
                                                                      .as_ref())
                           .unwrap())
            }
=======
            ::hyper::status::StatusCode::Ok => {
                            Ok(serde_json::from_str::<TransferDomainResponse>(String::from_utf8_lossy(&response.body).as_ref()).unwrap())
                        }
>>>>>>> 481a9285
            _ => {
                let mut body: Vec<u8> = Vec::new();
                try!(response.body.read_to_end(&mut body));
                Err(TransferDomainError::from_body(String::from_utf8_lossy(&body).as_ref()))
            }
        }
    }


    #[doc="<p>This operation updates the contact information for a particular domain. Information for at least one contact (registrant, administrator, or technical) must be supplied for update.</p> <p>If the update is successful, this method returns an operation ID that you can use to track the progress and completion of the action. If the request is not completed successfully, the domain registrant will be notified by email.</p>"]
    fn update_domain_contact(&self,
                             input: &UpdateDomainContactRequest)
                             -> Result<UpdateDomainContactResponse, UpdateDomainContactError> {
        let mut request = SignedRequest::new("POST", "route53domains", &self.region, "/");

        request.set_content_type("application/x-amz-json-1.1".to_owned());
        request.add_header("x-amz-target",
                           "Route53Domains_v20140515.UpdateDomainContact");
        let encoded = serde_json::to_string(input).unwrap();
        request.set_payload(Some(encoded.into_bytes()));

        request.sign_with_plus(&try!(self.credentials_provider.credentials()), true);

        let mut response = try!(self.dispatcher.dispatch(&request));

        match response.status {
<<<<<<< HEAD
            StatusCode::Ok => {
                let mut body: Vec<u8> = Vec::new();
                try!(response.body.read_to_end(&mut body));
                Ok(serde_json::from_str::<UpdateDomainContactResponse>(String::from_utf8_lossy(&body).as_ref()).unwrap())
            }
=======
            ::hyper::status::StatusCode::Ok => {
                            Ok(serde_json::from_str::<UpdateDomainContactResponse>(String::from_utf8_lossy(&response.body).as_ref()).unwrap())
                        }
>>>>>>> 481a9285
            _ => {
                let mut body: Vec<u8> = Vec::new();
                try!(response.body.read_to_end(&mut body));
                Err(UpdateDomainContactError::from_body(String::from_utf8_lossy(&body).as_ref()))
            }
        }
    }


    #[doc="<p>This operation updates the specified domain contact's privacy setting. When the privacy option is enabled, personal information such as postal or email address is hidden from the results of a public WHOIS query. The privacy services are provided by the AWS registrar, Gandi. For more information, see the <a href=\"http://www.gandi.net/domain/whois/?currency=USD&amp;amp;lang=en\">Gandi privacy features</a>.</p> <p>This operation only affects the privacy of the specified contact type (registrant, administrator, or tech). Successful acceptance returns an operation ID that you can use with <a>GetOperationDetail</a> to track the progress and completion of the action. If the request is not completed successfully, the domain registrant will be notified by email.</p>"]
    fn update_domain_contact_privacy
        (&self,
         input: &UpdateDomainContactPrivacyRequest)
         -> Result<UpdateDomainContactPrivacyResponse, UpdateDomainContactPrivacyError> {
        let mut request = SignedRequest::new("POST", "route53domains", &self.region, "/");

        request.set_content_type("application/x-amz-json-1.1".to_owned());
        request.add_header("x-amz-target",
                           "Route53Domains_v20140515.UpdateDomainContactPrivacy");
        let encoded = serde_json::to_string(input).unwrap();
        request.set_payload(Some(encoded.into_bytes()));

        request.sign_with_plus(&try!(self.credentials_provider.credentials()), true);

        let mut response = try!(self.dispatcher.dispatch(&request));

        match response.status {
<<<<<<< HEAD
            StatusCode::Ok => {
                let mut body: Vec<u8> = Vec::new();
                try!(response.body.read_to_end(&mut body));
                Ok(serde_json::from_str::<UpdateDomainContactPrivacyResponse>(String::from_utf8_lossy(&body).as_ref()).unwrap())
            }
            _ => {
                let mut body: Vec<u8> = Vec::new();
                try!(response.body.read_to_end(&mut body));
                Err(UpdateDomainContactPrivacyError::from_body(String::from_utf8_lossy(&body)
                                                                   .as_ref()))
            }
=======
            ::hyper::status::StatusCode::Ok => {
                            Ok(serde_json::from_str::<UpdateDomainContactPrivacyResponse>(String::from_utf8_lossy(&response.body).as_ref()).unwrap())
                        }
            _ => Err(UpdateDomainContactPrivacyError::from_body(String::from_utf8_lossy(&response.body).as_ref())),
>>>>>>> 481a9285
        }
    }


    #[doc="<p>This operation replaces the current set of name servers for the domain with the specified set of name servers. If you use Amazon Route 53 as your DNS service, specify the four name servers in the delegation set for the hosted zone for the domain.</p> <p>If successful, this operation returns an operation ID that you can use to track the progress and completion of the action. If the request is not completed successfully, the domain registrant will be notified by email.</p>"]
    fn update_domain_nameservers
        (&self,
         input: &UpdateDomainNameserversRequest)
         -> Result<UpdateDomainNameserversResponse, UpdateDomainNameserversError> {
        let mut request = SignedRequest::new("POST", "route53domains", &self.region, "/");

        request.set_content_type("application/x-amz-json-1.1".to_owned());
        request.add_header("x-amz-target",
                           "Route53Domains_v20140515.UpdateDomainNameservers");
        let encoded = serde_json::to_string(input).unwrap();
        request.set_payload(Some(encoded.into_bytes()));

        request.sign_with_plus(&try!(self.credentials_provider.credentials()), true);

        let mut response = try!(self.dispatcher.dispatch(&request));

        match response.status {
<<<<<<< HEAD
            StatusCode::Ok => {
                let mut body: Vec<u8> = Vec::new();
                try!(response.body.read_to_end(&mut body));
                Ok(serde_json::from_str::<UpdateDomainNameserversResponse>(String::from_utf8_lossy(&body).as_ref()).unwrap())
            }
            _ => {
                let mut body: Vec<u8> = Vec::new();
                try!(response.body.read_to_end(&mut body));
                Err(UpdateDomainNameserversError::from_body(String::from_utf8_lossy(&body)
                                                                .as_ref()))
            }
=======
            ::hyper::status::StatusCode::Ok => {
                            Ok(serde_json::from_str::<UpdateDomainNameserversResponse>(String::from_utf8_lossy(&response.body).as_ref()).unwrap())
                        }
            _ => Err(UpdateDomainNameserversError::from_body(String::from_utf8_lossy(&response.body).as_ref())),
>>>>>>> 481a9285
        }
    }


    #[doc="<p>This operation adds or updates tags for a specified domain.</p> <p>All tag operations are eventually consistent; subsequent operations may not immediately represent all issued operations.</p>"]
    fn update_tags_for_domain(&self,
                              input: &UpdateTagsForDomainRequest)
                              -> Result<UpdateTagsForDomainResponse, UpdateTagsForDomainError> {
        let mut request = SignedRequest::new("POST", "route53domains", &self.region, "/");

        request.set_content_type("application/x-amz-json-1.1".to_owned());
        request.add_header("x-amz-target",
                           "Route53Domains_v20140515.UpdateTagsForDomain");
        let encoded = serde_json::to_string(input).unwrap();
        request.set_payload(Some(encoded.into_bytes()));

        request.sign_with_plus(&try!(self.credentials_provider.credentials()), true);

        let mut response = try!(self.dispatcher.dispatch(&request));

        match response.status {
<<<<<<< HEAD
            StatusCode::Ok => {
                let mut body: Vec<u8> = Vec::new();
                try!(response.body.read_to_end(&mut body));
                Ok(serde_json::from_str::<UpdateTagsForDomainResponse>(String::from_utf8_lossy(&body).as_ref()).unwrap())
            }
=======
            ::hyper::status::StatusCode::Ok => {
                            Ok(serde_json::from_str::<UpdateTagsForDomainResponse>(String::from_utf8_lossy(&response.body).as_ref()).unwrap())
                        }
>>>>>>> 481a9285
            _ => {
                let mut body: Vec<u8> = Vec::new();
                try!(response.body.read_to_end(&mut body));
                Err(UpdateTagsForDomainError::from_body(String::from_utf8_lossy(&body).as_ref()))
            }
        }
    }


    #[doc="<p>Returns all the domain-related billing records for the current AWS account for a specified period</p>"]
    fn view_billing(&self,
                    input: &ViewBillingRequest)
                    -> Result<ViewBillingResponse, ViewBillingError> {
        let mut request = SignedRequest::new("POST", "route53domains", &self.region, "/");

        request.set_content_type("application/x-amz-json-1.1".to_owned());
        request.add_header("x-amz-target", "Route53Domains_v20140515.ViewBilling");
        let encoded = serde_json::to_string(input).unwrap();
        request.set_payload(Some(encoded.into_bytes()));

        request.sign_with_plus(&try!(self.credentials_provider.credentials()), true);

        let mut response = try!(self.dispatcher.dispatch(&request));

        match response.status {
<<<<<<< HEAD
            StatusCode::Ok => {
                let mut body: Vec<u8> = Vec::new();
                try!(response.body.read_to_end(&mut body));
                Ok(serde_json::from_str::<ViewBillingResponse>(String::from_utf8_lossy(&body)
                                                                   .as_ref())
                           .unwrap())
            }
            _ => {
                let mut body: Vec<u8> = Vec::new();
                try!(response.body.read_to_end(&mut body));
                Err(ViewBillingError::from_body(String::from_utf8_lossy(&body).as_ref()))
            }
=======
            ::hyper::status::StatusCode::Ok => {
                            Ok(serde_json::from_str::<ViewBillingResponse>(String::from_utf8_lossy(&response.body).as_ref()).unwrap())
                        }
            _ => Err(ViewBillingError::from_body(String::from_utf8_lossy(&response.body).as_ref())),
>>>>>>> 481a9285
        }
    }
}

#[cfg(test)]
mod protocol_tests {}<|MERGE_RESOLUTION|>--- conflicted
+++ resolved
@@ -13,15 +13,11 @@
 
 use std::fmt;
 use std::error::Error;
-<<<<<<< HEAD
 use std::io;
 use std::io::Read;
-use rusoto_core::request::HttpDispatchError;
-=======
 
 use rusoto_core::region;
 use rusoto_core::request::{DispatchSignedRequest, HttpDispatchError};
->>>>>>> 481a9285
 use rusoto_core::credential::{CredentialsError, ProvideAwsCredentials};
 
 use serde_json;
@@ -4163,8 +4159,7 @@
         let mut response = try!(self.dispatcher.dispatch(&request));
 
         match response.status {
-<<<<<<< HEAD
-            StatusCode::Ok => {
+            ::hyper::status::StatusCode::Ok => {
                 let mut body: Vec<u8> = Vec::new();
                 try!(response.body.read_to_end(&mut body));
                 Ok(serde_json::from_str::<CheckDomainAvailabilityResponse>(String::from_utf8_lossy(&body).as_ref()).unwrap())
@@ -4175,12 +4170,6 @@
                 Err(CheckDomainAvailabilityError::from_body(String::from_utf8_lossy(&body)
                                                                 .as_ref()))
             }
-=======
-            ::hyper::status::StatusCode::Ok => {
-                            Ok(serde_json::from_str::<CheckDomainAvailabilityResponse>(String::from_utf8_lossy(&response.body).as_ref()).unwrap())
-                        }
-            _ => Err(CheckDomainAvailabilityError::from_body(String::from_utf8_lossy(&response.body).as_ref())),
->>>>>>> 481a9285
         }
     }
 
@@ -4202,17 +4191,11 @@
         let mut response = try!(self.dispatcher.dispatch(&request));
 
         match response.status {
-<<<<<<< HEAD
-            StatusCode::Ok => {
+            ::hyper::status::StatusCode::Ok => {
                 let mut body: Vec<u8> = Vec::new();
                 try!(response.body.read_to_end(&mut body));
                 Ok(serde_json::from_str::<DeleteTagsForDomainResponse>(String::from_utf8_lossy(&body).as_ref()).unwrap())
             }
-=======
-            ::hyper::status::StatusCode::Ok => {
-                            Ok(serde_json::from_str::<DeleteTagsForDomainResponse>(String::from_utf8_lossy(&response.body).as_ref()).unwrap())
-                        }
->>>>>>> 481a9285
             _ => {
                 let mut body: Vec<u8> = Vec::new();
                 try!(response.body.read_to_end(&mut body));
@@ -4240,17 +4223,11 @@
         let mut response = try!(self.dispatcher.dispatch(&request));
 
         match response.status {
-<<<<<<< HEAD
-            StatusCode::Ok => {
+            ::hyper::status::StatusCode::Ok => {
                 let mut body: Vec<u8> = Vec::new();
                 try!(response.body.read_to_end(&mut body));
                 Ok(serde_json::from_str::<DisableDomainAutoRenewResponse>(String::from_utf8_lossy(&body).as_ref()).unwrap())
             }
-=======
-            ::hyper::status::StatusCode::Ok => {
-                            Ok(serde_json::from_str::<DisableDomainAutoRenewResponse>(String::from_utf8_lossy(&response.body).as_ref()).unwrap())
-                        }
->>>>>>> 481a9285
             _ => {
                 let mut body: Vec<u8> = Vec::new();
                 try!(response.body.read_to_end(&mut body));
@@ -4278,8 +4255,7 @@
         let mut response = try!(self.dispatcher.dispatch(&request));
 
         match response.status {
-<<<<<<< HEAD
-            StatusCode::Ok => {
+            ::hyper::status::StatusCode::Ok => {
                 let mut body: Vec<u8> = Vec::new();
                 try!(response.body.read_to_end(&mut body));
                 Ok(serde_json::from_str::<DisableDomainTransferLockResponse>(String::from_utf8_lossy(&body).as_ref()).unwrap())
@@ -4290,12 +4266,6 @@
                 Err(DisableDomainTransferLockError::from_body(String::from_utf8_lossy(&body)
                                                                   .as_ref()))
             }
-=======
-            ::hyper::status::StatusCode::Ok => {
-                            Ok(serde_json::from_str::<DisableDomainTransferLockResponse>(String::from_utf8_lossy(&response.body).as_ref()).unwrap())
-                        }
-            _ => Err(DisableDomainTransferLockError::from_body(String::from_utf8_lossy(&response.body).as_ref())),
->>>>>>> 481a9285
         }
     }
 
@@ -4318,17 +4288,11 @@
         let mut response = try!(self.dispatcher.dispatch(&request));
 
         match response.status {
-<<<<<<< HEAD
-            StatusCode::Ok => {
+            ::hyper::status::StatusCode::Ok => {
                 let mut body: Vec<u8> = Vec::new();
                 try!(response.body.read_to_end(&mut body));
                 Ok(serde_json::from_str::<EnableDomainAutoRenewResponse>(String::from_utf8_lossy(&body).as_ref()).unwrap())
             }
-=======
-            ::hyper::status::StatusCode::Ok => {
-                            Ok(serde_json::from_str::<EnableDomainAutoRenewResponse>(String::from_utf8_lossy(&response.body).as_ref()).unwrap())
-                        }
->>>>>>> 481a9285
             _ => {
                 let mut body: Vec<u8> = Vec::new();
                 try!(response.body.read_to_end(&mut body));
@@ -4356,8 +4320,7 @@
         let mut response = try!(self.dispatcher.dispatch(&request));
 
         match response.status {
-<<<<<<< HEAD
-            StatusCode::Ok => {
+            ::hyper::status::StatusCode::Ok => {
                 let mut body: Vec<u8> = Vec::new();
                 try!(response.body.read_to_end(&mut body));
                 Ok(serde_json::from_str::<EnableDomainTransferLockResponse>(String::from_utf8_lossy(&body).as_ref()).unwrap())
@@ -4368,12 +4331,6 @@
                 Err(EnableDomainTransferLockError::from_body(String::from_utf8_lossy(&body)
                                                                  .as_ref()))
             }
-=======
-            ::hyper::status::StatusCode::Ok => {
-                            Ok(serde_json::from_str::<EnableDomainTransferLockResponse>(String::from_utf8_lossy(&response.body).as_ref()).unwrap())
-                        }
-            _ => Err(EnableDomainTransferLockError::from_body(String::from_utf8_lossy(&response.body).as_ref())),
->>>>>>> 481a9285
         }
     }
 
@@ -4396,8 +4353,7 @@
         let mut response = try!(self.dispatcher.dispatch(&request));
 
         match response.status {
-<<<<<<< HEAD
-            StatusCode::Ok => {
+            ::hyper::status::StatusCode::Ok => {
                 let mut body: Vec<u8> = Vec::new();
                 try!(response.body.read_to_end(&mut body));
                 Ok(serde_json::from_str::<GetContactReachabilityStatusResponse>(String::from_utf8_lossy(&body).as_ref()).unwrap())
@@ -4408,12 +4364,6 @@
                 Err(GetContactReachabilityStatusError::from_body(String::from_utf8_lossy(&body)
                                                                      .as_ref()))
             }
-=======
-            ::hyper::status::StatusCode::Ok => {
-                            Ok(serde_json::from_str::<GetContactReachabilityStatusResponse>(String::from_utf8_lossy(&response.body).as_ref()).unwrap())
-                        }
-            _ => Err(GetContactReachabilityStatusError::from_body(String::from_utf8_lossy(&response.body).as_ref())),
->>>>>>> 481a9285
         }
     }
 
@@ -4434,19 +4384,13 @@
         let mut response = try!(self.dispatcher.dispatch(&request));
 
         match response.status {
-<<<<<<< HEAD
-            StatusCode::Ok => {
+            ::hyper::status::StatusCode::Ok => {
                 let mut body: Vec<u8> = Vec::new();
                 try!(response.body.read_to_end(&mut body));
                 Ok(serde_json::from_str::<GetDomainDetailResponse>(String::from_utf8_lossy(&body)
                                                                        .as_ref())
                            .unwrap())
             }
-=======
-            ::hyper::status::StatusCode::Ok => {
-                            Ok(serde_json::from_str::<GetDomainDetailResponse>(String::from_utf8_lossy(&response.body).as_ref()).unwrap())
-                        }
->>>>>>> 481a9285
             _ => {
                 let mut body: Vec<u8> = Vec::new();
                 try!(response.body.read_to_end(&mut body));
@@ -4474,17 +4418,11 @@
         let mut response = try!(self.dispatcher.dispatch(&request));
 
         match response.status {
-<<<<<<< HEAD
-            StatusCode::Ok => {
+            ::hyper::status::StatusCode::Ok => {
                 let mut body: Vec<u8> = Vec::new();
                 try!(response.body.read_to_end(&mut body));
                 Ok(serde_json::from_str::<GetDomainSuggestionsResponse>(String::from_utf8_lossy(&body).as_ref()).unwrap())
             }
-=======
-            ::hyper::status::StatusCode::Ok => {
-                            Ok(serde_json::from_str::<GetDomainSuggestionsResponse>(String::from_utf8_lossy(&response.body).as_ref()).unwrap())
-                        }
->>>>>>> 481a9285
             _ => {
                 let mut body: Vec<u8> = Vec::new();
                 try!(response.body.read_to_end(&mut body));
@@ -4511,17 +4449,11 @@
         let mut response = try!(self.dispatcher.dispatch(&request));
 
         match response.status {
-<<<<<<< HEAD
-            StatusCode::Ok => {
+            ::hyper::status::StatusCode::Ok => {
                 let mut body: Vec<u8> = Vec::new();
                 try!(response.body.read_to_end(&mut body));
                 Ok(serde_json::from_str::<GetOperationDetailResponse>(String::from_utf8_lossy(&body).as_ref()).unwrap())
             }
-=======
-            ::hyper::status::StatusCode::Ok => {
-                            Ok(serde_json::from_str::<GetOperationDetailResponse>(String::from_utf8_lossy(&response.body).as_ref()).unwrap())
-                        }
->>>>>>> 481a9285
             _ => {
                 let mut body: Vec<u8> = Vec::new();
                 try!(response.body.read_to_end(&mut body));
@@ -4547,8 +4479,7 @@
         let mut response = try!(self.dispatcher.dispatch(&request));
 
         match response.status {
-<<<<<<< HEAD
-            StatusCode::Ok => {
+            ::hyper::status::StatusCode::Ok => {
                 let mut body: Vec<u8> = Vec::new();
                 try!(response.body.read_to_end(&mut body));
                 Ok(serde_json::from_str::<ListDomainsResponse>(String::from_utf8_lossy(&body)
@@ -4560,12 +4491,6 @@
                 try!(response.body.read_to_end(&mut body));
                 Err(ListDomainsError::from_body(String::from_utf8_lossy(&body).as_ref()))
             }
-=======
-            ::hyper::status::StatusCode::Ok => {
-                            Ok(serde_json::from_str::<ListDomainsResponse>(String::from_utf8_lossy(&response.body).as_ref()).unwrap())
-                        }
-            _ => Err(ListDomainsError::from_body(String::from_utf8_lossy(&response.body).as_ref())),
->>>>>>> 481a9285
         }
     }
 
@@ -4586,19 +4511,13 @@
         let mut response = try!(self.dispatcher.dispatch(&request));
 
         match response.status {
-<<<<<<< HEAD
-            StatusCode::Ok => {
+            ::hyper::status::StatusCode::Ok => {
                 let mut body: Vec<u8> = Vec::new();
                 try!(response.body.read_to_end(&mut body));
                 Ok(serde_json::from_str::<ListOperationsResponse>(String::from_utf8_lossy(&body)
                                                                       .as_ref())
                            .unwrap())
             }
-=======
-            ::hyper::status::StatusCode::Ok => {
-                            Ok(serde_json::from_str::<ListOperationsResponse>(String::from_utf8_lossy(&response.body).as_ref()).unwrap())
-                        }
->>>>>>> 481a9285
             _ => {
                 let mut body: Vec<u8> = Vec::new();
                 try!(response.body.read_to_end(&mut body));
@@ -4624,17 +4543,11 @@
         let mut response = try!(self.dispatcher.dispatch(&request));
 
         match response.status {
-<<<<<<< HEAD
-            StatusCode::Ok => {
+            ::hyper::status::StatusCode::Ok => {
                 let mut body: Vec<u8> = Vec::new();
                 try!(response.body.read_to_end(&mut body));
                 Ok(serde_json::from_str::<ListTagsForDomainResponse>(String::from_utf8_lossy(&body).as_ref()).unwrap())
             }
-=======
-            ::hyper::status::StatusCode::Ok => {
-                            Ok(serde_json::from_str::<ListTagsForDomainResponse>(String::from_utf8_lossy(&response.body).as_ref()).unwrap())
-                        }
->>>>>>> 481a9285
             _ => {
                 let mut body: Vec<u8> = Vec::new();
                 try!(response.body.read_to_end(&mut body));
@@ -4660,19 +4573,13 @@
         let mut response = try!(self.dispatcher.dispatch(&request));
 
         match response.status {
-<<<<<<< HEAD
-            StatusCode::Ok => {
+            ::hyper::status::StatusCode::Ok => {
                 let mut body: Vec<u8> = Vec::new();
                 try!(response.body.read_to_end(&mut body));
                 Ok(serde_json::from_str::<RegisterDomainResponse>(String::from_utf8_lossy(&body)
                                                                       .as_ref())
                            .unwrap())
             }
-=======
-            ::hyper::status::StatusCode::Ok => {
-                            Ok(serde_json::from_str::<RegisterDomainResponse>(String::from_utf8_lossy(&response.body).as_ref()).unwrap())
-                        }
->>>>>>> 481a9285
             _ => {
                 let mut body: Vec<u8> = Vec::new();
                 try!(response.body.read_to_end(&mut body));
@@ -4698,8 +4605,7 @@
         let mut response = try!(self.dispatcher.dispatch(&request));
 
         match response.status {
-<<<<<<< HEAD
-            StatusCode::Ok => {
+            ::hyper::status::StatusCode::Ok => {
                 let mut body: Vec<u8> = Vec::new();
                 try!(response.body.read_to_end(&mut body));
                 Ok(serde_json::from_str::<RenewDomainResponse>(String::from_utf8_lossy(&body)
@@ -4711,12 +4617,6 @@
                 try!(response.body.read_to_end(&mut body));
                 Err(RenewDomainError::from_body(String::from_utf8_lossy(&body).as_ref()))
             }
-=======
-            ::hyper::status::StatusCode::Ok => {
-                            Ok(serde_json::from_str::<RenewDomainResponse>(String::from_utf8_lossy(&response.body).as_ref()).unwrap())
-                        }
-            _ => Err(RenewDomainError::from_body(String::from_utf8_lossy(&response.body).as_ref())),
->>>>>>> 481a9285
         }
     }
 
@@ -4739,8 +4639,7 @@
         let mut response = try!(self.dispatcher.dispatch(&request));
 
         match response.status {
-<<<<<<< HEAD
-            StatusCode::Ok => {
+            ::hyper::status::StatusCode::Ok => {
                 let mut body: Vec<u8> = Vec::new();
                 try!(response.body.read_to_end(&mut body));
                 Ok(serde_json::from_str::<ResendContactReachabilityEmailResponse>(String::from_utf8_lossy(&body).as_ref()).unwrap())
@@ -4751,12 +4650,6 @@
                 Err(ResendContactReachabilityEmailError::from_body(String::from_utf8_lossy(&body)
                                                                        .as_ref()))
             }
-=======
-            ::hyper::status::StatusCode::Ok => {
-                            Ok(serde_json::from_str::<ResendContactReachabilityEmailResponse>(String::from_utf8_lossy(&response.body).as_ref()).unwrap())
-                        }
-            _ => Err(ResendContactReachabilityEmailError::from_body(String::from_utf8_lossy(&response.body).as_ref())),
->>>>>>> 481a9285
         }
     }
 
@@ -4779,17 +4672,11 @@
         let mut response = try!(self.dispatcher.dispatch(&request));
 
         match response.status {
-<<<<<<< HEAD
-            StatusCode::Ok => {
+            ::hyper::status::StatusCode::Ok => {
                 let mut body: Vec<u8> = Vec::new();
                 try!(response.body.read_to_end(&mut body));
                 Ok(serde_json::from_str::<RetrieveDomainAuthCodeResponse>(String::from_utf8_lossy(&body).as_ref()).unwrap())
             }
-=======
-            ::hyper::status::StatusCode::Ok => {
-                            Ok(serde_json::from_str::<RetrieveDomainAuthCodeResponse>(String::from_utf8_lossy(&response.body).as_ref()).unwrap())
-                        }
->>>>>>> 481a9285
             _ => {
                 let mut body: Vec<u8> = Vec::new();
                 try!(response.body.read_to_end(&mut body));
@@ -4815,19 +4702,13 @@
         let mut response = try!(self.dispatcher.dispatch(&request));
 
         match response.status {
-<<<<<<< HEAD
-            StatusCode::Ok => {
+            ::hyper::status::StatusCode::Ok => {
                 let mut body: Vec<u8> = Vec::new();
                 try!(response.body.read_to_end(&mut body));
                 Ok(serde_json::from_str::<TransferDomainResponse>(String::from_utf8_lossy(&body)
                                                                       .as_ref())
                            .unwrap())
             }
-=======
-            ::hyper::status::StatusCode::Ok => {
-                            Ok(serde_json::from_str::<TransferDomainResponse>(String::from_utf8_lossy(&response.body).as_ref()).unwrap())
-                        }
->>>>>>> 481a9285
             _ => {
                 let mut body: Vec<u8> = Vec::new();
                 try!(response.body.read_to_end(&mut body));
@@ -4854,17 +4735,11 @@
         let mut response = try!(self.dispatcher.dispatch(&request));
 
         match response.status {
-<<<<<<< HEAD
-            StatusCode::Ok => {
+            ::hyper::status::StatusCode::Ok => {
                 let mut body: Vec<u8> = Vec::new();
                 try!(response.body.read_to_end(&mut body));
                 Ok(serde_json::from_str::<UpdateDomainContactResponse>(String::from_utf8_lossy(&body).as_ref()).unwrap())
             }
-=======
-            ::hyper::status::StatusCode::Ok => {
-                            Ok(serde_json::from_str::<UpdateDomainContactResponse>(String::from_utf8_lossy(&response.body).as_ref()).unwrap())
-                        }
->>>>>>> 481a9285
             _ => {
                 let mut body: Vec<u8> = Vec::new();
                 try!(response.body.read_to_end(&mut body));
@@ -4892,8 +4767,7 @@
         let mut response = try!(self.dispatcher.dispatch(&request));
 
         match response.status {
-<<<<<<< HEAD
-            StatusCode::Ok => {
+            ::hyper::status::StatusCode::Ok => {
                 let mut body: Vec<u8> = Vec::new();
                 try!(response.body.read_to_end(&mut body));
                 Ok(serde_json::from_str::<UpdateDomainContactPrivacyResponse>(String::from_utf8_lossy(&body).as_ref()).unwrap())
@@ -4904,12 +4778,6 @@
                 Err(UpdateDomainContactPrivacyError::from_body(String::from_utf8_lossy(&body)
                                                                    .as_ref()))
             }
-=======
-            ::hyper::status::StatusCode::Ok => {
-                            Ok(serde_json::from_str::<UpdateDomainContactPrivacyResponse>(String::from_utf8_lossy(&response.body).as_ref()).unwrap())
-                        }
-            _ => Err(UpdateDomainContactPrivacyError::from_body(String::from_utf8_lossy(&response.body).as_ref())),
->>>>>>> 481a9285
         }
     }
 
@@ -4932,8 +4800,7 @@
         let mut response = try!(self.dispatcher.dispatch(&request));
 
         match response.status {
-<<<<<<< HEAD
-            StatusCode::Ok => {
+            ::hyper::status::StatusCode::Ok => {
                 let mut body: Vec<u8> = Vec::new();
                 try!(response.body.read_to_end(&mut body));
                 Ok(serde_json::from_str::<UpdateDomainNameserversResponse>(String::from_utf8_lossy(&body).as_ref()).unwrap())
@@ -4944,12 +4811,6 @@
                 Err(UpdateDomainNameserversError::from_body(String::from_utf8_lossy(&body)
                                                                 .as_ref()))
             }
-=======
-            ::hyper::status::StatusCode::Ok => {
-                            Ok(serde_json::from_str::<UpdateDomainNameserversResponse>(String::from_utf8_lossy(&response.body).as_ref()).unwrap())
-                        }
-            _ => Err(UpdateDomainNameserversError::from_body(String::from_utf8_lossy(&response.body).as_ref())),
->>>>>>> 481a9285
         }
     }
 
@@ -4971,17 +4832,11 @@
         let mut response = try!(self.dispatcher.dispatch(&request));
 
         match response.status {
-<<<<<<< HEAD
-            StatusCode::Ok => {
+            ::hyper::status::StatusCode::Ok => {
                 let mut body: Vec<u8> = Vec::new();
                 try!(response.body.read_to_end(&mut body));
                 Ok(serde_json::from_str::<UpdateTagsForDomainResponse>(String::from_utf8_lossy(&body).as_ref()).unwrap())
             }
-=======
-            ::hyper::status::StatusCode::Ok => {
-                            Ok(serde_json::from_str::<UpdateTagsForDomainResponse>(String::from_utf8_lossy(&response.body).as_ref()).unwrap())
-                        }
->>>>>>> 481a9285
             _ => {
                 let mut body: Vec<u8> = Vec::new();
                 try!(response.body.read_to_end(&mut body));
@@ -5007,8 +4862,7 @@
         let mut response = try!(self.dispatcher.dispatch(&request));
 
         match response.status {
-<<<<<<< HEAD
-            StatusCode::Ok => {
+            ::hyper::status::StatusCode::Ok => {
                 let mut body: Vec<u8> = Vec::new();
                 try!(response.body.read_to_end(&mut body));
                 Ok(serde_json::from_str::<ViewBillingResponse>(String::from_utf8_lossy(&body)
@@ -5020,12 +4874,6 @@
                 try!(response.body.read_to_end(&mut body));
                 Err(ViewBillingError::from_body(String::from_utf8_lossy(&body).as_ref()))
             }
-=======
-            ::hyper::status::StatusCode::Ok => {
-                            Ok(serde_json::from_str::<ViewBillingResponse>(String::from_utf8_lossy(&response.body).as_ref()).unwrap())
-                        }
-            _ => Err(ViewBillingError::from_body(String::from_utf8_lossy(&response.body).as_ref())),
->>>>>>> 481a9285
         }
     }
 }
