--- conflicted
+++ resolved
@@ -13,15 +13,11 @@
 
 use std::fmt;
 use std::error::Error;
-<<<<<<< HEAD
 use std::io;
 use std::io::Read;
-use rusoto_core::request::HttpDispatchError;
-=======
 
 use rusoto_core::region;
 use rusoto_core::request::{DispatchSignedRequest, HttpDispatchError};
->>>>>>> 481a9285
 use rusoto_core::credential::{CredentialsError, ProvideAwsCredentials};
 
 use serde_json;
@@ -2692,19 +2688,13 @@
         let mut response = try!(self.dispatcher.dispatch(&request));
 
         match response.status {
-<<<<<<< HEAD
-            StatusCode::Ok => {
+            ::hyper::status::StatusCode::Ok => {
                 let mut body: Vec<u8> = Vec::new();
                 try!(response.body.read_to_end(&mut body));
                 Ok(serde_json::from_str::<CancelClusterResult>(String::from_utf8_lossy(&body)
                                                                    .as_ref())
                            .unwrap())
             }
-=======
-            ::hyper::status::StatusCode::Ok => {
-                            Ok(serde_json::from_str::<CancelClusterResult>(String::from_utf8_lossy(&response.body).as_ref()).unwrap())
-                        }
->>>>>>> 481a9285
             _ => {
                 let mut body: Vec<u8> = Vec::new();
                 try!(response.body.read_to_end(&mut body));
@@ -2729,8 +2719,7 @@
         let mut response = try!(self.dispatcher.dispatch(&request));
 
         match response.status {
-<<<<<<< HEAD
-            StatusCode::Ok => {
+            ::hyper::status::StatusCode::Ok => {
                 let mut body: Vec<u8> = Vec::new();
                 try!(response.body.read_to_end(&mut body));
                 Ok(serde_json::from_str::<CancelJobResult>(String::from_utf8_lossy(&body).as_ref())
@@ -2740,12 +2729,6 @@
                 let mut body: Vec<u8> = Vec::new();
                 try!(response.body.read_to_end(&mut body));
                 Err(CancelJobError::from_body(String::from_utf8_lossy(&body).as_ref()))
-=======
-            ::hyper::status::StatusCode::Ok => {
-                Ok(serde_json::from_str::<CancelJobResult>(String::from_utf8_lossy(&response.body)
-                                                               .as_ref())
-                           .unwrap())
->>>>>>> 481a9285
             }
         }
     }
@@ -2768,19 +2751,13 @@
         let mut response = try!(self.dispatcher.dispatch(&request));
 
         match response.status {
-<<<<<<< HEAD
-            StatusCode::Ok => {
+            ::hyper::status::StatusCode::Ok => {
                 let mut body: Vec<u8> = Vec::new();
                 try!(response.body.read_to_end(&mut body));
                 Ok(serde_json::from_str::<CreateAddressResult>(String::from_utf8_lossy(&body)
                                                                    .as_ref())
                            .unwrap())
             }
-=======
-            ::hyper::status::StatusCode::Ok => {
-                            Ok(serde_json::from_str::<CreateAddressResult>(String::from_utf8_lossy(&response.body).as_ref()).unwrap())
-                        }
->>>>>>> 481a9285
             _ => {
                 let mut body: Vec<u8> = Vec::new();
                 try!(response.body.read_to_end(&mut body));
@@ -2807,19 +2784,13 @@
         let mut response = try!(self.dispatcher.dispatch(&request));
 
         match response.status {
-<<<<<<< HEAD
-            StatusCode::Ok => {
+            ::hyper::status::StatusCode::Ok => {
                 let mut body: Vec<u8> = Vec::new();
                 try!(response.body.read_to_end(&mut body));
                 Ok(serde_json::from_str::<CreateClusterResult>(String::from_utf8_lossy(&body)
                                                                    .as_ref())
                            .unwrap())
             }
-=======
-            ::hyper::status::StatusCode::Ok => {
-                            Ok(serde_json::from_str::<CreateClusterResult>(String::from_utf8_lossy(&response.body).as_ref()).unwrap())
-                        }
->>>>>>> 481a9285
             _ => {
                 let mut body: Vec<u8> = Vec::new();
                 try!(response.body.read_to_end(&mut body));
@@ -2844,8 +2815,7 @@
         let mut response = try!(self.dispatcher.dispatch(&request));
 
         match response.status {
-<<<<<<< HEAD
-            StatusCode::Ok => {
+            ::hyper::status::StatusCode::Ok => {
                 let mut body: Vec<u8> = Vec::new();
                 try!(response.body.read_to_end(&mut body));
                 Ok(serde_json::from_str::<CreateJobResult>(String::from_utf8_lossy(&body).as_ref())
@@ -2855,12 +2825,6 @@
                 let mut body: Vec<u8> = Vec::new();
                 try!(response.body.read_to_end(&mut body));
                 Err(CreateJobError::from_body(String::from_utf8_lossy(&body).as_ref()))
-=======
-            ::hyper::status::StatusCode::Ok => {
-                Ok(serde_json::from_str::<CreateJobResult>(String::from_utf8_lossy(&response.body)
-                                                               .as_ref())
-                           .unwrap())
->>>>>>> 481a9285
             }
         }
     }
@@ -2883,19 +2847,13 @@
         let mut response = try!(self.dispatcher.dispatch(&request));
 
         match response.status {
-<<<<<<< HEAD
-            StatusCode::Ok => {
+            ::hyper::status::StatusCode::Ok => {
                 let mut body: Vec<u8> = Vec::new();
                 try!(response.body.read_to_end(&mut body));
                 Ok(serde_json::from_str::<DescribeAddressResult>(String::from_utf8_lossy(&body)
                                                                      .as_ref())
                            .unwrap())
             }
-=======
-            ::hyper::status::StatusCode::Ok => {
-                            Ok(serde_json::from_str::<DescribeAddressResult>(String::from_utf8_lossy(&response.body).as_ref()).unwrap())
-                        }
->>>>>>> 481a9285
             _ => {
                 let mut body: Vec<u8> = Vec::new();
                 try!(response.body.read_to_end(&mut body));
@@ -2922,19 +2880,13 @@
         let mut response = try!(self.dispatcher.dispatch(&request));
 
         match response.status {
-<<<<<<< HEAD
-            StatusCode::Ok => {
+            ::hyper::status::StatusCode::Ok => {
                 let mut body: Vec<u8> = Vec::new();
                 try!(response.body.read_to_end(&mut body));
                 Ok(serde_json::from_str::<DescribeAddressesResult>(String::from_utf8_lossy(&body)
                                                                        .as_ref())
                            .unwrap())
             }
-=======
-            ::hyper::status::StatusCode::Ok => {
-                            Ok(serde_json::from_str::<DescribeAddressesResult>(String::from_utf8_lossy(&response.body).as_ref()).unwrap())
-                        }
->>>>>>> 481a9285
             _ => {
                 let mut body: Vec<u8> = Vec::new();
                 try!(response.body.read_to_end(&mut body));
@@ -2961,19 +2913,13 @@
         let mut response = try!(self.dispatcher.dispatch(&request));
 
         match response.status {
-<<<<<<< HEAD
-            StatusCode::Ok => {
+            ::hyper::status::StatusCode::Ok => {
                 let mut body: Vec<u8> = Vec::new();
                 try!(response.body.read_to_end(&mut body));
                 Ok(serde_json::from_str::<DescribeClusterResult>(String::from_utf8_lossy(&body)
                                                                      .as_ref())
                            .unwrap())
             }
-=======
-            ::hyper::status::StatusCode::Ok => {
-                            Ok(serde_json::from_str::<DescribeClusterResult>(String::from_utf8_lossy(&response.body).as_ref()).unwrap())
-                        }
->>>>>>> 481a9285
             _ => {
                 let mut body: Vec<u8> = Vec::new();
                 try!(response.body.read_to_end(&mut body));
@@ -3000,8 +2946,7 @@
         let mut response = try!(self.dispatcher.dispatch(&request));
 
         match response.status {
-<<<<<<< HEAD
-            StatusCode::Ok => {
+            ::hyper::status::StatusCode::Ok => {
                 let mut body: Vec<u8> = Vec::new();
                 try!(response.body.read_to_end(&mut body));
                 Ok(serde_json::from_str::<DescribeJobResult>(String::from_utf8_lossy(&body)
@@ -3013,12 +2958,6 @@
                 try!(response.body.read_to_end(&mut body));
                 Err(DescribeJobError::from_body(String::from_utf8_lossy(&body).as_ref()))
             }
-=======
-            ::hyper::status::StatusCode::Ok => {
-                            Ok(serde_json::from_str::<DescribeJobResult>(String::from_utf8_lossy(&response.body).as_ref()).unwrap())
-                        }
-            _ => Err(DescribeJobError::from_body(String::from_utf8_lossy(&response.body).as_ref())),
->>>>>>> 481a9285
         }
     }
 
@@ -3040,19 +2979,13 @@
         let mut response = try!(self.dispatcher.dispatch(&request));
 
         match response.status {
-<<<<<<< HEAD
-            StatusCode::Ok => {
+            ::hyper::status::StatusCode::Ok => {
                 let mut body: Vec<u8> = Vec::new();
                 try!(response.body.read_to_end(&mut body));
                 Ok(serde_json::from_str::<GetJobManifestResult>(String::from_utf8_lossy(&body)
                                                                     .as_ref())
                            .unwrap())
             }
-=======
-            ::hyper::status::StatusCode::Ok => {
-                            Ok(serde_json::from_str::<GetJobManifestResult>(String::from_utf8_lossy(&response.body).as_ref()).unwrap())
-                        }
->>>>>>> 481a9285
             _ => {
                 let mut body: Vec<u8> = Vec::new();
                 try!(response.body.read_to_end(&mut body));
@@ -3079,19 +3012,13 @@
         let mut response = try!(self.dispatcher.dispatch(&request));
 
         match response.status {
-<<<<<<< HEAD
-            StatusCode::Ok => {
+            ::hyper::status::StatusCode::Ok => {
                 let mut body: Vec<u8> = Vec::new();
                 try!(response.body.read_to_end(&mut body));
                 Ok(serde_json::from_str::<GetJobUnlockCodeResult>(String::from_utf8_lossy(&body)
                                                                       .as_ref())
                            .unwrap())
             }
-=======
-            ::hyper::status::StatusCode::Ok => {
-                            Ok(serde_json::from_str::<GetJobUnlockCodeResult>(String::from_utf8_lossy(&response.body).as_ref()).unwrap())
-                        }
->>>>>>> 481a9285
             _ => {
                 let mut body: Vec<u8> = Vec::new();
                 try!(response.body.read_to_end(&mut body));
@@ -3115,19 +3042,13 @@
         let mut response = try!(self.dispatcher.dispatch(&request));
 
         match response.status {
-<<<<<<< HEAD
-            StatusCode::Ok => {
+            ::hyper::status::StatusCode::Ok => {
                 let mut body: Vec<u8> = Vec::new();
                 try!(response.body.read_to_end(&mut body));
                 Ok(serde_json::from_str::<GetSnowballUsageResult>(String::from_utf8_lossy(&body)
                                                                       .as_ref())
                            .unwrap())
             }
-=======
-            ::hyper::status::StatusCode::Ok => {
-                            Ok(serde_json::from_str::<GetSnowballUsageResult>(String::from_utf8_lossy(&response.body).as_ref()).unwrap())
-                        }
->>>>>>> 481a9285
             _ => {
                 let mut body: Vec<u8> = Vec::new();
                 try!(response.body.read_to_end(&mut body));
@@ -3154,19 +3075,13 @@
         let mut response = try!(self.dispatcher.dispatch(&request));
 
         match response.status {
-<<<<<<< HEAD
-            StatusCode::Ok => {
+            ::hyper::status::StatusCode::Ok => {
                 let mut body: Vec<u8> = Vec::new();
                 try!(response.body.read_to_end(&mut body));
                 Ok(serde_json::from_str::<ListClusterJobsResult>(String::from_utf8_lossy(&body)
                                                                      .as_ref())
                            .unwrap())
             }
-=======
-            ::hyper::status::StatusCode::Ok => {
-                            Ok(serde_json::from_str::<ListClusterJobsResult>(String::from_utf8_lossy(&response.body).as_ref()).unwrap())
-                        }
->>>>>>> 481a9285
             _ => {
                 let mut body: Vec<u8> = Vec::new();
                 try!(response.body.read_to_end(&mut body));
@@ -3193,19 +3108,13 @@
         let mut response = try!(self.dispatcher.dispatch(&request));
 
         match response.status {
-<<<<<<< HEAD
-            StatusCode::Ok => {
+            ::hyper::status::StatusCode::Ok => {
                 let mut body: Vec<u8> = Vec::new();
                 try!(response.body.read_to_end(&mut body));
                 Ok(serde_json::from_str::<ListClustersResult>(String::from_utf8_lossy(&body)
                                                                   .as_ref())
                            .unwrap())
             }
-=======
-            ::hyper::status::StatusCode::Ok => {
-                            Ok(serde_json::from_str::<ListClustersResult>(String::from_utf8_lossy(&response.body).as_ref()).unwrap())
-                        }
->>>>>>> 481a9285
             _ => {
                 let mut body: Vec<u8> = Vec::new();
                 try!(response.body.read_to_end(&mut body));
@@ -3229,8 +3138,7 @@
         let mut response = try!(self.dispatcher.dispatch(&request));
 
         match response.status {
-<<<<<<< HEAD
-            StatusCode::Ok => {
+            ::hyper::status::StatusCode::Ok => {
                 let mut body: Vec<u8> = Vec::new();
                 try!(response.body.read_to_end(&mut body));
                 Ok(serde_json::from_str::<ListJobsResult>(String::from_utf8_lossy(&body).as_ref())
@@ -3240,12 +3148,6 @@
                 let mut body: Vec<u8> = Vec::new();
                 try!(response.body.read_to_end(&mut body));
                 Err(ListJobsError::from_body(String::from_utf8_lossy(&body).as_ref()))
-=======
-            ::hyper::status::StatusCode::Ok => {
-                Ok(serde_json::from_str::<ListJobsResult>(String::from_utf8_lossy(&response.body)
-                                                              .as_ref())
-                           .unwrap())
->>>>>>> 481a9285
             }
         }
     }
@@ -3268,19 +3170,13 @@
         let mut response = try!(self.dispatcher.dispatch(&request));
 
         match response.status {
-<<<<<<< HEAD
-            StatusCode::Ok => {
+            ::hyper::status::StatusCode::Ok => {
                 let mut body: Vec<u8> = Vec::new();
                 try!(response.body.read_to_end(&mut body));
                 Ok(serde_json::from_str::<UpdateClusterResult>(String::from_utf8_lossy(&body)
                                                                    .as_ref())
                            .unwrap())
             }
-=======
-            ::hyper::status::StatusCode::Ok => {
-                            Ok(serde_json::from_str::<UpdateClusterResult>(String::from_utf8_lossy(&response.body).as_ref()).unwrap())
-                        }
->>>>>>> 481a9285
             _ => {
                 let mut body: Vec<u8> = Vec::new();
                 try!(response.body.read_to_end(&mut body));
@@ -3305,8 +3201,7 @@
         let mut response = try!(self.dispatcher.dispatch(&request));
 
         match response.status {
-<<<<<<< HEAD
-            StatusCode::Ok => {
+            ::hyper::status::StatusCode::Ok => {
                 let mut body: Vec<u8> = Vec::new();
                 try!(response.body.read_to_end(&mut body));
                 Ok(serde_json::from_str::<UpdateJobResult>(String::from_utf8_lossy(&body).as_ref())
@@ -3316,12 +3211,6 @@
                 let mut body: Vec<u8> = Vec::new();
                 try!(response.body.read_to_end(&mut body));
                 Err(UpdateJobError::from_body(String::from_utf8_lossy(&body).as_ref()))
-=======
-            ::hyper::status::StatusCode::Ok => {
-                Ok(serde_json::from_str::<UpdateJobResult>(String::from_utf8_lossy(&response.body)
-                                                               .as_ref())
-                           .unwrap())
->>>>>>> 481a9285
             }
         }
     }
