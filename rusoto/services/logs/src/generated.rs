
// =================================================================
//
//                           * WARNING *
//
//                    This file is generated!
//
//  Changes made to this file will be overwritten. If changes are
//  required to the generated code, the service_crategen project
//  must be updated to generate the changes.
//
// =================================================================

use std::fmt;
use std::error::Error;
<<<<<<< HEAD
use std::io;
use std::io::Read;
use rusoto_core::request::HttpDispatchError;
=======

use rusoto_core::region;
use rusoto_core::request::{DispatchSignedRequest, HttpDispatchError};
>>>>>>> 481a9285
use rusoto_core::credential::{CredentialsError, ProvideAwsCredentials};

use serde_json;
use rusoto_core::signature::SignedRequest;
use serde_json::Value as SerdeJsonValue;
use serde_json::from_str;
#[derive(Default,Debug,Clone,Serialize)]
pub struct CancelExportTaskRequest {
    #[doc="<p>The ID of the export task.</p>"]
    #[serde(rename="taskId")]
    pub task_id: String,
}

#[derive(Default,Debug,Clone,Serialize)]
pub struct CreateExportTaskRequest {
    #[doc="<p>The name of S3 bucket for the exported log data. The bucket must be in the same AWS region.</p>"]
    #[serde(rename="destination")]
    pub destination: String,
    #[doc="<p>The prefix used as the start of the key for every object exported. If you don't specify a value, the default is <code>exportedlogs</code>.</p>"]
    #[serde(rename="destinationPrefix")]
    #[serde(skip_serializing_if="Option::is_none")]
    pub destination_prefix: Option<String>,
    #[doc="<p>The start time of the range for the request, expressed as the number of milliseconds since Jan 1, 1970 00:00:00 UTC. Events with a timestamp earlier than this time are not exported.</p>"]
    #[serde(rename="from")]
    pub from: i64,
    #[doc="<p>The name of the log group.</p>"]
    #[serde(rename="logGroupName")]
    pub log_group_name: String,
    #[doc="<p>Export only log streams that match the provided prefix. If you don't specify a value, no prefix filter is applied.</p>"]
    #[serde(rename="logStreamNamePrefix")]
    #[serde(skip_serializing_if="Option::is_none")]
    pub log_stream_name_prefix: Option<String>,
    #[doc="<p>The name of the export task.</p>"]
    #[serde(rename="taskName")]
    #[serde(skip_serializing_if="Option::is_none")]
    pub task_name: Option<String>,
    #[doc="<p>The end time of the range for the request, expressed as the number of milliseconds since Jan 1, 1970 00:00:00 UTC. Events with a timestamp later than this time are not exported.</p>"]
    #[serde(rename="to")]
    pub to: i64,
}

#[derive(Default,Debug,Clone,Deserialize)]
pub struct CreateExportTaskResponse {
    #[doc="<p>The ID of the export task.</p>"]
    #[serde(rename="taskId")]
    #[serde(skip_serializing_if="Option::is_none")]
    pub task_id: Option<String>,
}

#[derive(Default,Debug,Clone,Serialize)]
pub struct CreateLogGroupRequest {
    #[doc="<p>The name of the log group.</p>"]
    #[serde(rename="logGroupName")]
    pub log_group_name: String,
    #[doc="<p>The key-value pairs to use for the tags.</p>"]
    #[serde(rename="tags")]
    #[serde(skip_serializing_if="Option::is_none")]
    pub tags: Option<::std::collections::HashMap<String, String>>,
}

#[derive(Default,Debug,Clone,Serialize)]
pub struct CreateLogStreamRequest {
    #[doc="<p>The name of the log group.</p>"]
    #[serde(rename="logGroupName")]
    pub log_group_name: String,
    #[doc="<p>The name of the log stream.</p>"]
    #[serde(rename="logStreamName")]
    pub log_stream_name: String,
}

#[derive(Default,Debug,Clone,Serialize)]
pub struct DeleteDestinationRequest {
    #[doc="<p>The name of the destination.</p>"]
    #[serde(rename="destinationName")]
    pub destination_name: String,
}

#[derive(Default,Debug,Clone,Serialize)]
pub struct DeleteLogGroupRequest {
    #[doc="<p>The name of the log group.</p>"]
    #[serde(rename="logGroupName")]
    pub log_group_name: String,
}

#[derive(Default,Debug,Clone,Serialize)]
pub struct DeleteLogStreamRequest {
    #[doc="<p>The name of the log group.</p>"]
    #[serde(rename="logGroupName")]
    pub log_group_name: String,
    #[doc="<p>The name of the log stream.</p>"]
    #[serde(rename="logStreamName")]
    pub log_stream_name: String,
}

#[derive(Default,Debug,Clone,Serialize)]
pub struct DeleteMetricFilterRequest {
    #[doc="<p>The name of the metric filter.</p>"]
    #[serde(rename="filterName")]
    pub filter_name: String,
    #[doc="<p>The name of the log group.</p>"]
    #[serde(rename="logGroupName")]
    pub log_group_name: String,
}

#[derive(Default,Debug,Clone,Serialize)]
pub struct DeleteRetentionPolicyRequest {
    #[doc="<p>The name of the log group.</p>"]
    #[serde(rename="logGroupName")]
    pub log_group_name: String,
}

#[derive(Default,Debug,Clone,Serialize)]
pub struct DeleteSubscriptionFilterRequest {
    #[doc="<p>The name of the subscription filter.</p>"]
    #[serde(rename="filterName")]
    pub filter_name: String,
    #[doc="<p>The name of the log group.</p>"]
    #[serde(rename="logGroupName")]
    pub log_group_name: String,
}

#[derive(Default,Debug,Clone,Serialize)]
pub struct DescribeDestinationsRequest {
    #[doc="<p>The prefix to match. If you don't specify a value, no prefix filter is applied.</p>"]
    #[serde(rename="DestinationNamePrefix")]
    #[serde(skip_serializing_if="Option::is_none")]
    pub destination_name_prefix: Option<String>,
    #[doc="<p>The maximum number of items returned. If you don't specify a value, the default is up to 50 items.</p>"]
    #[serde(rename="limit")]
    #[serde(skip_serializing_if="Option::is_none")]
    pub limit: Option<i64>,
    #[doc="<p>The token for the next set of items to return. (You received this token from a previous call.)</p>"]
    #[serde(rename="nextToken")]
    #[serde(skip_serializing_if="Option::is_none")]
    pub next_token: Option<String>,
}

#[derive(Default,Debug,Clone,Deserialize)]
pub struct DescribeDestinationsResponse {
    #[doc="<p>The destinations.</p>"]
    #[serde(rename="destinations")]
    #[serde(skip_serializing_if="Option::is_none")]
    pub destinations: Option<Vec<Destination>>,
    #[serde(rename="nextToken")]
    #[serde(skip_serializing_if="Option::is_none")]
    pub next_token: Option<String>,
}

#[derive(Default,Debug,Clone,Serialize)]
pub struct DescribeExportTasksRequest {
    #[doc="<p>The maximum number of items returned. If you don't specify a value, the default is up to 50 items.</p>"]
    #[serde(rename="limit")]
    #[serde(skip_serializing_if="Option::is_none")]
    pub limit: Option<i64>,
    #[doc="<p>The token for the next set of items to return. (You received this token from a previous call.)</p>"]
    #[serde(rename="nextToken")]
    #[serde(skip_serializing_if="Option::is_none")]
    pub next_token: Option<String>,
    #[doc="<p>The status code of the export task. Specifying a status code filters the results to zero or more export tasks.</p>"]
    #[serde(rename="statusCode")]
    #[serde(skip_serializing_if="Option::is_none")]
    pub status_code: Option<String>,
    #[doc="<p>The ID of the export task. Specifying a task ID filters the results to zero or one export tasks.</p>"]
    #[serde(rename="taskId")]
    #[serde(skip_serializing_if="Option::is_none")]
    pub task_id: Option<String>,
}

#[derive(Default,Debug,Clone,Deserialize)]
pub struct DescribeExportTasksResponse {
    #[doc="<p>The export tasks.</p>"]
    #[serde(rename="exportTasks")]
    #[serde(skip_serializing_if="Option::is_none")]
    pub export_tasks: Option<Vec<ExportTask>>,
    #[serde(rename="nextToken")]
    #[serde(skip_serializing_if="Option::is_none")]
    pub next_token: Option<String>,
}

#[derive(Default,Debug,Clone,Serialize)]
pub struct DescribeLogGroupsRequest {
    #[doc="<p>The maximum number of items returned. If you don't specify a value, the default is up to 50 items.</p>"]
    #[serde(rename="limit")]
    #[serde(skip_serializing_if="Option::is_none")]
    pub limit: Option<i64>,
    #[doc="<p>The prefix to match.</p>"]
    #[serde(rename="logGroupNamePrefix")]
    #[serde(skip_serializing_if="Option::is_none")]
    pub log_group_name_prefix: Option<String>,
    #[doc="<p>The token for the next set of items to return. (You received this token from a previous call.)</p>"]
    #[serde(rename="nextToken")]
    #[serde(skip_serializing_if="Option::is_none")]
    pub next_token: Option<String>,
}

#[derive(Default,Debug,Clone,Deserialize)]
pub struct DescribeLogGroupsResponse {
    #[doc="<p>The log groups.</p>"]
    #[serde(rename="logGroups")]
    #[serde(skip_serializing_if="Option::is_none")]
    pub log_groups: Option<Vec<LogGroup>>,
    #[serde(rename="nextToken")]
    #[serde(skip_serializing_if="Option::is_none")]
    pub next_token: Option<String>,
}

#[derive(Default,Debug,Clone,Serialize)]
pub struct DescribeLogStreamsRequest {
    #[doc="<p>If the value is true, results are returned in descending order. If the value is to false, results are returned in ascending order. The default value is false.</p>"]
    #[serde(rename="descending")]
    #[serde(skip_serializing_if="Option::is_none")]
    pub descending: Option<bool>,
    #[doc="<p>The maximum number of items returned. If you don't specify a value, the default is up to 50 items.</p>"]
    #[serde(rename="limit")]
    #[serde(skip_serializing_if="Option::is_none")]
    pub limit: Option<i64>,
    #[doc="<p>The name of the log group.</p>"]
    #[serde(rename="logGroupName")]
    pub log_group_name: String,
    #[doc="<p>The prefix to match.</p> <p>You cannot specify this parameter if <code>orderBy</code> is <code>LastEventTime</code>.</p>"]
    #[serde(rename="logStreamNamePrefix")]
    #[serde(skip_serializing_if="Option::is_none")]
    pub log_stream_name_prefix: Option<String>,
    #[doc="<p>The token for the next set of items to return. (You received this token from a previous call.)</p>"]
    #[serde(rename="nextToken")]
    #[serde(skip_serializing_if="Option::is_none")]
    pub next_token: Option<String>,
    #[doc="<p>If the value is <code>LogStreamName</code>, the results are ordered by log stream name. If the value is <code>LastEventTime</code>, the results are ordered by the event time. The default value is <code>LogStreamName</code>.</p> <p>If you order the results by event time, you cannot specify the <code>logStreamNamePrefix</code> parameter.</p> <p>lastEventTimestamp represents the time of the most recent log event in the log stream in CloudWatch Logs. This number is expressed as the number of milliseconds since Jan 1, 1970 00:00:00 UTC. lastEventTimeStamp updates on an eventual consistency basis. It typically updates in less than an hour from ingestion, but may take longer in some rare situations.</p>"]
    #[serde(rename="orderBy")]
    #[serde(skip_serializing_if="Option::is_none")]
    pub order_by: Option<String>,
}

#[derive(Default,Debug,Clone,Deserialize)]
pub struct DescribeLogStreamsResponse {
    #[doc="<p>The log streams.</p>"]
    #[serde(rename="logStreams")]
    #[serde(skip_serializing_if="Option::is_none")]
    pub log_streams: Option<Vec<LogStream>>,
    #[serde(rename="nextToken")]
    #[serde(skip_serializing_if="Option::is_none")]
    pub next_token: Option<String>,
}

#[derive(Default,Debug,Clone,Serialize)]
pub struct DescribeMetricFiltersRequest {
    #[doc="<p>The prefix to match.</p>"]
    #[serde(rename="filterNamePrefix")]
    #[serde(skip_serializing_if="Option::is_none")]
    pub filter_name_prefix: Option<String>,
    #[doc="<p>The maximum number of items returned. If you don't specify a value, the default is up to 50 items.</p>"]
    #[serde(rename="limit")]
    #[serde(skip_serializing_if="Option::is_none")]
    pub limit: Option<i64>,
    #[doc="<p>The name of the log group.</p>"]
    #[serde(rename="logGroupName")]
    #[serde(skip_serializing_if="Option::is_none")]
    pub log_group_name: Option<String>,
    #[doc="<p>The name of the CloudWatch metric.</p>"]
    #[serde(rename="metricName")]
    #[serde(skip_serializing_if="Option::is_none")]
    pub metric_name: Option<String>,
    #[doc="<p>The namespace of the CloudWatch metric.</p>"]
    #[serde(rename="metricNamespace")]
    #[serde(skip_serializing_if="Option::is_none")]
    pub metric_namespace: Option<String>,
    #[doc="<p>The token for the next set of items to return. (You received this token from a previous call.)</p>"]
    #[serde(rename="nextToken")]
    #[serde(skip_serializing_if="Option::is_none")]
    pub next_token: Option<String>,
}

#[derive(Default,Debug,Clone,Deserialize)]
pub struct DescribeMetricFiltersResponse {
    #[doc="<p>The metric filters.</p>"]
    #[serde(rename="metricFilters")]
    #[serde(skip_serializing_if="Option::is_none")]
    pub metric_filters: Option<Vec<MetricFilter>>,
    #[serde(rename="nextToken")]
    #[serde(skip_serializing_if="Option::is_none")]
    pub next_token: Option<String>,
}

#[derive(Default,Debug,Clone,Serialize)]
pub struct DescribeSubscriptionFiltersRequest {
    #[doc="<p>The prefix to match. If you don't specify a value, no prefix filter is applied.</p>"]
    #[serde(rename="filterNamePrefix")]
    #[serde(skip_serializing_if="Option::is_none")]
    pub filter_name_prefix: Option<String>,
    #[doc="<p>The maximum number of items returned. If you don't specify a value, the default is up to 50 items.</p>"]
    #[serde(rename="limit")]
    #[serde(skip_serializing_if="Option::is_none")]
    pub limit: Option<i64>,
    #[doc="<p>The name of the log group.</p>"]
    #[serde(rename="logGroupName")]
    pub log_group_name: String,
    #[doc="<p>The token for the next set of items to return. (You received this token from a previous call.)</p>"]
    #[serde(rename="nextToken")]
    #[serde(skip_serializing_if="Option::is_none")]
    pub next_token: Option<String>,
}

#[derive(Default,Debug,Clone,Deserialize)]
pub struct DescribeSubscriptionFiltersResponse {
    #[serde(rename="nextToken")]
    #[serde(skip_serializing_if="Option::is_none")]
    pub next_token: Option<String>,
    #[doc="<p>The subscription filters.</p>"]
    #[serde(rename="subscriptionFilters")]
    #[serde(skip_serializing_if="Option::is_none")]
    pub subscription_filters: Option<Vec<SubscriptionFilter>>,
}

#[doc="<p>Represents a cross-account destination that receives subscription log events.</p>"]
#[derive(Default,Debug,Clone,Deserialize)]
pub struct Destination {
    #[doc="<p>An IAM policy document that governs which AWS accounts can create subscription filters against this destination.</p>"]
    #[serde(rename="accessPolicy")]
    #[serde(skip_serializing_if="Option::is_none")]
    pub access_policy: Option<String>,
    #[doc="<p>The ARN of this destination.</p>"]
    #[serde(rename="arn")]
    #[serde(skip_serializing_if="Option::is_none")]
    pub arn: Option<String>,
    #[doc="<p>The creation time of the destination, expressed as the number of milliseconds since Jan 1, 1970 00:00:00 UTC.</p>"]
    #[serde(rename="creationTime")]
    #[serde(skip_serializing_if="Option::is_none")]
    pub creation_time: Option<i64>,
    #[doc="<p>The name of the destination.</p>"]
    #[serde(rename="destinationName")]
    #[serde(skip_serializing_if="Option::is_none")]
    pub destination_name: Option<String>,
    #[doc="<p>A role for impersonation, used when delivering log events to the target.</p>"]
    #[serde(rename="roleArn")]
    #[serde(skip_serializing_if="Option::is_none")]
    pub role_arn: Option<String>,
    #[doc="<p>The Amazon Resource Name (ARN) of the physical target where the log events will be delivered (for example, a Kinesis stream).</p>"]
    #[serde(rename="targetArn")]
    #[serde(skip_serializing_if="Option::is_none")]
    pub target_arn: Option<String>,
}


#[allow(non_camel_case_types)]
#[derive(Clone,Debug,Eq,PartialEq)]
pub enum Distribution {
    ByLogStream,
    Random,
}

impl Into<String> for Distribution {
    fn into(self) -> String {
        let s: &'static str = self.into();
        s.to_owned()
    }
}

impl Into<&'static str> for Distribution {
    fn into(self) -> &'static str {
        match self {
            Distribution::ByLogStream => "ByLogStream",
            Distribution::Random => "Random",
        }
    }
}

impl ::std::str::FromStr for Distribution {
    type Err = ();
    fn from_str(s: &str) -> Result<Self, Self::Err> {
        match s {
            "ByLogStream" => Ok(Distribution::ByLogStream),
            "Random" => Ok(Distribution::Random),
            _ => Err(()),
        }
    }
}

#[doc="<p>Represents an export task.</p>"]
#[derive(Default,Debug,Clone,Deserialize)]
pub struct ExportTask {
    #[doc="<p>The name of Amazon S3 bucket to which the log data was exported.</p>"]
    #[serde(rename="destination")]
    #[serde(skip_serializing_if="Option::is_none")]
    pub destination: Option<String>,
    #[doc="<p>The prefix that was used as the start of Amazon S3 key for every object exported.</p>"]
    #[serde(rename="destinationPrefix")]
    #[serde(skip_serializing_if="Option::is_none")]
    pub destination_prefix: Option<String>,
    #[doc="<p>Execution info about the export task.</p>"]
    #[serde(rename="executionInfo")]
    #[serde(skip_serializing_if="Option::is_none")]
    pub execution_info: Option<ExportTaskExecutionInfo>,
    #[doc="<p>The start time, expressed as the number of milliseconds since Jan 1, 1970 00:00:00 UTC. Events with a timestamp prior to this time are not exported.</p>"]
    #[serde(rename="from")]
    #[serde(skip_serializing_if="Option::is_none")]
    pub from: Option<i64>,
    #[doc="<p>The name of the log group from which logs data was exported.</p>"]
    #[serde(rename="logGroupName")]
    #[serde(skip_serializing_if="Option::is_none")]
    pub log_group_name: Option<String>,
    #[doc="<p>The status of the export task.</p>"]
    #[serde(rename="status")]
    #[serde(skip_serializing_if="Option::is_none")]
    pub status: Option<ExportTaskStatus>,
    #[doc="<p>The ID of the export task.</p>"]
    #[serde(rename="taskId")]
    #[serde(skip_serializing_if="Option::is_none")]
    pub task_id: Option<String>,
    #[doc="<p>The name of the export task.</p>"]
    #[serde(rename="taskName")]
    #[serde(skip_serializing_if="Option::is_none")]
    pub task_name: Option<String>,
    #[doc="<p>The end time, expressed as the number of milliseconds since Jan 1, 1970 00:00:00 UTC. Events with a timestamp later than this time are not exported.</p>"]
    #[serde(rename="to")]
    #[serde(skip_serializing_if="Option::is_none")]
    pub to: Option<i64>,
}

#[doc="<p>Represents the status of an export task.</p>"]
#[derive(Default,Debug,Clone,Deserialize)]
pub struct ExportTaskExecutionInfo {
    #[doc="<p>The completion time of the export task, expressed as the number of milliseconds since Jan 1, 1970 00:00:00 UTC.</p>"]
    #[serde(rename="completionTime")]
    #[serde(skip_serializing_if="Option::is_none")]
    pub completion_time: Option<i64>,
    #[doc="<p>The creation time of the export task, expressed as the number of milliseconds since Jan 1, 1970 00:00:00 UTC.</p>"]
    #[serde(rename="creationTime")]
    #[serde(skip_serializing_if="Option::is_none")]
    pub creation_time: Option<i64>,
}

#[doc="<p>Represents the status of an export task.</p>"]
#[derive(Default,Debug,Clone,Deserialize)]
pub struct ExportTaskStatus {
    #[doc="<p>The status code of the export task.</p>"]
    #[serde(rename="code")]
    #[serde(skip_serializing_if="Option::is_none")]
    pub code: Option<String>,
    #[doc="<p>The status message related to the status code.</p>"]
    #[serde(rename="message")]
    #[serde(skip_serializing_if="Option::is_none")]
    pub message: Option<String>,
}


#[allow(non_camel_case_types)]
#[derive(Clone,Debug,Eq,PartialEq)]
pub enum ExportTaskStatusCode {
    Cancelled,
    Completed,
    Failed,
    Pending,
    PendingCancel,
    Running,
}

impl Into<String> for ExportTaskStatusCode {
    fn into(self) -> String {
        let s: &'static str = self.into();
        s.to_owned()
    }
}

impl Into<&'static str> for ExportTaskStatusCode {
    fn into(self) -> &'static str {
        match self {
            ExportTaskStatusCode::Cancelled => "CANCELLED",
            ExportTaskStatusCode::Completed => "COMPLETED",
            ExportTaskStatusCode::Failed => "FAILED",
            ExportTaskStatusCode::Pending => "PENDING",
            ExportTaskStatusCode::PendingCancel => "PENDING_CANCEL",
            ExportTaskStatusCode::Running => "RUNNING",
        }
    }
}

impl ::std::str::FromStr for ExportTaskStatusCode {
    type Err = ();
    fn from_str(s: &str) -> Result<Self, Self::Err> {
        match s {
            "CANCELLED" => Ok(ExportTaskStatusCode::Cancelled),
            "COMPLETED" => Ok(ExportTaskStatusCode::Completed),
            "FAILED" => Ok(ExportTaskStatusCode::Failed),
            "PENDING" => Ok(ExportTaskStatusCode::Pending),
            "PENDING_CANCEL" => Ok(ExportTaskStatusCode::PendingCancel),
            "RUNNING" => Ok(ExportTaskStatusCode::Running),
            _ => Err(()),
        }
    }
}

#[derive(Default,Debug,Clone,Serialize)]
pub struct FilterLogEventsRequest {
    #[doc="<p>The end of the time range, expressed as the number of milliseconds since Jan 1, 1970 00:00:00 UTC. Events with a timestamp later than this time are not returned.</p>"]
    #[serde(rename="endTime")]
    #[serde(skip_serializing_if="Option::is_none")]
    pub end_time: Option<i64>,
    #[doc="<p>The filter pattern to use. If not provided, all the events are matched.</p>"]
    #[serde(rename="filterPattern")]
    #[serde(skip_serializing_if="Option::is_none")]
    pub filter_pattern: Option<String>,
    #[doc="<p>If the value is true, the operation makes a best effort to provide responses that contain events from multiple log streams within the log group interleaved in a single response. If the value is false all the matched log events in the first log stream are searched first, then those in the next log stream, and so on. The default is false.</p>"]
    #[serde(rename="interleaved")]
    #[serde(skip_serializing_if="Option::is_none")]
    pub interleaved: Option<bool>,
    #[doc="<p>The maximum number of events to return. The default is 10,000 events.</p>"]
    #[serde(rename="limit")]
    #[serde(skip_serializing_if="Option::is_none")]
    pub limit: Option<i64>,
    #[doc="<p>The name of the log group.</p>"]
    #[serde(rename="logGroupName")]
    pub log_group_name: String,
    #[doc="<p>Optional list of log stream names.</p>"]
    #[serde(rename="logStreamNames")]
    #[serde(skip_serializing_if="Option::is_none")]
    pub log_stream_names: Option<Vec<String>>,
    #[doc="<p>The token for the next set of events to return. (You received this token from a previous call.)</p>"]
    #[serde(rename="nextToken")]
    #[serde(skip_serializing_if="Option::is_none")]
    pub next_token: Option<String>,
    #[doc="<p>The start of the time range, expressed as the number of milliseconds since Jan 1, 1970 00:00:00 UTC. Events with a timestamp prior to this time are not returned.</p>"]
    #[serde(rename="startTime")]
    #[serde(skip_serializing_if="Option::is_none")]
    pub start_time: Option<i64>,
}

#[derive(Default,Debug,Clone,Deserialize)]
pub struct FilterLogEventsResponse {
    #[doc="<p>The matched events.</p>"]
    #[serde(rename="events")]
    #[serde(skip_serializing_if="Option::is_none")]
    pub events: Option<Vec<FilteredLogEvent>>,
    #[doc="<p>The token to use when requesting the next set of items. The token expires after 24 hours.</p>"]
    #[serde(rename="nextToken")]
    #[serde(skip_serializing_if="Option::is_none")]
    pub next_token: Option<String>,
    #[doc="<p>Indicates which log streams have been searched and whether each has been searched completely.</p>"]
    #[serde(rename="searchedLogStreams")]
    #[serde(skip_serializing_if="Option::is_none")]
    pub searched_log_streams: Option<Vec<SearchedLogStream>>,
}

#[doc="<p>Represents a matched event.</p>"]
#[derive(Default,Debug,Clone,Deserialize)]
pub struct FilteredLogEvent {
    #[doc="<p>The ID of the event.</p>"]
    #[serde(rename="eventId")]
    #[serde(skip_serializing_if="Option::is_none")]
    pub event_id: Option<String>,
    #[doc="<p>The time the event was ingested, expressed as the number of milliseconds since Jan 1, 1970 00:00:00 UTC.</p>"]
    #[serde(rename="ingestionTime")]
    #[serde(skip_serializing_if="Option::is_none")]
    pub ingestion_time: Option<i64>,
    #[doc="<p>The name of the log stream this event belongs to.</p>"]
    #[serde(rename="logStreamName")]
    #[serde(skip_serializing_if="Option::is_none")]
    pub log_stream_name: Option<String>,
    #[doc="<p>The data contained in the log event.</p>"]
    #[serde(rename="message")]
    #[serde(skip_serializing_if="Option::is_none")]
    pub message: Option<String>,
    #[doc="<p>The time the event occurred, expressed as the number of milliseconds since Jan 1, 1970 00:00:00 UTC.</p>"]
    #[serde(rename="timestamp")]
    #[serde(skip_serializing_if="Option::is_none")]
    pub timestamp: Option<i64>,
}

#[derive(Default,Debug,Clone,Serialize)]
pub struct GetLogEventsRequest {
    #[doc="<p>The end of the time range, expressed as the number of milliseconds since Jan 1, 1970 00:00:00 UTC. Events with a timestamp later than this time are not included.</p>"]
    #[serde(rename="endTime")]
    #[serde(skip_serializing_if="Option::is_none")]
    pub end_time: Option<i64>,
    #[doc="<p>The maximum number of log events returned. If you don't specify a value, the maximum is as many log events as can fit in a response size of 1MB, up to 10,000 log events.</p>"]
    #[serde(rename="limit")]
    #[serde(skip_serializing_if="Option::is_none")]
    pub limit: Option<i64>,
    #[doc="<p>The name of the log group.</p>"]
    #[serde(rename="logGroupName")]
    pub log_group_name: String,
    #[doc="<p>The name of the log stream.</p>"]
    #[serde(rename="logStreamName")]
    pub log_stream_name: String,
    #[doc="<p>The token for the next set of items to return. (You received this token from a previous call.)</p>"]
    #[serde(rename="nextToken")]
    #[serde(skip_serializing_if="Option::is_none")]
    pub next_token: Option<String>,
    #[doc="<p>If the value is true, the earliest log events are returned first. If the value is false, the latest log events are returned first. The default value is false.</p>"]
    #[serde(rename="startFromHead")]
    #[serde(skip_serializing_if="Option::is_none")]
    pub start_from_head: Option<bool>,
    #[doc="<p>The start of the time range, expressed as the number of milliseconds since Jan 1, 1970 00:00:00 UTC. Events with a timestamp earlier than this time are not included.</p>"]
    #[serde(rename="startTime")]
    #[serde(skip_serializing_if="Option::is_none")]
    pub start_time: Option<i64>,
}

#[derive(Default,Debug,Clone,Deserialize)]
pub struct GetLogEventsResponse {
    #[doc="<p>The events.</p>"]
    #[serde(rename="events")]
    #[serde(skip_serializing_if="Option::is_none")]
    pub events: Option<Vec<OutputLogEvent>>,
    #[doc="<p>The token for the next set of items in the backward direction. The token expires after 24 hours.</p>"]
    #[serde(rename="nextBackwardToken")]
    #[serde(skip_serializing_if="Option::is_none")]
    pub next_backward_token: Option<String>,
    #[doc="<p>The token for the next set of items in the forward direction. The token expires after 24 hours.</p>"]
    #[serde(rename="nextForwardToken")]
    #[serde(skip_serializing_if="Option::is_none")]
    pub next_forward_token: Option<String>,
}

#[doc="<p>Represents a log event, which is a record of activity that was recorded by the application or resource being monitored.</p>"]
#[derive(Default,Debug,Clone,Serialize)]
pub struct InputLogEvent {
    #[doc="<p>The raw event message.</p>"]
    #[serde(rename="message")]
    pub message: String,
    #[doc="<p>The time the event occurred, expressed as the number of milliseconds since Jan 1, 1970 00:00:00 UTC.</p>"]
    #[serde(rename="timestamp")]
    pub timestamp: i64,
}

#[derive(Default,Debug,Clone,Serialize)]
pub struct ListTagsLogGroupRequest {
    #[doc="<p>The name of the log group.</p>"]
    #[serde(rename="logGroupName")]
    pub log_group_name: String,
}

#[derive(Default,Debug,Clone,Deserialize)]
pub struct ListTagsLogGroupResponse {
    #[doc="<p>The tags.</p>"]
    #[serde(rename="tags")]
    #[serde(skip_serializing_if="Option::is_none")]
    pub tags: Option<::std::collections::HashMap<String, String>>,
}

#[doc="<p>Represents a log group.</p>"]
#[derive(Default,Debug,Clone,Deserialize)]
pub struct LogGroup {
    #[doc="<p>The Amazon Resource Name (ARN) of the log group.</p>"]
    #[serde(rename="arn")]
    #[serde(skip_serializing_if="Option::is_none")]
    pub arn: Option<String>,
    #[doc="<p>The creation time of the log group, expressed as the number of milliseconds since Jan 1, 1970 00:00:00 UTC.</p>"]
    #[serde(rename="creationTime")]
    #[serde(skip_serializing_if="Option::is_none")]
    pub creation_time: Option<i64>,
    #[doc="<p>The name of the log group.</p>"]
    #[serde(rename="logGroupName")]
    #[serde(skip_serializing_if="Option::is_none")]
    pub log_group_name: Option<String>,
    #[doc="<p>The number of metric filters.</p>"]
    #[serde(rename="metricFilterCount")]
    #[serde(skip_serializing_if="Option::is_none")]
    pub metric_filter_count: Option<i64>,
    #[serde(rename="retentionInDays")]
    #[serde(skip_serializing_if="Option::is_none")]
    pub retention_in_days: Option<i64>,
    #[doc="<p>The number of bytes stored.</p>"]
    #[serde(rename="storedBytes")]
    #[serde(skip_serializing_if="Option::is_none")]
    pub stored_bytes: Option<i64>,
}

#[doc="<p>Represents a log stream, which is a sequence of log events from a single emitter of logs.</p>"]
#[derive(Default,Debug,Clone,Deserialize)]
pub struct LogStream {
    #[doc="<p>The Amazon Resource Name (ARN) of the log stream.</p>"]
    #[serde(rename="arn")]
    #[serde(skip_serializing_if="Option::is_none")]
    pub arn: Option<String>,
    #[doc="<p>The creation time of the stream, expressed as the number of milliseconds since Jan 1, 1970 00:00:00 UTC.</p>"]
    #[serde(rename="creationTime")]
    #[serde(skip_serializing_if="Option::is_none")]
    pub creation_time: Option<i64>,
    #[doc="<p>The time of the first event, expressed as the number of milliseconds since Jan 1, 1970 00:00:00 UTC.</p>"]
    #[serde(rename="firstEventTimestamp")]
    #[serde(skip_serializing_if="Option::is_none")]
    pub first_event_timestamp: Option<i64>,
    #[doc="<p> the time of the most recent log event in the log stream in CloudWatch Logs. This number is expressed as the number of milliseconds since Jan 1, 1970 00:00:00 UTC. lastEventTime updates on an eventual consistency basis. It typically updates in less than an hour from ingestion, but may take longer in some rare situations.</p>"]
    #[serde(rename="lastEventTimestamp")]
    #[serde(skip_serializing_if="Option::is_none")]
    pub last_event_timestamp: Option<i64>,
    #[doc="<p>The ingestion time, expressed as the number of milliseconds since Jan 1, 1970 00:00:00 UTC.</p>"]
    #[serde(rename="lastIngestionTime")]
    #[serde(skip_serializing_if="Option::is_none")]
    pub last_ingestion_time: Option<i64>,
    #[doc="<p>The name of the log stream.</p>"]
    #[serde(rename="logStreamName")]
    #[serde(skip_serializing_if="Option::is_none")]
    pub log_stream_name: Option<String>,
    #[doc="<p>The number of bytes stored.</p>"]
    #[serde(rename="storedBytes")]
    #[serde(skip_serializing_if="Option::is_none")]
    pub stored_bytes: Option<i64>,
    #[doc="<p>The sequence token.</p>"]
    #[serde(rename="uploadSequenceToken")]
    #[serde(skip_serializing_if="Option::is_none")]
    pub upload_sequence_token: Option<String>,
}

#[doc="<p>Metric filters express how CloudWatch Logs would extract metric observations from ingested log events and transform them into metric data in a CloudWatch metric.</p>"]
#[derive(Default,Debug,Clone,Deserialize)]
pub struct MetricFilter {
    #[doc="<p>The creation time of the metric filter, expressed as the number of milliseconds since Jan 1, 1970 00:00:00 UTC.</p>"]
    #[serde(rename="creationTime")]
    #[serde(skip_serializing_if="Option::is_none")]
    pub creation_time: Option<i64>,
    #[doc="<p>The name of the metric filter.</p>"]
    #[serde(rename="filterName")]
    #[serde(skip_serializing_if="Option::is_none")]
    pub filter_name: Option<String>,
    #[serde(rename="filterPattern")]
    #[serde(skip_serializing_if="Option::is_none")]
    pub filter_pattern: Option<String>,
    #[doc="<p>The name of the log group.</p>"]
    #[serde(rename="logGroupName")]
    #[serde(skip_serializing_if="Option::is_none")]
    pub log_group_name: Option<String>,
    #[doc="<p>The metric transformations.</p>"]
    #[serde(rename="metricTransformations")]
    #[serde(skip_serializing_if="Option::is_none")]
    pub metric_transformations: Option<Vec<MetricTransformation>>,
}

#[doc="<p>Represents a matched event.</p>"]
#[derive(Default,Debug,Clone,Deserialize)]
pub struct MetricFilterMatchRecord {
    #[doc="<p>The raw event data.</p>"]
    #[serde(rename="eventMessage")]
    #[serde(skip_serializing_if="Option::is_none")]
    pub event_message: Option<String>,
    #[doc="<p>The event number.</p>"]
    #[serde(rename="eventNumber")]
    #[serde(skip_serializing_if="Option::is_none")]
    pub event_number: Option<i64>,
    #[doc="<p>The values extracted from the event data by the filter.</p>"]
    #[serde(rename="extractedValues")]
    #[serde(skip_serializing_if="Option::is_none")]
    pub extracted_values: Option<::std::collections::HashMap<String, String>>,
}

#[doc="<p>Indicates how to transform ingested log events into metric data in a CloudWatch metric.</p>"]
#[derive(Default,Debug,Clone,Serialize,Deserialize)]
pub struct MetricTransformation {
    #[doc="<p>(Optional) The value to emit when a filter pattern does not match a log event. This value can be null.</p>"]
    #[serde(rename="defaultValue")]
    #[serde(skip_serializing_if="Option::is_none")]
    pub default_value: Option<f64>,
    #[doc="<p>The name of the CloudWatch metric.</p>"]
    #[serde(rename="metricName")]
    pub metric_name: String,
    #[doc="<p>The namespace of the CloudWatch metric.</p>"]
    #[serde(rename="metricNamespace")]
    pub metric_namespace: String,
    #[doc="<p>The value to publish to the CloudWatch metric when a filter pattern matches a log event.</p>"]
    #[serde(rename="metricValue")]
    pub metric_value: String,
}


#[allow(non_camel_case_types)]
#[derive(Clone,Debug,Eq,PartialEq)]
pub enum OrderBy {
    LastEventTime,
    LogStreamName,
}

impl Into<String> for OrderBy {
    fn into(self) -> String {
        let s: &'static str = self.into();
        s.to_owned()
    }
}

impl Into<&'static str> for OrderBy {
    fn into(self) -> &'static str {
        match self {
            OrderBy::LastEventTime => "LastEventTime",
            OrderBy::LogStreamName => "LogStreamName",
        }
    }
}

impl ::std::str::FromStr for OrderBy {
    type Err = ();
    fn from_str(s: &str) -> Result<Self, Self::Err> {
        match s {
            "LastEventTime" => Ok(OrderBy::LastEventTime),
            "LogStreamName" => Ok(OrderBy::LogStreamName),
            _ => Err(()),
        }
    }
}

#[doc="<p>Represents a log event.</p>"]
#[derive(Default,Debug,Clone,Deserialize)]
pub struct OutputLogEvent {
    #[doc="<p>The time the event was ingested, expressed as the number of milliseconds since Jan 1, 1970 00:00:00 UTC.</p>"]
    #[serde(rename="ingestionTime")]
    #[serde(skip_serializing_if="Option::is_none")]
    pub ingestion_time: Option<i64>,
    #[doc="<p>The data contained in the log event.</p>"]
    #[serde(rename="message")]
    #[serde(skip_serializing_if="Option::is_none")]
    pub message: Option<String>,
    #[doc="<p>The time the event occurred, expressed as the number of milliseconds since Jan 1, 1970 00:00:00 UTC.</p>"]
    #[serde(rename="timestamp")]
    #[serde(skip_serializing_if="Option::is_none")]
    pub timestamp: Option<i64>,
}

#[derive(Default,Debug,Clone,Serialize)]
pub struct PutDestinationPolicyRequest {
    #[doc="<p>An IAM policy document that authorizes cross-account users to deliver their log events to the associated destination.</p>"]
    #[serde(rename="accessPolicy")]
    pub access_policy: String,
    #[doc="<p>A name for an existing destination.</p>"]
    #[serde(rename="destinationName")]
    pub destination_name: String,
}

#[derive(Default,Debug,Clone,Serialize)]
pub struct PutDestinationRequest {
    #[doc="<p>A name for the destination.</p>"]
    #[serde(rename="destinationName")]
    pub destination_name: String,
    #[doc="<p>The ARN of an IAM role that grants CloudWatch Logs permissions to call Amazon Kinesis PutRecord on the destination stream.</p>"]
    #[serde(rename="roleArn")]
    pub role_arn: String,
    #[doc="<p>The ARN of an Amazon Kinesis stream to deliver matching log events to.</p>"]
    #[serde(rename="targetArn")]
    pub target_arn: String,
}

#[derive(Default,Debug,Clone,Deserialize)]
pub struct PutDestinationResponse {
    #[doc="<p>The destination.</p>"]
    #[serde(rename="destination")]
    #[serde(skip_serializing_if="Option::is_none")]
    pub destination: Option<Destination>,
}

#[derive(Default,Debug,Clone,Serialize)]
pub struct PutLogEventsRequest {
    #[doc="<p>The log events.</p>"]
    #[serde(rename="logEvents")]
    pub log_events: Vec<InputLogEvent>,
    #[doc="<p>The name of the log group.</p>"]
    #[serde(rename="logGroupName")]
    pub log_group_name: String,
    #[doc="<p>The name of the log stream.</p>"]
    #[serde(rename="logStreamName")]
    pub log_stream_name: String,
    #[doc="<p>The sequence token.</p>"]
    #[serde(rename="sequenceToken")]
    #[serde(skip_serializing_if="Option::is_none")]
    pub sequence_token: Option<String>,
}

#[derive(Default,Debug,Clone,Deserialize)]
pub struct PutLogEventsResponse {
    #[doc="<p>The next sequence token.</p>"]
    #[serde(rename="nextSequenceToken")]
    #[serde(skip_serializing_if="Option::is_none")]
    pub next_sequence_token: Option<String>,
    #[doc="<p>The rejected events.</p>"]
    #[serde(rename="rejectedLogEventsInfo")]
    #[serde(skip_serializing_if="Option::is_none")]
    pub rejected_log_events_info: Option<RejectedLogEventsInfo>,
}

#[derive(Default,Debug,Clone,Serialize)]
pub struct PutMetricFilterRequest {
    #[doc="<p>A name for the metric filter.</p>"]
    #[serde(rename="filterName")]
    pub filter_name: String,
    #[doc="<p>A filter pattern for extracting metric data out of ingested log events.</p>"]
    #[serde(rename="filterPattern")]
    pub filter_pattern: String,
    #[doc="<p>The name of the log group.</p>"]
    #[serde(rename="logGroupName")]
    pub log_group_name: String,
    #[doc="<p>A collection of information needed to define how metric data gets emitted.</p>"]
    #[serde(rename="metricTransformations")]
    pub metric_transformations: Vec<MetricTransformation>,
}

#[derive(Default,Debug,Clone,Serialize)]
pub struct PutRetentionPolicyRequest {
    #[doc="<p>The name of the log group.</p>"]
    #[serde(rename="logGroupName")]
    pub log_group_name: String,
    #[serde(rename="retentionInDays")]
    pub retention_in_days: i64,
}

#[derive(Default,Debug,Clone,Serialize)]
pub struct PutSubscriptionFilterRequest {
    #[doc="<p>The ARN of the destination to deliver matching log events to. Currently, the supported destinations are:</p> <ul> <li> <p>An Amazon Kinesis stream belonging to the same account as the subscription filter, for same-account delivery.</p> </li> <li> <p>A logical destination (specified using an ARN) belonging to a different account, for cross-account delivery.</p> </li> <li> <p>An Amazon Kinesis Firehose stream belonging to the same account as the subscription filter, for same-account delivery.</p> </li> <li> <p>An AWS Lambda function belonging to the same account as the subscription filter, for same-account delivery.</p> </li> </ul>"]
    #[serde(rename="destinationArn")]
    pub destination_arn: String,
    #[doc="<p>The method used to distribute log data to the destination, when the destination is an Amazon Kinesis stream. By default, log data is grouped by log stream. For a more even distribution, you can group log data randomly.</p>"]
    #[serde(rename="distribution")]
    #[serde(skip_serializing_if="Option::is_none")]
    pub distribution: Option<String>,
    #[doc="<p>A name for the subscription filter. If you are updating an existing filter, you must specify the correct name in <code>filterName</code>. Otherwise, the call will fail because you cannot associate a second filter with a log group. To find the name of the filter currently associated with a log group, use <a>DescribeSubscriptionFilters</a>.</p>"]
    #[serde(rename="filterName")]
    pub filter_name: String,
    #[doc="<p>A filter pattern for subscribing to a filtered stream of log events.</p>"]
    #[serde(rename="filterPattern")]
    pub filter_pattern: String,
    #[doc="<p>The name of the log group.</p>"]
    #[serde(rename="logGroupName")]
    pub log_group_name: String,
    #[doc="<p>The ARN of an IAM role that grants CloudWatch Logs permissions to deliver ingested log events to the destination stream. You don't need to provide the ARN when you are working with a logical destination for cross-account delivery.</p>"]
    #[serde(rename="roleArn")]
    #[serde(skip_serializing_if="Option::is_none")]
    pub role_arn: Option<String>,
}

#[doc="<p>Represents the rejected events.</p>"]
#[derive(Default,Debug,Clone,Deserialize)]
pub struct RejectedLogEventsInfo {
    #[doc="<p>The expired log events.</p>"]
    #[serde(rename="expiredLogEventEndIndex")]
    #[serde(skip_serializing_if="Option::is_none")]
    pub expired_log_event_end_index: Option<i64>,
    #[doc="<p>The log events that are too new.</p>"]
    #[serde(rename="tooNewLogEventStartIndex")]
    #[serde(skip_serializing_if="Option::is_none")]
    pub too_new_log_event_start_index: Option<i64>,
    #[doc="<p>The log events that are too old.</p>"]
    #[serde(rename="tooOldLogEventEndIndex")]
    #[serde(skip_serializing_if="Option::is_none")]
    pub too_old_log_event_end_index: Option<i64>,
}

#[doc="<p>Represents the search status of a log stream.</p>"]
#[derive(Default,Debug,Clone,Deserialize)]
pub struct SearchedLogStream {
    #[doc="<p>The name of the log stream.</p>"]
    #[serde(rename="logStreamName")]
    #[serde(skip_serializing_if="Option::is_none")]
    pub log_stream_name: Option<String>,
    #[doc="<p>Indicates whether all the events in this log stream were searched.</p>"]
    #[serde(rename="searchedCompletely")]
    #[serde(skip_serializing_if="Option::is_none")]
    pub searched_completely: Option<bool>,
}

#[doc="<p>Represents a subscription filter.</p>"]
#[derive(Default,Debug,Clone,Deserialize)]
pub struct SubscriptionFilter {
    #[doc="<p>The creation time of the subscription filter, expressed as the number of milliseconds since Jan 1, 1970 00:00:00 UTC.</p>"]
    #[serde(rename="creationTime")]
    #[serde(skip_serializing_if="Option::is_none")]
    pub creation_time: Option<i64>,
    #[doc="<p>The Amazon Resource Name (ARN) of the destination.</p>"]
    #[serde(rename="destinationArn")]
    #[serde(skip_serializing_if="Option::is_none")]
    pub destination_arn: Option<String>,
    #[doc="<p>The method used to distribute log data to the destination, when the destination is an Amazon Kinesis stream.</p>"]
    #[serde(rename="distribution")]
    #[serde(skip_serializing_if="Option::is_none")]
    pub distribution: Option<String>,
    #[doc="<p>The name of the subscription filter.</p>"]
    #[serde(rename="filterName")]
    #[serde(skip_serializing_if="Option::is_none")]
    pub filter_name: Option<String>,
    #[serde(rename="filterPattern")]
    #[serde(skip_serializing_if="Option::is_none")]
    pub filter_pattern: Option<String>,
    #[doc="<p>The name of the log group.</p>"]
    #[serde(rename="logGroupName")]
    #[serde(skip_serializing_if="Option::is_none")]
    pub log_group_name: Option<String>,
    #[doc="<p/>"]
    #[serde(rename="roleArn")]
    #[serde(skip_serializing_if="Option::is_none")]
    pub role_arn: Option<String>,
}

#[derive(Default,Debug,Clone,Serialize)]
pub struct TagLogGroupRequest {
    #[doc="<p>The name of the log group.</p>"]
    #[serde(rename="logGroupName")]
    pub log_group_name: String,
    #[doc="<p>The key-value pairs to use for the tags.</p>"]
    #[serde(rename="tags")]
    pub tags: ::std::collections::HashMap<String, String>,
}

#[derive(Default,Debug,Clone,Serialize)]
pub struct TestMetricFilterRequest {
    #[serde(rename="filterPattern")]
    pub filter_pattern: String,
    #[doc="<p>The log event messages to test.</p>"]
    #[serde(rename="logEventMessages")]
    pub log_event_messages: Vec<String>,
}

#[derive(Default,Debug,Clone,Deserialize)]
pub struct TestMetricFilterResponse {
    #[doc="<p>The matched events.</p>"]
    #[serde(rename="matches")]
    #[serde(skip_serializing_if="Option::is_none")]
    pub matches: Option<Vec<MetricFilterMatchRecord>>,
}

#[derive(Default,Debug,Clone,Serialize)]
pub struct UntagLogGroupRequest {
    #[doc="<p>The name of the log group.</p>"]
    #[serde(rename="logGroupName")]
    pub log_group_name: String,
    #[doc="<p>The tag keys. The corresponding tags are removed from the log group.</p>"]
    #[serde(rename="tags")]
    pub tags: Vec<String>,
}

/// Errors returned by CancelExportTask
#[derive(Debug, PartialEq)]
pub enum CancelExportTaskError {
    ///<p>The operation is not valid on the specified resource.</p>
    InvalidOperation(String),
    ///<p>A parameter is specified incorrectly.</p>
    InvalidParameter(String),
    ///<p>The specified resource does not exist.</p>
    ResourceNotFound(String),
    ///<p>The service cannot complete the request.</p>
    ServiceUnavailable(String),
    /// An error occurred dispatching the HTTP request
    HttpDispatch(HttpDispatchError),
    /// An error was encountered with AWS credentials.
    Credentials(CredentialsError),
    /// A validation error occurred.  Details from AWS are provided.
    Validation(String),
    /// An unknown error occurred.  The raw HTTP response is provided.
    Unknown(String),
}


impl CancelExportTaskError {
    pub fn from_body(body: &str) -> CancelExportTaskError {
        match from_str::<SerdeJsonValue>(body) {
            Ok(json) => {
                let raw_error_type = json.get("__type")
                    .and_then(|e| e.as_str())
                    .unwrap_or("Unknown");
                let error_message = json.get("message").and_then(|m| m.as_str()).unwrap_or(body);

                let pieces: Vec<&str> = raw_error_type.split("#").collect();
                let error_type = pieces.last().expect("Expected error type");

                match *error_type {
                    "InvalidOperationException" => {
                        CancelExportTaskError::InvalidOperation(String::from(error_message))
                    }
                    "InvalidParameterException" => {
                        CancelExportTaskError::InvalidParameter(String::from(error_message))
                    }
                    "ResourceNotFoundException" => {
                        CancelExportTaskError::ResourceNotFound(String::from(error_message))
                    }
                    "ServiceUnavailableException" => {
                        CancelExportTaskError::ServiceUnavailable(String::from(error_message))
                    }
                    "ValidationException" => {
                        CancelExportTaskError::Validation(error_message.to_string())
                    }
                    _ => CancelExportTaskError::Unknown(String::from(body)),
                }
            }
            Err(_) => CancelExportTaskError::Unknown(String::from(body)),
        }
    }
}

impl From<serde_json::error::Error> for CancelExportTaskError {
    fn from(err: serde_json::error::Error) -> CancelExportTaskError {
        CancelExportTaskError::Unknown(err.description().to_string())
    }
}
impl From<CredentialsError> for CancelExportTaskError {
    fn from(err: CredentialsError) -> CancelExportTaskError {
        CancelExportTaskError::Credentials(err)
    }
}
impl From<HttpDispatchError> for CancelExportTaskError {
    fn from(err: HttpDispatchError) -> CancelExportTaskError {
        CancelExportTaskError::HttpDispatch(err)
    }
}
impl From<io::Error> for CancelExportTaskError {
    fn from(err: io::Error) -> CancelExportTaskError {
        CancelExportTaskError::HttpDispatch(HttpDispatchError::from(err))
    }
}
impl fmt::Display for CancelExportTaskError {
    fn fmt(&self, f: &mut fmt::Formatter) -> fmt::Result {
        write!(f, "{}", self.description())
    }
}
impl Error for CancelExportTaskError {
    fn description(&self) -> &str {
        match *self {
            CancelExportTaskError::InvalidOperation(ref cause) => cause,
            CancelExportTaskError::InvalidParameter(ref cause) => cause,
            CancelExportTaskError::ResourceNotFound(ref cause) => cause,
            CancelExportTaskError::ServiceUnavailable(ref cause) => cause,
            CancelExportTaskError::Validation(ref cause) => cause,
            CancelExportTaskError::Credentials(ref err) => err.description(),
            CancelExportTaskError::HttpDispatch(ref dispatch_error) => dispatch_error.description(),
            CancelExportTaskError::Unknown(ref cause) => cause,
        }
    }
}
/// Errors returned by CreateExportTask
#[derive(Debug, PartialEq)]
pub enum CreateExportTaskError {
    ///<p>A parameter is specified incorrectly.</p>
    InvalidParameter(String),
    ///<p>You have reached the maximum number of resources that can be created.</p>
    LimitExceeded(String),
    ///<p>Multiple requests to update the same resource were in conflict.</p>
    OperationAborted(String),
    ///<p>The specified resource already exists.</p>
    ResourceAlreadyExists(String),
    ///<p>The specified resource does not exist.</p>
    ResourceNotFound(String),
    ///<p>The service cannot complete the request.</p>
    ServiceUnavailable(String),
    /// An error occurred dispatching the HTTP request
    HttpDispatch(HttpDispatchError),
    /// An error was encountered with AWS credentials.
    Credentials(CredentialsError),
    /// A validation error occurred.  Details from AWS are provided.
    Validation(String),
    /// An unknown error occurred.  The raw HTTP response is provided.
    Unknown(String),
}


impl CreateExportTaskError {
    pub fn from_body(body: &str) -> CreateExportTaskError {
        match from_str::<SerdeJsonValue>(body) {
            Ok(json) => {
                let raw_error_type = json.get("__type")
                    .and_then(|e| e.as_str())
                    .unwrap_or("Unknown");
                let error_message = json.get("message").and_then(|m| m.as_str()).unwrap_or(body);

                let pieces: Vec<&str> = raw_error_type.split("#").collect();
                let error_type = pieces.last().expect("Expected error type");

                match *error_type {
                    "InvalidParameterException" => {
                        CreateExportTaskError::InvalidParameter(String::from(error_message))
                    }
                    "LimitExceededException" => {
                        CreateExportTaskError::LimitExceeded(String::from(error_message))
                    }
                    "OperationAbortedException" => {
                        CreateExportTaskError::OperationAborted(String::from(error_message))
                    }
                    "ResourceAlreadyExistsException" => {
                        CreateExportTaskError::ResourceAlreadyExists(String::from(error_message))
                    }
                    "ResourceNotFoundException" => {
                        CreateExportTaskError::ResourceNotFound(String::from(error_message))
                    }
                    "ServiceUnavailableException" => {
                        CreateExportTaskError::ServiceUnavailable(String::from(error_message))
                    }
                    "ValidationException" => {
                        CreateExportTaskError::Validation(error_message.to_string())
                    }
                    _ => CreateExportTaskError::Unknown(String::from(body)),
                }
            }
            Err(_) => CreateExportTaskError::Unknown(String::from(body)),
        }
    }
}

impl From<serde_json::error::Error> for CreateExportTaskError {
    fn from(err: serde_json::error::Error) -> CreateExportTaskError {
        CreateExportTaskError::Unknown(err.description().to_string())
    }
}
impl From<CredentialsError> for CreateExportTaskError {
    fn from(err: CredentialsError) -> CreateExportTaskError {
        CreateExportTaskError::Credentials(err)
    }
}
impl From<HttpDispatchError> for CreateExportTaskError {
    fn from(err: HttpDispatchError) -> CreateExportTaskError {
        CreateExportTaskError::HttpDispatch(err)
    }
}
impl From<io::Error> for CreateExportTaskError {
    fn from(err: io::Error) -> CreateExportTaskError {
        CreateExportTaskError::HttpDispatch(HttpDispatchError::from(err))
    }
}
impl fmt::Display for CreateExportTaskError {
    fn fmt(&self, f: &mut fmt::Formatter) -> fmt::Result {
        write!(f, "{}", self.description())
    }
}
impl Error for CreateExportTaskError {
    fn description(&self) -> &str {
        match *self {
            CreateExportTaskError::InvalidParameter(ref cause) => cause,
            CreateExportTaskError::LimitExceeded(ref cause) => cause,
            CreateExportTaskError::OperationAborted(ref cause) => cause,
            CreateExportTaskError::ResourceAlreadyExists(ref cause) => cause,
            CreateExportTaskError::ResourceNotFound(ref cause) => cause,
            CreateExportTaskError::ServiceUnavailable(ref cause) => cause,
            CreateExportTaskError::Validation(ref cause) => cause,
            CreateExportTaskError::Credentials(ref err) => err.description(),
            CreateExportTaskError::HttpDispatch(ref dispatch_error) => dispatch_error.description(),
            CreateExportTaskError::Unknown(ref cause) => cause,
        }
    }
}
/// Errors returned by CreateLogGroup
#[derive(Debug, PartialEq)]
pub enum CreateLogGroupError {
    ///<p>A parameter is specified incorrectly.</p>
    InvalidParameter(String),
    ///<p>You have reached the maximum number of resources that can be created.</p>
    LimitExceeded(String),
    ///<p>Multiple requests to update the same resource were in conflict.</p>
    OperationAborted(String),
    ///<p>The specified resource already exists.</p>
    ResourceAlreadyExists(String),
    ///<p>The service cannot complete the request.</p>
    ServiceUnavailable(String),
    /// An error occurred dispatching the HTTP request
    HttpDispatch(HttpDispatchError),
    /// An error was encountered with AWS credentials.
    Credentials(CredentialsError),
    /// A validation error occurred.  Details from AWS are provided.
    Validation(String),
    /// An unknown error occurred.  The raw HTTP response is provided.
    Unknown(String),
}


impl CreateLogGroupError {
    pub fn from_body(body: &str) -> CreateLogGroupError {
        match from_str::<SerdeJsonValue>(body) {
            Ok(json) => {
                let raw_error_type = json.get("__type")
                    .and_then(|e| e.as_str())
                    .unwrap_or("Unknown");
                let error_message = json.get("message").and_then(|m| m.as_str()).unwrap_or(body);

                let pieces: Vec<&str> = raw_error_type.split("#").collect();
                let error_type = pieces.last().expect("Expected error type");

                match *error_type {
                    "InvalidParameterException" => {
                        CreateLogGroupError::InvalidParameter(String::from(error_message))
                    }
                    "LimitExceededException" => {
                        CreateLogGroupError::LimitExceeded(String::from(error_message))
                    }
                    "OperationAbortedException" => {
                        CreateLogGroupError::OperationAborted(String::from(error_message))
                    }
                    "ResourceAlreadyExistsException" => {
                        CreateLogGroupError::ResourceAlreadyExists(String::from(error_message))
                    }
                    "ServiceUnavailableException" => {
                        CreateLogGroupError::ServiceUnavailable(String::from(error_message))
                    }
                    "ValidationException" => {
                        CreateLogGroupError::Validation(error_message.to_string())
                    }
                    _ => CreateLogGroupError::Unknown(String::from(body)),
                }
            }
            Err(_) => CreateLogGroupError::Unknown(String::from(body)),
        }
    }
}

impl From<serde_json::error::Error> for CreateLogGroupError {
    fn from(err: serde_json::error::Error) -> CreateLogGroupError {
        CreateLogGroupError::Unknown(err.description().to_string())
    }
}
impl From<CredentialsError> for CreateLogGroupError {
    fn from(err: CredentialsError) -> CreateLogGroupError {
        CreateLogGroupError::Credentials(err)
    }
}
impl From<HttpDispatchError> for CreateLogGroupError {
    fn from(err: HttpDispatchError) -> CreateLogGroupError {
        CreateLogGroupError::HttpDispatch(err)
    }
}
impl From<io::Error> for CreateLogGroupError {
    fn from(err: io::Error) -> CreateLogGroupError {
        CreateLogGroupError::HttpDispatch(HttpDispatchError::from(err))
    }
}
impl fmt::Display for CreateLogGroupError {
    fn fmt(&self, f: &mut fmt::Formatter) -> fmt::Result {
        write!(f, "{}", self.description())
    }
}
impl Error for CreateLogGroupError {
    fn description(&self) -> &str {
        match *self {
            CreateLogGroupError::InvalidParameter(ref cause) => cause,
            CreateLogGroupError::LimitExceeded(ref cause) => cause,
            CreateLogGroupError::OperationAborted(ref cause) => cause,
            CreateLogGroupError::ResourceAlreadyExists(ref cause) => cause,
            CreateLogGroupError::ServiceUnavailable(ref cause) => cause,
            CreateLogGroupError::Validation(ref cause) => cause,
            CreateLogGroupError::Credentials(ref err) => err.description(),
            CreateLogGroupError::HttpDispatch(ref dispatch_error) => dispatch_error.description(),
            CreateLogGroupError::Unknown(ref cause) => cause,
        }
    }
}
/// Errors returned by CreateLogStream
#[derive(Debug, PartialEq)]
pub enum CreateLogStreamError {
    ///<p>A parameter is specified incorrectly.</p>
    InvalidParameter(String),
    ///<p>The specified resource already exists.</p>
    ResourceAlreadyExists(String),
    ///<p>The specified resource does not exist.</p>
    ResourceNotFound(String),
    ///<p>The service cannot complete the request.</p>
    ServiceUnavailable(String),
    /// An error occurred dispatching the HTTP request
    HttpDispatch(HttpDispatchError),
    /// An error was encountered with AWS credentials.
    Credentials(CredentialsError),
    /// A validation error occurred.  Details from AWS are provided.
    Validation(String),
    /// An unknown error occurred.  The raw HTTP response is provided.
    Unknown(String),
}


impl CreateLogStreamError {
    pub fn from_body(body: &str) -> CreateLogStreamError {
        match from_str::<SerdeJsonValue>(body) {
            Ok(json) => {
                let raw_error_type = json.get("__type")
                    .and_then(|e| e.as_str())
                    .unwrap_or("Unknown");
                let error_message = json.get("message").and_then(|m| m.as_str()).unwrap_or(body);

                let pieces: Vec<&str> = raw_error_type.split("#").collect();
                let error_type = pieces.last().expect("Expected error type");

                match *error_type {
                    "InvalidParameterException" => {
                        CreateLogStreamError::InvalidParameter(String::from(error_message))
                    }
                    "ResourceAlreadyExistsException" => {
                        CreateLogStreamError::ResourceAlreadyExists(String::from(error_message))
                    }
                    "ResourceNotFoundException" => {
                        CreateLogStreamError::ResourceNotFound(String::from(error_message))
                    }
                    "ServiceUnavailableException" => {
                        CreateLogStreamError::ServiceUnavailable(String::from(error_message))
                    }
                    "ValidationException" => {
                        CreateLogStreamError::Validation(error_message.to_string())
                    }
                    _ => CreateLogStreamError::Unknown(String::from(body)),
                }
            }
            Err(_) => CreateLogStreamError::Unknown(String::from(body)),
        }
    }
}

impl From<serde_json::error::Error> for CreateLogStreamError {
    fn from(err: serde_json::error::Error) -> CreateLogStreamError {
        CreateLogStreamError::Unknown(err.description().to_string())
    }
}
impl From<CredentialsError> for CreateLogStreamError {
    fn from(err: CredentialsError) -> CreateLogStreamError {
        CreateLogStreamError::Credentials(err)
    }
}
impl From<HttpDispatchError> for CreateLogStreamError {
    fn from(err: HttpDispatchError) -> CreateLogStreamError {
        CreateLogStreamError::HttpDispatch(err)
    }
}
impl From<io::Error> for CreateLogStreamError {
    fn from(err: io::Error) -> CreateLogStreamError {
        CreateLogStreamError::HttpDispatch(HttpDispatchError::from(err))
    }
}
impl fmt::Display for CreateLogStreamError {
    fn fmt(&self, f: &mut fmt::Formatter) -> fmt::Result {
        write!(f, "{}", self.description())
    }
}
impl Error for CreateLogStreamError {
    fn description(&self) -> &str {
        match *self {
            CreateLogStreamError::InvalidParameter(ref cause) => cause,
            CreateLogStreamError::ResourceAlreadyExists(ref cause) => cause,
            CreateLogStreamError::ResourceNotFound(ref cause) => cause,
            CreateLogStreamError::ServiceUnavailable(ref cause) => cause,
            CreateLogStreamError::Validation(ref cause) => cause,
            CreateLogStreamError::Credentials(ref err) => err.description(),
            CreateLogStreamError::HttpDispatch(ref dispatch_error) => dispatch_error.description(),
            CreateLogStreamError::Unknown(ref cause) => cause,
        }
    }
}
/// Errors returned by DeleteDestination
#[derive(Debug, PartialEq)]
pub enum DeleteDestinationError {
    ///<p>A parameter is specified incorrectly.</p>
    InvalidParameter(String),
    ///<p>Multiple requests to update the same resource were in conflict.</p>
    OperationAborted(String),
    ///<p>The specified resource does not exist.</p>
    ResourceNotFound(String),
    ///<p>The service cannot complete the request.</p>
    ServiceUnavailable(String),
    /// An error occurred dispatching the HTTP request
    HttpDispatch(HttpDispatchError),
    /// An error was encountered with AWS credentials.
    Credentials(CredentialsError),
    /// A validation error occurred.  Details from AWS are provided.
    Validation(String),
    /// An unknown error occurred.  The raw HTTP response is provided.
    Unknown(String),
}


impl DeleteDestinationError {
    pub fn from_body(body: &str) -> DeleteDestinationError {
        match from_str::<SerdeJsonValue>(body) {
            Ok(json) => {
                let raw_error_type = json.get("__type")
                    .and_then(|e| e.as_str())
                    .unwrap_or("Unknown");
                let error_message = json.get("message").and_then(|m| m.as_str()).unwrap_or(body);

                let pieces: Vec<&str> = raw_error_type.split("#").collect();
                let error_type = pieces.last().expect("Expected error type");

                match *error_type {
                    "InvalidParameterException" => {
                        DeleteDestinationError::InvalidParameter(String::from(error_message))
                    }
                    "OperationAbortedException" => {
                        DeleteDestinationError::OperationAborted(String::from(error_message))
                    }
                    "ResourceNotFoundException" => {
                        DeleteDestinationError::ResourceNotFound(String::from(error_message))
                    }
                    "ServiceUnavailableException" => {
                        DeleteDestinationError::ServiceUnavailable(String::from(error_message))
                    }
                    "ValidationException" => {
                        DeleteDestinationError::Validation(error_message.to_string())
                    }
                    _ => DeleteDestinationError::Unknown(String::from(body)),
                }
            }
            Err(_) => DeleteDestinationError::Unknown(String::from(body)),
        }
    }
}

impl From<serde_json::error::Error> for DeleteDestinationError {
    fn from(err: serde_json::error::Error) -> DeleteDestinationError {
        DeleteDestinationError::Unknown(err.description().to_string())
    }
}
impl From<CredentialsError> for DeleteDestinationError {
    fn from(err: CredentialsError) -> DeleteDestinationError {
        DeleteDestinationError::Credentials(err)
    }
}
impl From<HttpDispatchError> for DeleteDestinationError {
    fn from(err: HttpDispatchError) -> DeleteDestinationError {
        DeleteDestinationError::HttpDispatch(err)
    }
}
impl From<io::Error> for DeleteDestinationError {
    fn from(err: io::Error) -> DeleteDestinationError {
        DeleteDestinationError::HttpDispatch(HttpDispatchError::from(err))
    }
}
impl fmt::Display for DeleteDestinationError {
    fn fmt(&self, f: &mut fmt::Formatter) -> fmt::Result {
        write!(f, "{}", self.description())
    }
}
impl Error for DeleteDestinationError {
    fn description(&self) -> &str {
        match *self {
            DeleteDestinationError::InvalidParameter(ref cause) => cause,
            DeleteDestinationError::OperationAborted(ref cause) => cause,
            DeleteDestinationError::ResourceNotFound(ref cause) => cause,
            DeleteDestinationError::ServiceUnavailable(ref cause) => cause,
            DeleteDestinationError::Validation(ref cause) => cause,
            DeleteDestinationError::Credentials(ref err) => err.description(),
            DeleteDestinationError::HttpDispatch(ref dispatch_error) => {
                dispatch_error.description()
            }
            DeleteDestinationError::Unknown(ref cause) => cause,
        }
    }
}
/// Errors returned by DeleteLogGroup
#[derive(Debug, PartialEq)]
pub enum DeleteLogGroupError {
    ///<p>A parameter is specified incorrectly.</p>
    InvalidParameter(String),
    ///<p>Multiple requests to update the same resource were in conflict.</p>
    OperationAborted(String),
    ///<p>The specified resource does not exist.</p>
    ResourceNotFound(String),
    ///<p>The service cannot complete the request.</p>
    ServiceUnavailable(String),
    /// An error occurred dispatching the HTTP request
    HttpDispatch(HttpDispatchError),
    /// An error was encountered with AWS credentials.
    Credentials(CredentialsError),
    /// A validation error occurred.  Details from AWS are provided.
    Validation(String),
    /// An unknown error occurred.  The raw HTTP response is provided.
    Unknown(String),
}


impl DeleteLogGroupError {
    pub fn from_body(body: &str) -> DeleteLogGroupError {
        match from_str::<SerdeJsonValue>(body) {
            Ok(json) => {
                let raw_error_type = json.get("__type")
                    .and_then(|e| e.as_str())
                    .unwrap_or("Unknown");
                let error_message = json.get("message").and_then(|m| m.as_str()).unwrap_or(body);

                let pieces: Vec<&str> = raw_error_type.split("#").collect();
                let error_type = pieces.last().expect("Expected error type");

                match *error_type {
                    "InvalidParameterException" => {
                        DeleteLogGroupError::InvalidParameter(String::from(error_message))
                    }
                    "OperationAbortedException" => {
                        DeleteLogGroupError::OperationAborted(String::from(error_message))
                    }
                    "ResourceNotFoundException" => {
                        DeleteLogGroupError::ResourceNotFound(String::from(error_message))
                    }
                    "ServiceUnavailableException" => {
                        DeleteLogGroupError::ServiceUnavailable(String::from(error_message))
                    }
                    "ValidationException" => {
                        DeleteLogGroupError::Validation(error_message.to_string())
                    }
                    _ => DeleteLogGroupError::Unknown(String::from(body)),
                }
            }
            Err(_) => DeleteLogGroupError::Unknown(String::from(body)),
        }
    }
}

impl From<serde_json::error::Error> for DeleteLogGroupError {
    fn from(err: serde_json::error::Error) -> DeleteLogGroupError {
        DeleteLogGroupError::Unknown(err.description().to_string())
    }
}
impl From<CredentialsError> for DeleteLogGroupError {
    fn from(err: CredentialsError) -> DeleteLogGroupError {
        DeleteLogGroupError::Credentials(err)
    }
}
impl From<HttpDispatchError> for DeleteLogGroupError {
    fn from(err: HttpDispatchError) -> DeleteLogGroupError {
        DeleteLogGroupError::HttpDispatch(err)
    }
}
impl From<io::Error> for DeleteLogGroupError {
    fn from(err: io::Error) -> DeleteLogGroupError {
        DeleteLogGroupError::HttpDispatch(HttpDispatchError::from(err))
    }
}
impl fmt::Display for DeleteLogGroupError {
    fn fmt(&self, f: &mut fmt::Formatter) -> fmt::Result {
        write!(f, "{}", self.description())
    }
}
impl Error for DeleteLogGroupError {
    fn description(&self) -> &str {
        match *self {
            DeleteLogGroupError::InvalidParameter(ref cause) => cause,
            DeleteLogGroupError::OperationAborted(ref cause) => cause,
            DeleteLogGroupError::ResourceNotFound(ref cause) => cause,
            DeleteLogGroupError::ServiceUnavailable(ref cause) => cause,
            DeleteLogGroupError::Validation(ref cause) => cause,
            DeleteLogGroupError::Credentials(ref err) => err.description(),
            DeleteLogGroupError::HttpDispatch(ref dispatch_error) => dispatch_error.description(),
            DeleteLogGroupError::Unknown(ref cause) => cause,
        }
    }
}
/// Errors returned by DeleteLogStream
#[derive(Debug, PartialEq)]
pub enum DeleteLogStreamError {
    ///<p>A parameter is specified incorrectly.</p>
    InvalidParameter(String),
    ///<p>Multiple requests to update the same resource were in conflict.</p>
    OperationAborted(String),
    ///<p>The specified resource does not exist.</p>
    ResourceNotFound(String),
    ///<p>The service cannot complete the request.</p>
    ServiceUnavailable(String),
    /// An error occurred dispatching the HTTP request
    HttpDispatch(HttpDispatchError),
    /// An error was encountered with AWS credentials.
    Credentials(CredentialsError),
    /// A validation error occurred.  Details from AWS are provided.
    Validation(String),
    /// An unknown error occurred.  The raw HTTP response is provided.
    Unknown(String),
}


impl DeleteLogStreamError {
    pub fn from_body(body: &str) -> DeleteLogStreamError {
        match from_str::<SerdeJsonValue>(body) {
            Ok(json) => {
                let raw_error_type = json.get("__type")
                    .and_then(|e| e.as_str())
                    .unwrap_or("Unknown");
                let error_message = json.get("message").and_then(|m| m.as_str()).unwrap_or(body);

                let pieces: Vec<&str> = raw_error_type.split("#").collect();
                let error_type = pieces.last().expect("Expected error type");

                match *error_type {
                    "InvalidParameterException" => {
                        DeleteLogStreamError::InvalidParameter(String::from(error_message))
                    }
                    "OperationAbortedException" => {
                        DeleteLogStreamError::OperationAborted(String::from(error_message))
                    }
                    "ResourceNotFoundException" => {
                        DeleteLogStreamError::ResourceNotFound(String::from(error_message))
                    }
                    "ServiceUnavailableException" => {
                        DeleteLogStreamError::ServiceUnavailable(String::from(error_message))
                    }
                    "ValidationException" => {
                        DeleteLogStreamError::Validation(error_message.to_string())
                    }
                    _ => DeleteLogStreamError::Unknown(String::from(body)),
                }
            }
            Err(_) => DeleteLogStreamError::Unknown(String::from(body)),
        }
    }
}

impl From<serde_json::error::Error> for DeleteLogStreamError {
    fn from(err: serde_json::error::Error) -> DeleteLogStreamError {
        DeleteLogStreamError::Unknown(err.description().to_string())
    }
}
impl From<CredentialsError> for DeleteLogStreamError {
    fn from(err: CredentialsError) -> DeleteLogStreamError {
        DeleteLogStreamError::Credentials(err)
    }
}
impl From<HttpDispatchError> for DeleteLogStreamError {
    fn from(err: HttpDispatchError) -> DeleteLogStreamError {
        DeleteLogStreamError::HttpDispatch(err)
    }
}
impl From<io::Error> for DeleteLogStreamError {
    fn from(err: io::Error) -> DeleteLogStreamError {
        DeleteLogStreamError::HttpDispatch(HttpDispatchError::from(err))
    }
}
impl fmt::Display for DeleteLogStreamError {
    fn fmt(&self, f: &mut fmt::Formatter) -> fmt::Result {
        write!(f, "{}", self.description())
    }
}
impl Error for DeleteLogStreamError {
    fn description(&self) -> &str {
        match *self {
            DeleteLogStreamError::InvalidParameter(ref cause) => cause,
            DeleteLogStreamError::OperationAborted(ref cause) => cause,
            DeleteLogStreamError::ResourceNotFound(ref cause) => cause,
            DeleteLogStreamError::ServiceUnavailable(ref cause) => cause,
            DeleteLogStreamError::Validation(ref cause) => cause,
            DeleteLogStreamError::Credentials(ref err) => err.description(),
            DeleteLogStreamError::HttpDispatch(ref dispatch_error) => dispatch_error.description(),
            DeleteLogStreamError::Unknown(ref cause) => cause,
        }
    }
}
/// Errors returned by DeleteMetricFilter
#[derive(Debug, PartialEq)]
pub enum DeleteMetricFilterError {
    ///<p>A parameter is specified incorrectly.</p>
    InvalidParameter(String),
    ///<p>Multiple requests to update the same resource were in conflict.</p>
    OperationAborted(String),
    ///<p>The specified resource does not exist.</p>
    ResourceNotFound(String),
    ///<p>The service cannot complete the request.</p>
    ServiceUnavailable(String),
    /// An error occurred dispatching the HTTP request
    HttpDispatch(HttpDispatchError),
    /// An error was encountered with AWS credentials.
    Credentials(CredentialsError),
    /// A validation error occurred.  Details from AWS are provided.
    Validation(String),
    /// An unknown error occurred.  The raw HTTP response is provided.
    Unknown(String),
}


impl DeleteMetricFilterError {
    pub fn from_body(body: &str) -> DeleteMetricFilterError {
        match from_str::<SerdeJsonValue>(body) {
            Ok(json) => {
                let raw_error_type = json.get("__type")
                    .and_then(|e| e.as_str())
                    .unwrap_or("Unknown");
                let error_message = json.get("message").and_then(|m| m.as_str()).unwrap_or(body);

                let pieces: Vec<&str> = raw_error_type.split("#").collect();
                let error_type = pieces.last().expect("Expected error type");

                match *error_type {
                    "InvalidParameterException" => {
                        DeleteMetricFilterError::InvalidParameter(String::from(error_message))
                    }
                    "OperationAbortedException" => {
                        DeleteMetricFilterError::OperationAborted(String::from(error_message))
                    }
                    "ResourceNotFoundException" => {
                        DeleteMetricFilterError::ResourceNotFound(String::from(error_message))
                    }
                    "ServiceUnavailableException" => {
                        DeleteMetricFilterError::ServiceUnavailable(String::from(error_message))
                    }
                    "ValidationException" => {
                        DeleteMetricFilterError::Validation(error_message.to_string())
                    }
                    _ => DeleteMetricFilterError::Unknown(String::from(body)),
                }
            }
            Err(_) => DeleteMetricFilterError::Unknown(String::from(body)),
        }
    }
}

impl From<serde_json::error::Error> for DeleteMetricFilterError {
    fn from(err: serde_json::error::Error) -> DeleteMetricFilterError {
        DeleteMetricFilterError::Unknown(err.description().to_string())
    }
}
impl From<CredentialsError> for DeleteMetricFilterError {
    fn from(err: CredentialsError) -> DeleteMetricFilterError {
        DeleteMetricFilterError::Credentials(err)
    }
}
impl From<HttpDispatchError> for DeleteMetricFilterError {
    fn from(err: HttpDispatchError) -> DeleteMetricFilterError {
        DeleteMetricFilterError::HttpDispatch(err)
    }
}
impl From<io::Error> for DeleteMetricFilterError {
    fn from(err: io::Error) -> DeleteMetricFilterError {
        DeleteMetricFilterError::HttpDispatch(HttpDispatchError::from(err))
    }
}
impl fmt::Display for DeleteMetricFilterError {
    fn fmt(&self, f: &mut fmt::Formatter) -> fmt::Result {
        write!(f, "{}", self.description())
    }
}
impl Error for DeleteMetricFilterError {
    fn description(&self) -> &str {
        match *self {
            DeleteMetricFilterError::InvalidParameter(ref cause) => cause,
            DeleteMetricFilterError::OperationAborted(ref cause) => cause,
            DeleteMetricFilterError::ResourceNotFound(ref cause) => cause,
            DeleteMetricFilterError::ServiceUnavailable(ref cause) => cause,
            DeleteMetricFilterError::Validation(ref cause) => cause,
            DeleteMetricFilterError::Credentials(ref err) => err.description(),
            DeleteMetricFilterError::HttpDispatch(ref dispatch_error) => {
                dispatch_error.description()
            }
            DeleteMetricFilterError::Unknown(ref cause) => cause,
        }
    }
}
/// Errors returned by DeleteRetentionPolicy
#[derive(Debug, PartialEq)]
pub enum DeleteRetentionPolicyError {
    ///<p>A parameter is specified incorrectly.</p>
    InvalidParameter(String),
    ///<p>Multiple requests to update the same resource were in conflict.</p>
    OperationAborted(String),
    ///<p>The specified resource does not exist.</p>
    ResourceNotFound(String),
    ///<p>The service cannot complete the request.</p>
    ServiceUnavailable(String),
    /// An error occurred dispatching the HTTP request
    HttpDispatch(HttpDispatchError),
    /// An error was encountered with AWS credentials.
    Credentials(CredentialsError),
    /// A validation error occurred.  Details from AWS are provided.
    Validation(String),
    /// An unknown error occurred.  The raw HTTP response is provided.
    Unknown(String),
}


impl DeleteRetentionPolicyError {
    pub fn from_body(body: &str) -> DeleteRetentionPolicyError {
        match from_str::<SerdeJsonValue>(body) {
            Ok(json) => {
                let raw_error_type = json.get("__type")
                    .and_then(|e| e.as_str())
                    .unwrap_or("Unknown");
                let error_message = json.get("message").and_then(|m| m.as_str()).unwrap_or(body);

                let pieces: Vec<&str> = raw_error_type.split("#").collect();
                let error_type = pieces.last().expect("Expected error type");

                match *error_type {
                    "InvalidParameterException" => {
                        DeleteRetentionPolicyError::InvalidParameter(String::from(error_message))
                    }
                    "OperationAbortedException" => {
                        DeleteRetentionPolicyError::OperationAborted(String::from(error_message))
                    }
                    "ResourceNotFoundException" => {
                        DeleteRetentionPolicyError::ResourceNotFound(String::from(error_message))
                    }
                    "ServiceUnavailableException" => {
                        DeleteRetentionPolicyError::ServiceUnavailable(String::from(error_message))
                    }
                    "ValidationException" => {
                        DeleteRetentionPolicyError::Validation(error_message.to_string())
                    }
                    _ => DeleteRetentionPolicyError::Unknown(String::from(body)),
                }
            }
            Err(_) => DeleteRetentionPolicyError::Unknown(String::from(body)),
        }
    }
}

impl From<serde_json::error::Error> for DeleteRetentionPolicyError {
    fn from(err: serde_json::error::Error) -> DeleteRetentionPolicyError {
        DeleteRetentionPolicyError::Unknown(err.description().to_string())
    }
}
impl From<CredentialsError> for DeleteRetentionPolicyError {
    fn from(err: CredentialsError) -> DeleteRetentionPolicyError {
        DeleteRetentionPolicyError::Credentials(err)
    }
}
impl From<HttpDispatchError> for DeleteRetentionPolicyError {
    fn from(err: HttpDispatchError) -> DeleteRetentionPolicyError {
        DeleteRetentionPolicyError::HttpDispatch(err)
    }
}
impl From<io::Error> for DeleteRetentionPolicyError {
    fn from(err: io::Error) -> DeleteRetentionPolicyError {
        DeleteRetentionPolicyError::HttpDispatch(HttpDispatchError::from(err))
    }
}
impl fmt::Display for DeleteRetentionPolicyError {
    fn fmt(&self, f: &mut fmt::Formatter) -> fmt::Result {
        write!(f, "{}", self.description())
    }
}
impl Error for DeleteRetentionPolicyError {
    fn description(&self) -> &str {
        match *self {
            DeleteRetentionPolicyError::InvalidParameter(ref cause) => cause,
            DeleteRetentionPolicyError::OperationAborted(ref cause) => cause,
            DeleteRetentionPolicyError::ResourceNotFound(ref cause) => cause,
            DeleteRetentionPolicyError::ServiceUnavailable(ref cause) => cause,
            DeleteRetentionPolicyError::Validation(ref cause) => cause,
            DeleteRetentionPolicyError::Credentials(ref err) => err.description(),
            DeleteRetentionPolicyError::HttpDispatch(ref dispatch_error) => {
                dispatch_error.description()
            }
            DeleteRetentionPolicyError::Unknown(ref cause) => cause,
        }
    }
}
/// Errors returned by DeleteSubscriptionFilter
#[derive(Debug, PartialEq)]
pub enum DeleteSubscriptionFilterError {
    ///<p>A parameter is specified incorrectly.</p>
    InvalidParameter(String),
    ///<p>Multiple requests to update the same resource were in conflict.</p>
    OperationAborted(String),
    ///<p>The specified resource does not exist.</p>
    ResourceNotFound(String),
    ///<p>The service cannot complete the request.</p>
    ServiceUnavailable(String),
    /// An error occurred dispatching the HTTP request
    HttpDispatch(HttpDispatchError),
    /// An error was encountered with AWS credentials.
    Credentials(CredentialsError),
    /// A validation error occurred.  Details from AWS are provided.
    Validation(String),
    /// An unknown error occurred.  The raw HTTP response is provided.
    Unknown(String),
}


impl DeleteSubscriptionFilterError {
    pub fn from_body(body: &str) -> DeleteSubscriptionFilterError {
        match from_str::<SerdeJsonValue>(body) {
            Ok(json) => {
                let raw_error_type = json.get("__type")
                    .and_then(|e| e.as_str())
                    .unwrap_or("Unknown");
                let error_message = json.get("message").and_then(|m| m.as_str()).unwrap_or(body);

                let pieces: Vec<&str> = raw_error_type.split("#").collect();
                let error_type = pieces.last().expect("Expected error type");

                match *error_type {
                    "InvalidParameterException" => {
                        DeleteSubscriptionFilterError::InvalidParameter(String::from(error_message))
                    }
                    "OperationAbortedException" => {
                        DeleteSubscriptionFilterError::OperationAborted(String::from(error_message))
                    }
                    "ResourceNotFoundException" => {
                        DeleteSubscriptionFilterError::ResourceNotFound(String::from(error_message))
                    }
                    "ServiceUnavailableException" => DeleteSubscriptionFilterError::ServiceUnavailable(String::from(error_message)),
                    "ValidationException" => {
                        DeleteSubscriptionFilterError::Validation(error_message.to_string())
                    }
                    _ => DeleteSubscriptionFilterError::Unknown(String::from(body)),
                }
            }
            Err(_) => DeleteSubscriptionFilterError::Unknown(String::from(body)),
        }
    }
}

impl From<serde_json::error::Error> for DeleteSubscriptionFilterError {
    fn from(err: serde_json::error::Error) -> DeleteSubscriptionFilterError {
        DeleteSubscriptionFilterError::Unknown(err.description().to_string())
    }
}
impl From<CredentialsError> for DeleteSubscriptionFilterError {
    fn from(err: CredentialsError) -> DeleteSubscriptionFilterError {
        DeleteSubscriptionFilterError::Credentials(err)
    }
}
impl From<HttpDispatchError> for DeleteSubscriptionFilterError {
    fn from(err: HttpDispatchError) -> DeleteSubscriptionFilterError {
        DeleteSubscriptionFilterError::HttpDispatch(err)
    }
}
impl From<io::Error> for DeleteSubscriptionFilterError {
    fn from(err: io::Error) -> DeleteSubscriptionFilterError {
        DeleteSubscriptionFilterError::HttpDispatch(HttpDispatchError::from(err))
    }
}
impl fmt::Display for DeleteSubscriptionFilterError {
    fn fmt(&self, f: &mut fmt::Formatter) -> fmt::Result {
        write!(f, "{}", self.description())
    }
}
impl Error for DeleteSubscriptionFilterError {
    fn description(&self) -> &str {
        match *self {
            DeleteSubscriptionFilterError::InvalidParameter(ref cause) => cause,
            DeleteSubscriptionFilterError::OperationAborted(ref cause) => cause,
            DeleteSubscriptionFilterError::ResourceNotFound(ref cause) => cause,
            DeleteSubscriptionFilterError::ServiceUnavailable(ref cause) => cause,
            DeleteSubscriptionFilterError::Validation(ref cause) => cause,
            DeleteSubscriptionFilterError::Credentials(ref err) => err.description(),
            DeleteSubscriptionFilterError::HttpDispatch(ref dispatch_error) => {
                dispatch_error.description()
            }
            DeleteSubscriptionFilterError::Unknown(ref cause) => cause,
        }
    }
}
/// Errors returned by DescribeDestinations
#[derive(Debug, PartialEq)]
pub enum DescribeDestinationsError {
    ///<p>A parameter is specified incorrectly.</p>
    InvalidParameter(String),
    ///<p>The service cannot complete the request.</p>
    ServiceUnavailable(String),
    /// An error occurred dispatching the HTTP request
    HttpDispatch(HttpDispatchError),
    /// An error was encountered with AWS credentials.
    Credentials(CredentialsError),
    /// A validation error occurred.  Details from AWS are provided.
    Validation(String),
    /// An unknown error occurred.  The raw HTTP response is provided.
    Unknown(String),
}


impl DescribeDestinationsError {
    pub fn from_body(body: &str) -> DescribeDestinationsError {
        match from_str::<SerdeJsonValue>(body) {
            Ok(json) => {
                let raw_error_type = json.get("__type")
                    .and_then(|e| e.as_str())
                    .unwrap_or("Unknown");
                let error_message = json.get("message").and_then(|m| m.as_str()).unwrap_or(body);

                let pieces: Vec<&str> = raw_error_type.split("#").collect();
                let error_type = pieces.last().expect("Expected error type");

                match *error_type {
                    "InvalidParameterException" => {
                        DescribeDestinationsError::InvalidParameter(String::from(error_message))
                    }
                    "ServiceUnavailableException" => {
                        DescribeDestinationsError::ServiceUnavailable(String::from(error_message))
                    }
                    "ValidationException" => {
                        DescribeDestinationsError::Validation(error_message.to_string())
                    }
                    _ => DescribeDestinationsError::Unknown(String::from(body)),
                }
            }
            Err(_) => DescribeDestinationsError::Unknown(String::from(body)),
        }
    }
}

impl From<serde_json::error::Error> for DescribeDestinationsError {
    fn from(err: serde_json::error::Error) -> DescribeDestinationsError {
        DescribeDestinationsError::Unknown(err.description().to_string())
    }
}
impl From<CredentialsError> for DescribeDestinationsError {
    fn from(err: CredentialsError) -> DescribeDestinationsError {
        DescribeDestinationsError::Credentials(err)
    }
}
impl From<HttpDispatchError> for DescribeDestinationsError {
    fn from(err: HttpDispatchError) -> DescribeDestinationsError {
        DescribeDestinationsError::HttpDispatch(err)
    }
}
impl From<io::Error> for DescribeDestinationsError {
    fn from(err: io::Error) -> DescribeDestinationsError {
        DescribeDestinationsError::HttpDispatch(HttpDispatchError::from(err))
    }
}
impl fmt::Display for DescribeDestinationsError {
    fn fmt(&self, f: &mut fmt::Formatter) -> fmt::Result {
        write!(f, "{}", self.description())
    }
}
impl Error for DescribeDestinationsError {
    fn description(&self) -> &str {
        match *self {
            DescribeDestinationsError::InvalidParameter(ref cause) => cause,
            DescribeDestinationsError::ServiceUnavailable(ref cause) => cause,
            DescribeDestinationsError::Validation(ref cause) => cause,
            DescribeDestinationsError::Credentials(ref err) => err.description(),
            DescribeDestinationsError::HttpDispatch(ref dispatch_error) => {
                dispatch_error.description()
            }
            DescribeDestinationsError::Unknown(ref cause) => cause,
        }
    }
}
/// Errors returned by DescribeExportTasks
#[derive(Debug, PartialEq)]
pub enum DescribeExportTasksError {
    ///<p>A parameter is specified incorrectly.</p>
    InvalidParameter(String),
    ///<p>The service cannot complete the request.</p>
    ServiceUnavailable(String),
    /// An error occurred dispatching the HTTP request
    HttpDispatch(HttpDispatchError),
    /// An error was encountered with AWS credentials.
    Credentials(CredentialsError),
    /// A validation error occurred.  Details from AWS are provided.
    Validation(String),
    /// An unknown error occurred.  The raw HTTP response is provided.
    Unknown(String),
}


impl DescribeExportTasksError {
    pub fn from_body(body: &str) -> DescribeExportTasksError {
        match from_str::<SerdeJsonValue>(body) {
            Ok(json) => {
                let raw_error_type = json.get("__type")
                    .and_then(|e| e.as_str())
                    .unwrap_or("Unknown");
                let error_message = json.get("message").and_then(|m| m.as_str()).unwrap_or(body);

                let pieces: Vec<&str> = raw_error_type.split("#").collect();
                let error_type = pieces.last().expect("Expected error type");

                match *error_type {
                    "InvalidParameterException" => {
                        DescribeExportTasksError::InvalidParameter(String::from(error_message))
                    }
                    "ServiceUnavailableException" => {
                        DescribeExportTasksError::ServiceUnavailable(String::from(error_message))
                    }
                    "ValidationException" => {
                        DescribeExportTasksError::Validation(error_message.to_string())
                    }
                    _ => DescribeExportTasksError::Unknown(String::from(body)),
                }
            }
            Err(_) => DescribeExportTasksError::Unknown(String::from(body)),
        }
    }
}

impl From<serde_json::error::Error> for DescribeExportTasksError {
    fn from(err: serde_json::error::Error) -> DescribeExportTasksError {
        DescribeExportTasksError::Unknown(err.description().to_string())
    }
}
impl From<CredentialsError> for DescribeExportTasksError {
    fn from(err: CredentialsError) -> DescribeExportTasksError {
        DescribeExportTasksError::Credentials(err)
    }
}
impl From<HttpDispatchError> for DescribeExportTasksError {
    fn from(err: HttpDispatchError) -> DescribeExportTasksError {
        DescribeExportTasksError::HttpDispatch(err)
    }
}
impl From<io::Error> for DescribeExportTasksError {
    fn from(err: io::Error) -> DescribeExportTasksError {
        DescribeExportTasksError::HttpDispatch(HttpDispatchError::from(err))
    }
}
impl fmt::Display for DescribeExportTasksError {
    fn fmt(&self, f: &mut fmt::Formatter) -> fmt::Result {
        write!(f, "{}", self.description())
    }
}
impl Error for DescribeExportTasksError {
    fn description(&self) -> &str {
        match *self {
            DescribeExportTasksError::InvalidParameter(ref cause) => cause,
            DescribeExportTasksError::ServiceUnavailable(ref cause) => cause,
            DescribeExportTasksError::Validation(ref cause) => cause,
            DescribeExportTasksError::Credentials(ref err) => err.description(),
            DescribeExportTasksError::HttpDispatch(ref dispatch_error) => {
                dispatch_error.description()
            }
            DescribeExportTasksError::Unknown(ref cause) => cause,
        }
    }
}
/// Errors returned by DescribeLogGroups
#[derive(Debug, PartialEq)]
pub enum DescribeLogGroupsError {
    ///<p>A parameter is specified incorrectly.</p>
    InvalidParameter(String),
    ///<p>The service cannot complete the request.</p>
    ServiceUnavailable(String),
    /// An error occurred dispatching the HTTP request
    HttpDispatch(HttpDispatchError),
    /// An error was encountered with AWS credentials.
    Credentials(CredentialsError),
    /// A validation error occurred.  Details from AWS are provided.
    Validation(String),
    /// An unknown error occurred.  The raw HTTP response is provided.
    Unknown(String),
}


impl DescribeLogGroupsError {
    pub fn from_body(body: &str) -> DescribeLogGroupsError {
        match from_str::<SerdeJsonValue>(body) {
            Ok(json) => {
                let raw_error_type = json.get("__type")
                    .and_then(|e| e.as_str())
                    .unwrap_or("Unknown");
                let error_message = json.get("message").and_then(|m| m.as_str()).unwrap_or(body);

                let pieces: Vec<&str> = raw_error_type.split("#").collect();
                let error_type = pieces.last().expect("Expected error type");

                match *error_type {
                    "InvalidParameterException" => {
                        DescribeLogGroupsError::InvalidParameter(String::from(error_message))
                    }
                    "ServiceUnavailableException" => {
                        DescribeLogGroupsError::ServiceUnavailable(String::from(error_message))
                    }
                    "ValidationException" => {
                        DescribeLogGroupsError::Validation(error_message.to_string())
                    }
                    _ => DescribeLogGroupsError::Unknown(String::from(body)),
                }
            }
            Err(_) => DescribeLogGroupsError::Unknown(String::from(body)),
        }
    }
}

impl From<serde_json::error::Error> for DescribeLogGroupsError {
    fn from(err: serde_json::error::Error) -> DescribeLogGroupsError {
        DescribeLogGroupsError::Unknown(err.description().to_string())
    }
}
impl From<CredentialsError> for DescribeLogGroupsError {
    fn from(err: CredentialsError) -> DescribeLogGroupsError {
        DescribeLogGroupsError::Credentials(err)
    }
}
impl From<HttpDispatchError> for DescribeLogGroupsError {
    fn from(err: HttpDispatchError) -> DescribeLogGroupsError {
        DescribeLogGroupsError::HttpDispatch(err)
    }
}
impl From<io::Error> for DescribeLogGroupsError {
    fn from(err: io::Error) -> DescribeLogGroupsError {
        DescribeLogGroupsError::HttpDispatch(HttpDispatchError::from(err))
    }
}
impl fmt::Display for DescribeLogGroupsError {
    fn fmt(&self, f: &mut fmt::Formatter) -> fmt::Result {
        write!(f, "{}", self.description())
    }
}
impl Error for DescribeLogGroupsError {
    fn description(&self) -> &str {
        match *self {
            DescribeLogGroupsError::InvalidParameter(ref cause) => cause,
            DescribeLogGroupsError::ServiceUnavailable(ref cause) => cause,
            DescribeLogGroupsError::Validation(ref cause) => cause,
            DescribeLogGroupsError::Credentials(ref err) => err.description(),
            DescribeLogGroupsError::HttpDispatch(ref dispatch_error) => {
                dispatch_error.description()
            }
            DescribeLogGroupsError::Unknown(ref cause) => cause,
        }
    }
}
/// Errors returned by DescribeLogStreams
#[derive(Debug, PartialEq)]
pub enum DescribeLogStreamsError {
    ///<p>A parameter is specified incorrectly.</p>
    InvalidParameter(String),
    ///<p>The specified resource does not exist.</p>
    ResourceNotFound(String),
    ///<p>The service cannot complete the request.</p>
    ServiceUnavailable(String),
    /// An error occurred dispatching the HTTP request
    HttpDispatch(HttpDispatchError),
    /// An error was encountered with AWS credentials.
    Credentials(CredentialsError),
    /// A validation error occurred.  Details from AWS are provided.
    Validation(String),
    /// An unknown error occurred.  The raw HTTP response is provided.
    Unknown(String),
}


impl DescribeLogStreamsError {
    pub fn from_body(body: &str) -> DescribeLogStreamsError {
        match from_str::<SerdeJsonValue>(body) {
            Ok(json) => {
                let raw_error_type = json.get("__type")
                    .and_then(|e| e.as_str())
                    .unwrap_or("Unknown");
                let error_message = json.get("message").and_then(|m| m.as_str()).unwrap_or(body);

                let pieces: Vec<&str> = raw_error_type.split("#").collect();
                let error_type = pieces.last().expect("Expected error type");

                match *error_type {
                    "InvalidParameterException" => {
                        DescribeLogStreamsError::InvalidParameter(String::from(error_message))
                    }
                    "ResourceNotFoundException" => {
                        DescribeLogStreamsError::ResourceNotFound(String::from(error_message))
                    }
                    "ServiceUnavailableException" => {
                        DescribeLogStreamsError::ServiceUnavailable(String::from(error_message))
                    }
                    "ValidationException" => {
                        DescribeLogStreamsError::Validation(error_message.to_string())
                    }
                    _ => DescribeLogStreamsError::Unknown(String::from(body)),
                }
            }
            Err(_) => DescribeLogStreamsError::Unknown(String::from(body)),
        }
    }
}

impl From<serde_json::error::Error> for DescribeLogStreamsError {
    fn from(err: serde_json::error::Error) -> DescribeLogStreamsError {
        DescribeLogStreamsError::Unknown(err.description().to_string())
    }
}
impl From<CredentialsError> for DescribeLogStreamsError {
    fn from(err: CredentialsError) -> DescribeLogStreamsError {
        DescribeLogStreamsError::Credentials(err)
    }
}
impl From<HttpDispatchError> for DescribeLogStreamsError {
    fn from(err: HttpDispatchError) -> DescribeLogStreamsError {
        DescribeLogStreamsError::HttpDispatch(err)
    }
}
impl From<io::Error> for DescribeLogStreamsError {
    fn from(err: io::Error) -> DescribeLogStreamsError {
        DescribeLogStreamsError::HttpDispatch(HttpDispatchError::from(err))
    }
}
impl fmt::Display for DescribeLogStreamsError {
    fn fmt(&self, f: &mut fmt::Formatter) -> fmt::Result {
        write!(f, "{}", self.description())
    }
}
impl Error for DescribeLogStreamsError {
    fn description(&self) -> &str {
        match *self {
            DescribeLogStreamsError::InvalidParameter(ref cause) => cause,
            DescribeLogStreamsError::ResourceNotFound(ref cause) => cause,
            DescribeLogStreamsError::ServiceUnavailable(ref cause) => cause,
            DescribeLogStreamsError::Validation(ref cause) => cause,
            DescribeLogStreamsError::Credentials(ref err) => err.description(),
            DescribeLogStreamsError::HttpDispatch(ref dispatch_error) => {
                dispatch_error.description()
            }
            DescribeLogStreamsError::Unknown(ref cause) => cause,
        }
    }
}
/// Errors returned by DescribeMetricFilters
#[derive(Debug, PartialEq)]
pub enum DescribeMetricFiltersError {
    ///<p>A parameter is specified incorrectly.</p>
    InvalidParameter(String),
    ///<p>The specified resource does not exist.</p>
    ResourceNotFound(String),
    ///<p>The service cannot complete the request.</p>
    ServiceUnavailable(String),
    /// An error occurred dispatching the HTTP request
    HttpDispatch(HttpDispatchError),
    /// An error was encountered with AWS credentials.
    Credentials(CredentialsError),
    /// A validation error occurred.  Details from AWS are provided.
    Validation(String),
    /// An unknown error occurred.  The raw HTTP response is provided.
    Unknown(String),
}


impl DescribeMetricFiltersError {
    pub fn from_body(body: &str) -> DescribeMetricFiltersError {
        match from_str::<SerdeJsonValue>(body) {
            Ok(json) => {
                let raw_error_type = json.get("__type")
                    .and_then(|e| e.as_str())
                    .unwrap_or("Unknown");
                let error_message = json.get("message").and_then(|m| m.as_str()).unwrap_or(body);

                let pieces: Vec<&str> = raw_error_type.split("#").collect();
                let error_type = pieces.last().expect("Expected error type");

                match *error_type {
                    "InvalidParameterException" => {
                        DescribeMetricFiltersError::InvalidParameter(String::from(error_message))
                    }
                    "ResourceNotFoundException" => {
                        DescribeMetricFiltersError::ResourceNotFound(String::from(error_message))
                    }
                    "ServiceUnavailableException" => {
                        DescribeMetricFiltersError::ServiceUnavailable(String::from(error_message))
                    }
                    "ValidationException" => {
                        DescribeMetricFiltersError::Validation(error_message.to_string())
                    }
                    _ => DescribeMetricFiltersError::Unknown(String::from(body)),
                }
            }
            Err(_) => DescribeMetricFiltersError::Unknown(String::from(body)),
        }
    }
}

impl From<serde_json::error::Error> for DescribeMetricFiltersError {
    fn from(err: serde_json::error::Error) -> DescribeMetricFiltersError {
        DescribeMetricFiltersError::Unknown(err.description().to_string())
    }
}
impl From<CredentialsError> for DescribeMetricFiltersError {
    fn from(err: CredentialsError) -> DescribeMetricFiltersError {
        DescribeMetricFiltersError::Credentials(err)
    }
}
impl From<HttpDispatchError> for DescribeMetricFiltersError {
    fn from(err: HttpDispatchError) -> DescribeMetricFiltersError {
        DescribeMetricFiltersError::HttpDispatch(err)
    }
}
impl From<io::Error> for DescribeMetricFiltersError {
    fn from(err: io::Error) -> DescribeMetricFiltersError {
        DescribeMetricFiltersError::HttpDispatch(HttpDispatchError::from(err))
    }
}
impl fmt::Display for DescribeMetricFiltersError {
    fn fmt(&self, f: &mut fmt::Formatter) -> fmt::Result {
        write!(f, "{}", self.description())
    }
}
impl Error for DescribeMetricFiltersError {
    fn description(&self) -> &str {
        match *self {
            DescribeMetricFiltersError::InvalidParameter(ref cause) => cause,
            DescribeMetricFiltersError::ResourceNotFound(ref cause) => cause,
            DescribeMetricFiltersError::ServiceUnavailable(ref cause) => cause,
            DescribeMetricFiltersError::Validation(ref cause) => cause,
            DescribeMetricFiltersError::Credentials(ref err) => err.description(),
            DescribeMetricFiltersError::HttpDispatch(ref dispatch_error) => {
                dispatch_error.description()
            }
            DescribeMetricFiltersError::Unknown(ref cause) => cause,
        }
    }
}
/// Errors returned by DescribeSubscriptionFilters
#[derive(Debug, PartialEq)]
pub enum DescribeSubscriptionFiltersError {
    ///<p>A parameter is specified incorrectly.</p>
    InvalidParameter(String),
    ///<p>The specified resource does not exist.</p>
    ResourceNotFound(String),
    ///<p>The service cannot complete the request.</p>
    ServiceUnavailable(String),
    /// An error occurred dispatching the HTTP request
    HttpDispatch(HttpDispatchError),
    /// An error was encountered with AWS credentials.
    Credentials(CredentialsError),
    /// A validation error occurred.  Details from AWS are provided.
    Validation(String),
    /// An unknown error occurred.  The raw HTTP response is provided.
    Unknown(String),
}


impl DescribeSubscriptionFiltersError {
    pub fn from_body(body: &str) -> DescribeSubscriptionFiltersError {
        match from_str::<SerdeJsonValue>(body) {
            Ok(json) => {
                let raw_error_type = json.get("__type")
                    .and_then(|e| e.as_str())
                    .unwrap_or("Unknown");
                let error_message = json.get("message").and_then(|m| m.as_str()).unwrap_or(body);

                let pieces: Vec<&str> = raw_error_type.split("#").collect();
                let error_type = pieces.last().expect("Expected error type");

                match *error_type {
                    "InvalidParameterException" => DescribeSubscriptionFiltersError::InvalidParameter(String::from(error_message)),
                    "ResourceNotFoundException" => DescribeSubscriptionFiltersError::ResourceNotFound(String::from(error_message)),
                    "ServiceUnavailableException" => DescribeSubscriptionFiltersError::ServiceUnavailable(String::from(error_message)),
                    "ValidationException" => {
                        DescribeSubscriptionFiltersError::Validation(error_message.to_string())
                    }
                    _ => DescribeSubscriptionFiltersError::Unknown(String::from(body)),
                }
            }
            Err(_) => DescribeSubscriptionFiltersError::Unknown(String::from(body)),
        }
    }
}

impl From<serde_json::error::Error> for DescribeSubscriptionFiltersError {
    fn from(err: serde_json::error::Error) -> DescribeSubscriptionFiltersError {
        DescribeSubscriptionFiltersError::Unknown(err.description().to_string())
    }
}
impl From<CredentialsError> for DescribeSubscriptionFiltersError {
    fn from(err: CredentialsError) -> DescribeSubscriptionFiltersError {
        DescribeSubscriptionFiltersError::Credentials(err)
    }
}
impl From<HttpDispatchError> for DescribeSubscriptionFiltersError {
    fn from(err: HttpDispatchError) -> DescribeSubscriptionFiltersError {
        DescribeSubscriptionFiltersError::HttpDispatch(err)
    }
}
impl From<io::Error> for DescribeSubscriptionFiltersError {
    fn from(err: io::Error) -> DescribeSubscriptionFiltersError {
        DescribeSubscriptionFiltersError::HttpDispatch(HttpDispatchError::from(err))
    }
}
impl fmt::Display for DescribeSubscriptionFiltersError {
    fn fmt(&self, f: &mut fmt::Formatter) -> fmt::Result {
        write!(f, "{}", self.description())
    }
}
impl Error for DescribeSubscriptionFiltersError {
    fn description(&self) -> &str {
        match *self {
            DescribeSubscriptionFiltersError::InvalidParameter(ref cause) => cause,
            DescribeSubscriptionFiltersError::ResourceNotFound(ref cause) => cause,
            DescribeSubscriptionFiltersError::ServiceUnavailable(ref cause) => cause,
            DescribeSubscriptionFiltersError::Validation(ref cause) => cause,
            DescribeSubscriptionFiltersError::Credentials(ref err) => err.description(),
            DescribeSubscriptionFiltersError::HttpDispatch(ref dispatch_error) => {
                dispatch_error.description()
            }
            DescribeSubscriptionFiltersError::Unknown(ref cause) => cause,
        }
    }
}
/// Errors returned by FilterLogEvents
#[derive(Debug, PartialEq)]
pub enum FilterLogEventsError {
    ///<p>A parameter is specified incorrectly.</p>
    InvalidParameter(String),
    ///<p>The specified resource does not exist.</p>
    ResourceNotFound(String),
    ///<p>The service cannot complete the request.</p>
    ServiceUnavailable(String),
    /// An error occurred dispatching the HTTP request
    HttpDispatch(HttpDispatchError),
    /// An error was encountered with AWS credentials.
    Credentials(CredentialsError),
    /// A validation error occurred.  Details from AWS are provided.
    Validation(String),
    /// An unknown error occurred.  The raw HTTP response is provided.
    Unknown(String),
}


impl FilterLogEventsError {
    pub fn from_body(body: &str) -> FilterLogEventsError {
        match from_str::<SerdeJsonValue>(body) {
            Ok(json) => {
                let raw_error_type = json.get("__type")
                    .and_then(|e| e.as_str())
                    .unwrap_or("Unknown");
                let error_message = json.get("message").and_then(|m| m.as_str()).unwrap_or(body);

                let pieces: Vec<&str> = raw_error_type.split("#").collect();
                let error_type = pieces.last().expect("Expected error type");

                match *error_type {
                    "InvalidParameterException" => {
                        FilterLogEventsError::InvalidParameter(String::from(error_message))
                    }
                    "ResourceNotFoundException" => {
                        FilterLogEventsError::ResourceNotFound(String::from(error_message))
                    }
                    "ServiceUnavailableException" => {
                        FilterLogEventsError::ServiceUnavailable(String::from(error_message))
                    }
                    "ValidationException" => {
                        FilterLogEventsError::Validation(error_message.to_string())
                    }
                    _ => FilterLogEventsError::Unknown(String::from(body)),
                }
            }
            Err(_) => FilterLogEventsError::Unknown(String::from(body)),
        }
    }
}

impl From<serde_json::error::Error> for FilterLogEventsError {
    fn from(err: serde_json::error::Error) -> FilterLogEventsError {
        FilterLogEventsError::Unknown(err.description().to_string())
    }
}
impl From<CredentialsError> for FilterLogEventsError {
    fn from(err: CredentialsError) -> FilterLogEventsError {
        FilterLogEventsError::Credentials(err)
    }
}
impl From<HttpDispatchError> for FilterLogEventsError {
    fn from(err: HttpDispatchError) -> FilterLogEventsError {
        FilterLogEventsError::HttpDispatch(err)
    }
}
impl From<io::Error> for FilterLogEventsError {
    fn from(err: io::Error) -> FilterLogEventsError {
        FilterLogEventsError::HttpDispatch(HttpDispatchError::from(err))
    }
}
impl fmt::Display for FilterLogEventsError {
    fn fmt(&self, f: &mut fmt::Formatter) -> fmt::Result {
        write!(f, "{}", self.description())
    }
}
impl Error for FilterLogEventsError {
    fn description(&self) -> &str {
        match *self {
            FilterLogEventsError::InvalidParameter(ref cause) => cause,
            FilterLogEventsError::ResourceNotFound(ref cause) => cause,
            FilterLogEventsError::ServiceUnavailable(ref cause) => cause,
            FilterLogEventsError::Validation(ref cause) => cause,
            FilterLogEventsError::Credentials(ref err) => err.description(),
            FilterLogEventsError::HttpDispatch(ref dispatch_error) => dispatch_error.description(),
            FilterLogEventsError::Unknown(ref cause) => cause,
        }
    }
}
/// Errors returned by GetLogEvents
#[derive(Debug, PartialEq)]
pub enum GetLogEventsError {
    ///<p>A parameter is specified incorrectly.</p>
    InvalidParameter(String),
    ///<p>The specified resource does not exist.</p>
    ResourceNotFound(String),
    ///<p>The service cannot complete the request.</p>
    ServiceUnavailable(String),
    /// An error occurred dispatching the HTTP request
    HttpDispatch(HttpDispatchError),
    /// An error was encountered with AWS credentials.
    Credentials(CredentialsError),
    /// A validation error occurred.  Details from AWS are provided.
    Validation(String),
    /// An unknown error occurred.  The raw HTTP response is provided.
    Unknown(String),
}


impl GetLogEventsError {
    pub fn from_body(body: &str) -> GetLogEventsError {
        match from_str::<SerdeJsonValue>(body) {
            Ok(json) => {
                let raw_error_type = json.get("__type")
                    .and_then(|e| e.as_str())
                    .unwrap_or("Unknown");
                let error_message = json.get("message").and_then(|m| m.as_str()).unwrap_or(body);

                let pieces: Vec<&str> = raw_error_type.split("#").collect();
                let error_type = pieces.last().expect("Expected error type");

                match *error_type {
                    "InvalidParameterException" => {
                        GetLogEventsError::InvalidParameter(String::from(error_message))
                    }
                    "ResourceNotFoundException" => {
                        GetLogEventsError::ResourceNotFound(String::from(error_message))
                    }
                    "ServiceUnavailableException" => {
                        GetLogEventsError::ServiceUnavailable(String::from(error_message))
                    }
                    "ValidationException" => {
                        GetLogEventsError::Validation(error_message.to_string())
                    }
                    _ => GetLogEventsError::Unknown(String::from(body)),
                }
            }
            Err(_) => GetLogEventsError::Unknown(String::from(body)),
        }
    }
}

impl From<serde_json::error::Error> for GetLogEventsError {
    fn from(err: serde_json::error::Error) -> GetLogEventsError {
        GetLogEventsError::Unknown(err.description().to_string())
    }
}
impl From<CredentialsError> for GetLogEventsError {
    fn from(err: CredentialsError) -> GetLogEventsError {
        GetLogEventsError::Credentials(err)
    }
}
impl From<HttpDispatchError> for GetLogEventsError {
    fn from(err: HttpDispatchError) -> GetLogEventsError {
        GetLogEventsError::HttpDispatch(err)
    }
}
impl From<io::Error> for GetLogEventsError {
    fn from(err: io::Error) -> GetLogEventsError {
        GetLogEventsError::HttpDispatch(HttpDispatchError::from(err))
    }
}
impl fmt::Display for GetLogEventsError {
    fn fmt(&self, f: &mut fmt::Formatter) -> fmt::Result {
        write!(f, "{}", self.description())
    }
}
impl Error for GetLogEventsError {
    fn description(&self) -> &str {
        match *self {
            GetLogEventsError::InvalidParameter(ref cause) => cause,
            GetLogEventsError::ResourceNotFound(ref cause) => cause,
            GetLogEventsError::ServiceUnavailable(ref cause) => cause,
            GetLogEventsError::Validation(ref cause) => cause,
            GetLogEventsError::Credentials(ref err) => err.description(),
            GetLogEventsError::HttpDispatch(ref dispatch_error) => dispatch_error.description(),
            GetLogEventsError::Unknown(ref cause) => cause,
        }
    }
}
/// Errors returned by ListTagsLogGroup
#[derive(Debug, PartialEq)]
pub enum ListTagsLogGroupError {
    ///<p>The specified resource does not exist.</p>
    ResourceNotFound(String),
    ///<p>The service cannot complete the request.</p>
    ServiceUnavailable(String),
    /// An error occurred dispatching the HTTP request
    HttpDispatch(HttpDispatchError),
    /// An error was encountered with AWS credentials.
    Credentials(CredentialsError),
    /// A validation error occurred.  Details from AWS are provided.
    Validation(String),
    /// An unknown error occurred.  The raw HTTP response is provided.
    Unknown(String),
}


impl ListTagsLogGroupError {
    pub fn from_body(body: &str) -> ListTagsLogGroupError {
        match from_str::<SerdeJsonValue>(body) {
            Ok(json) => {
                let raw_error_type = json.get("__type")
                    .and_then(|e| e.as_str())
                    .unwrap_or("Unknown");
                let error_message = json.get("message").and_then(|m| m.as_str()).unwrap_or(body);

                let pieces: Vec<&str> = raw_error_type.split("#").collect();
                let error_type = pieces.last().expect("Expected error type");

                match *error_type {
                    "ResourceNotFoundException" => {
                        ListTagsLogGroupError::ResourceNotFound(String::from(error_message))
                    }
                    "ServiceUnavailableException" => {
                        ListTagsLogGroupError::ServiceUnavailable(String::from(error_message))
                    }
                    "ValidationException" => {
                        ListTagsLogGroupError::Validation(error_message.to_string())
                    }
                    _ => ListTagsLogGroupError::Unknown(String::from(body)),
                }
            }
            Err(_) => ListTagsLogGroupError::Unknown(String::from(body)),
        }
    }
}

impl From<serde_json::error::Error> for ListTagsLogGroupError {
    fn from(err: serde_json::error::Error) -> ListTagsLogGroupError {
        ListTagsLogGroupError::Unknown(err.description().to_string())
    }
}
impl From<CredentialsError> for ListTagsLogGroupError {
    fn from(err: CredentialsError) -> ListTagsLogGroupError {
        ListTagsLogGroupError::Credentials(err)
    }
}
impl From<HttpDispatchError> for ListTagsLogGroupError {
    fn from(err: HttpDispatchError) -> ListTagsLogGroupError {
        ListTagsLogGroupError::HttpDispatch(err)
    }
}
impl From<io::Error> for ListTagsLogGroupError {
    fn from(err: io::Error) -> ListTagsLogGroupError {
        ListTagsLogGroupError::HttpDispatch(HttpDispatchError::from(err))
    }
}
impl fmt::Display for ListTagsLogGroupError {
    fn fmt(&self, f: &mut fmt::Formatter) -> fmt::Result {
        write!(f, "{}", self.description())
    }
}
impl Error for ListTagsLogGroupError {
    fn description(&self) -> &str {
        match *self {
            ListTagsLogGroupError::ResourceNotFound(ref cause) => cause,
            ListTagsLogGroupError::ServiceUnavailable(ref cause) => cause,
            ListTagsLogGroupError::Validation(ref cause) => cause,
            ListTagsLogGroupError::Credentials(ref err) => err.description(),
            ListTagsLogGroupError::HttpDispatch(ref dispatch_error) => dispatch_error.description(),
            ListTagsLogGroupError::Unknown(ref cause) => cause,
        }
    }
}
/// Errors returned by PutDestination
#[derive(Debug, PartialEq)]
pub enum PutDestinationError {
    ///<p>A parameter is specified incorrectly.</p>
    InvalidParameter(String),
    ///<p>Multiple requests to update the same resource were in conflict.</p>
    OperationAborted(String),
    ///<p>The service cannot complete the request.</p>
    ServiceUnavailable(String),
    /// An error occurred dispatching the HTTP request
    HttpDispatch(HttpDispatchError),
    /// An error was encountered with AWS credentials.
    Credentials(CredentialsError),
    /// A validation error occurred.  Details from AWS are provided.
    Validation(String),
    /// An unknown error occurred.  The raw HTTP response is provided.
    Unknown(String),
}


impl PutDestinationError {
    pub fn from_body(body: &str) -> PutDestinationError {
        match from_str::<SerdeJsonValue>(body) {
            Ok(json) => {
                let raw_error_type = json.get("__type")
                    .and_then(|e| e.as_str())
                    .unwrap_or("Unknown");
                let error_message = json.get("message").and_then(|m| m.as_str()).unwrap_or(body);

                let pieces: Vec<&str> = raw_error_type.split("#").collect();
                let error_type = pieces.last().expect("Expected error type");

                match *error_type {
                    "InvalidParameterException" => {
                        PutDestinationError::InvalidParameter(String::from(error_message))
                    }
                    "OperationAbortedException" => {
                        PutDestinationError::OperationAborted(String::from(error_message))
                    }
                    "ServiceUnavailableException" => {
                        PutDestinationError::ServiceUnavailable(String::from(error_message))
                    }
                    "ValidationException" => {
                        PutDestinationError::Validation(error_message.to_string())
                    }
                    _ => PutDestinationError::Unknown(String::from(body)),
                }
            }
            Err(_) => PutDestinationError::Unknown(String::from(body)),
        }
    }
}

impl From<serde_json::error::Error> for PutDestinationError {
    fn from(err: serde_json::error::Error) -> PutDestinationError {
        PutDestinationError::Unknown(err.description().to_string())
    }
}
impl From<CredentialsError> for PutDestinationError {
    fn from(err: CredentialsError) -> PutDestinationError {
        PutDestinationError::Credentials(err)
    }
}
impl From<HttpDispatchError> for PutDestinationError {
    fn from(err: HttpDispatchError) -> PutDestinationError {
        PutDestinationError::HttpDispatch(err)
    }
}
impl From<io::Error> for PutDestinationError {
    fn from(err: io::Error) -> PutDestinationError {
        PutDestinationError::HttpDispatch(HttpDispatchError::from(err))
    }
}
impl fmt::Display for PutDestinationError {
    fn fmt(&self, f: &mut fmt::Formatter) -> fmt::Result {
        write!(f, "{}", self.description())
    }
}
impl Error for PutDestinationError {
    fn description(&self) -> &str {
        match *self {
            PutDestinationError::InvalidParameter(ref cause) => cause,
            PutDestinationError::OperationAborted(ref cause) => cause,
            PutDestinationError::ServiceUnavailable(ref cause) => cause,
            PutDestinationError::Validation(ref cause) => cause,
            PutDestinationError::Credentials(ref err) => err.description(),
            PutDestinationError::HttpDispatch(ref dispatch_error) => dispatch_error.description(),
            PutDestinationError::Unknown(ref cause) => cause,
        }
    }
}
/// Errors returned by PutDestinationPolicy
#[derive(Debug, PartialEq)]
pub enum PutDestinationPolicyError {
    ///<p>A parameter is specified incorrectly.</p>
    InvalidParameter(String),
    ///<p>Multiple requests to update the same resource were in conflict.</p>
    OperationAborted(String),
    ///<p>The service cannot complete the request.</p>
    ServiceUnavailable(String),
    /// An error occurred dispatching the HTTP request
    HttpDispatch(HttpDispatchError),
    /// An error was encountered with AWS credentials.
    Credentials(CredentialsError),
    /// A validation error occurred.  Details from AWS are provided.
    Validation(String),
    /// An unknown error occurred.  The raw HTTP response is provided.
    Unknown(String),
}


impl PutDestinationPolicyError {
    pub fn from_body(body: &str) -> PutDestinationPolicyError {
        match from_str::<SerdeJsonValue>(body) {
            Ok(json) => {
                let raw_error_type = json.get("__type")
                    .and_then(|e| e.as_str())
                    .unwrap_or("Unknown");
                let error_message = json.get("message").and_then(|m| m.as_str()).unwrap_or(body);

                let pieces: Vec<&str> = raw_error_type.split("#").collect();
                let error_type = pieces.last().expect("Expected error type");

                match *error_type {
                    "InvalidParameterException" => {
                        PutDestinationPolicyError::InvalidParameter(String::from(error_message))
                    }
                    "OperationAbortedException" => {
                        PutDestinationPolicyError::OperationAborted(String::from(error_message))
                    }
                    "ServiceUnavailableException" => {
                        PutDestinationPolicyError::ServiceUnavailable(String::from(error_message))
                    }
                    "ValidationException" => {
                        PutDestinationPolicyError::Validation(error_message.to_string())
                    }
                    _ => PutDestinationPolicyError::Unknown(String::from(body)),
                }
            }
            Err(_) => PutDestinationPolicyError::Unknown(String::from(body)),
        }
    }
}

impl From<serde_json::error::Error> for PutDestinationPolicyError {
    fn from(err: serde_json::error::Error) -> PutDestinationPolicyError {
        PutDestinationPolicyError::Unknown(err.description().to_string())
    }
}
impl From<CredentialsError> for PutDestinationPolicyError {
    fn from(err: CredentialsError) -> PutDestinationPolicyError {
        PutDestinationPolicyError::Credentials(err)
    }
}
impl From<HttpDispatchError> for PutDestinationPolicyError {
    fn from(err: HttpDispatchError) -> PutDestinationPolicyError {
        PutDestinationPolicyError::HttpDispatch(err)
    }
}
impl From<io::Error> for PutDestinationPolicyError {
    fn from(err: io::Error) -> PutDestinationPolicyError {
        PutDestinationPolicyError::HttpDispatch(HttpDispatchError::from(err))
    }
}
impl fmt::Display for PutDestinationPolicyError {
    fn fmt(&self, f: &mut fmt::Formatter) -> fmt::Result {
        write!(f, "{}", self.description())
    }
}
impl Error for PutDestinationPolicyError {
    fn description(&self) -> &str {
        match *self {
            PutDestinationPolicyError::InvalidParameter(ref cause) => cause,
            PutDestinationPolicyError::OperationAborted(ref cause) => cause,
            PutDestinationPolicyError::ServiceUnavailable(ref cause) => cause,
            PutDestinationPolicyError::Validation(ref cause) => cause,
            PutDestinationPolicyError::Credentials(ref err) => err.description(),
            PutDestinationPolicyError::HttpDispatch(ref dispatch_error) => {
                dispatch_error.description()
            }
            PutDestinationPolicyError::Unknown(ref cause) => cause,
        }
    }
}
/// Errors returned by PutLogEvents
#[derive(Debug, PartialEq)]
pub enum PutLogEventsError {
    ///<p>The event was already logged.</p>
    DataAlreadyAccepted(String),
    ///<p>A parameter is specified incorrectly.</p>
    InvalidParameter(String),
    ///<p>The sequence token is not valid.</p>
    InvalidSequenceToken(String),
    ///<p>The specified resource does not exist.</p>
    ResourceNotFound(String),
    ///<p>The service cannot complete the request.</p>
    ServiceUnavailable(String),
    /// An error occurred dispatching the HTTP request
    HttpDispatch(HttpDispatchError),
    /// An error was encountered with AWS credentials.
    Credentials(CredentialsError),
    /// A validation error occurred.  Details from AWS are provided.
    Validation(String),
    /// An unknown error occurred.  The raw HTTP response is provided.
    Unknown(String),
}


impl PutLogEventsError {
    pub fn from_body(body: &str) -> PutLogEventsError {
        match from_str::<SerdeJsonValue>(body) {
            Ok(json) => {
                let raw_error_type = json.get("__type")
                    .and_then(|e| e.as_str())
                    .unwrap_or("Unknown");
                let error_message = json.get("message").and_then(|m| m.as_str()).unwrap_or(body);

                let pieces: Vec<&str> = raw_error_type.split("#").collect();
                let error_type = pieces.last().expect("Expected error type");

                match *error_type {
                    "DataAlreadyAcceptedException" => {
                        PutLogEventsError::DataAlreadyAccepted(String::from(error_message))
                    }
                    "InvalidParameterException" => {
                        PutLogEventsError::InvalidParameter(String::from(error_message))
                    }
                    "InvalidSequenceTokenException" => {
                        PutLogEventsError::InvalidSequenceToken(String::from(error_message))
                    }
                    "ResourceNotFoundException" => {
                        PutLogEventsError::ResourceNotFound(String::from(error_message))
                    }
                    "ServiceUnavailableException" => {
                        PutLogEventsError::ServiceUnavailable(String::from(error_message))
                    }
                    "ValidationException" => {
                        PutLogEventsError::Validation(error_message.to_string())
                    }
                    _ => PutLogEventsError::Unknown(String::from(body)),
                }
            }
            Err(_) => PutLogEventsError::Unknown(String::from(body)),
        }
    }
}

impl From<serde_json::error::Error> for PutLogEventsError {
    fn from(err: serde_json::error::Error) -> PutLogEventsError {
        PutLogEventsError::Unknown(err.description().to_string())
    }
}
impl From<CredentialsError> for PutLogEventsError {
    fn from(err: CredentialsError) -> PutLogEventsError {
        PutLogEventsError::Credentials(err)
    }
}
impl From<HttpDispatchError> for PutLogEventsError {
    fn from(err: HttpDispatchError) -> PutLogEventsError {
        PutLogEventsError::HttpDispatch(err)
    }
}
impl From<io::Error> for PutLogEventsError {
    fn from(err: io::Error) -> PutLogEventsError {
        PutLogEventsError::HttpDispatch(HttpDispatchError::from(err))
    }
}
impl fmt::Display for PutLogEventsError {
    fn fmt(&self, f: &mut fmt::Formatter) -> fmt::Result {
        write!(f, "{}", self.description())
    }
}
impl Error for PutLogEventsError {
    fn description(&self) -> &str {
        match *self {
            PutLogEventsError::DataAlreadyAccepted(ref cause) => cause,
            PutLogEventsError::InvalidParameter(ref cause) => cause,
            PutLogEventsError::InvalidSequenceToken(ref cause) => cause,
            PutLogEventsError::ResourceNotFound(ref cause) => cause,
            PutLogEventsError::ServiceUnavailable(ref cause) => cause,
            PutLogEventsError::Validation(ref cause) => cause,
            PutLogEventsError::Credentials(ref err) => err.description(),
            PutLogEventsError::HttpDispatch(ref dispatch_error) => dispatch_error.description(),
            PutLogEventsError::Unknown(ref cause) => cause,
        }
    }
}
/// Errors returned by PutMetricFilter
#[derive(Debug, PartialEq)]
pub enum PutMetricFilterError {
    ///<p>A parameter is specified incorrectly.</p>
    InvalidParameter(String),
    ///<p>You have reached the maximum number of resources that can be created.</p>
    LimitExceeded(String),
    ///<p>Multiple requests to update the same resource were in conflict.</p>
    OperationAborted(String),
    ///<p>The specified resource does not exist.</p>
    ResourceNotFound(String),
    ///<p>The service cannot complete the request.</p>
    ServiceUnavailable(String),
    /// An error occurred dispatching the HTTP request
    HttpDispatch(HttpDispatchError),
    /// An error was encountered with AWS credentials.
    Credentials(CredentialsError),
    /// A validation error occurred.  Details from AWS are provided.
    Validation(String),
    /// An unknown error occurred.  The raw HTTP response is provided.
    Unknown(String),
}


impl PutMetricFilterError {
    pub fn from_body(body: &str) -> PutMetricFilterError {
        match from_str::<SerdeJsonValue>(body) {
            Ok(json) => {
                let raw_error_type = json.get("__type")
                    .and_then(|e| e.as_str())
                    .unwrap_or("Unknown");
                let error_message = json.get("message").and_then(|m| m.as_str()).unwrap_or(body);

                let pieces: Vec<&str> = raw_error_type.split("#").collect();
                let error_type = pieces.last().expect("Expected error type");

                match *error_type {
                    "InvalidParameterException" => {
                        PutMetricFilterError::InvalidParameter(String::from(error_message))
                    }
                    "LimitExceededException" => {
                        PutMetricFilterError::LimitExceeded(String::from(error_message))
                    }
                    "OperationAbortedException" => {
                        PutMetricFilterError::OperationAborted(String::from(error_message))
                    }
                    "ResourceNotFoundException" => {
                        PutMetricFilterError::ResourceNotFound(String::from(error_message))
                    }
                    "ServiceUnavailableException" => {
                        PutMetricFilterError::ServiceUnavailable(String::from(error_message))
                    }
                    "ValidationException" => {
                        PutMetricFilterError::Validation(error_message.to_string())
                    }
                    _ => PutMetricFilterError::Unknown(String::from(body)),
                }
            }
            Err(_) => PutMetricFilterError::Unknown(String::from(body)),
        }
    }
}

impl From<serde_json::error::Error> for PutMetricFilterError {
    fn from(err: serde_json::error::Error) -> PutMetricFilterError {
        PutMetricFilterError::Unknown(err.description().to_string())
    }
}
impl From<CredentialsError> for PutMetricFilterError {
    fn from(err: CredentialsError) -> PutMetricFilterError {
        PutMetricFilterError::Credentials(err)
    }
}
impl From<HttpDispatchError> for PutMetricFilterError {
    fn from(err: HttpDispatchError) -> PutMetricFilterError {
        PutMetricFilterError::HttpDispatch(err)
    }
}
impl From<io::Error> for PutMetricFilterError {
    fn from(err: io::Error) -> PutMetricFilterError {
        PutMetricFilterError::HttpDispatch(HttpDispatchError::from(err))
    }
}
impl fmt::Display for PutMetricFilterError {
    fn fmt(&self, f: &mut fmt::Formatter) -> fmt::Result {
        write!(f, "{}", self.description())
    }
}
impl Error for PutMetricFilterError {
    fn description(&self) -> &str {
        match *self {
            PutMetricFilterError::InvalidParameter(ref cause) => cause,
            PutMetricFilterError::LimitExceeded(ref cause) => cause,
            PutMetricFilterError::OperationAborted(ref cause) => cause,
            PutMetricFilterError::ResourceNotFound(ref cause) => cause,
            PutMetricFilterError::ServiceUnavailable(ref cause) => cause,
            PutMetricFilterError::Validation(ref cause) => cause,
            PutMetricFilterError::Credentials(ref err) => err.description(),
            PutMetricFilterError::HttpDispatch(ref dispatch_error) => dispatch_error.description(),
            PutMetricFilterError::Unknown(ref cause) => cause,
        }
    }
}
/// Errors returned by PutRetentionPolicy
#[derive(Debug, PartialEq)]
pub enum PutRetentionPolicyError {
    ///<p>A parameter is specified incorrectly.</p>
    InvalidParameter(String),
    ///<p>Multiple requests to update the same resource were in conflict.</p>
    OperationAborted(String),
    ///<p>The specified resource does not exist.</p>
    ResourceNotFound(String),
    ///<p>The service cannot complete the request.</p>
    ServiceUnavailable(String),
    /// An error occurred dispatching the HTTP request
    HttpDispatch(HttpDispatchError),
    /// An error was encountered with AWS credentials.
    Credentials(CredentialsError),
    /// A validation error occurred.  Details from AWS are provided.
    Validation(String),
    /// An unknown error occurred.  The raw HTTP response is provided.
    Unknown(String),
}


impl PutRetentionPolicyError {
    pub fn from_body(body: &str) -> PutRetentionPolicyError {
        match from_str::<SerdeJsonValue>(body) {
            Ok(json) => {
                let raw_error_type = json.get("__type")
                    .and_then(|e| e.as_str())
                    .unwrap_or("Unknown");
                let error_message = json.get("message").and_then(|m| m.as_str()).unwrap_or(body);

                let pieces: Vec<&str> = raw_error_type.split("#").collect();
                let error_type = pieces.last().expect("Expected error type");

                match *error_type {
                    "InvalidParameterException" => {
                        PutRetentionPolicyError::InvalidParameter(String::from(error_message))
                    }
                    "OperationAbortedException" => {
                        PutRetentionPolicyError::OperationAborted(String::from(error_message))
                    }
                    "ResourceNotFoundException" => {
                        PutRetentionPolicyError::ResourceNotFound(String::from(error_message))
                    }
                    "ServiceUnavailableException" => {
                        PutRetentionPolicyError::ServiceUnavailable(String::from(error_message))
                    }
                    "ValidationException" => {
                        PutRetentionPolicyError::Validation(error_message.to_string())
                    }
                    _ => PutRetentionPolicyError::Unknown(String::from(body)),
                }
            }
            Err(_) => PutRetentionPolicyError::Unknown(String::from(body)),
        }
    }
}

impl From<serde_json::error::Error> for PutRetentionPolicyError {
    fn from(err: serde_json::error::Error) -> PutRetentionPolicyError {
        PutRetentionPolicyError::Unknown(err.description().to_string())
    }
}
impl From<CredentialsError> for PutRetentionPolicyError {
    fn from(err: CredentialsError) -> PutRetentionPolicyError {
        PutRetentionPolicyError::Credentials(err)
    }
}
impl From<HttpDispatchError> for PutRetentionPolicyError {
    fn from(err: HttpDispatchError) -> PutRetentionPolicyError {
        PutRetentionPolicyError::HttpDispatch(err)
    }
}
impl From<io::Error> for PutRetentionPolicyError {
    fn from(err: io::Error) -> PutRetentionPolicyError {
        PutRetentionPolicyError::HttpDispatch(HttpDispatchError::from(err))
    }
}
impl fmt::Display for PutRetentionPolicyError {
    fn fmt(&self, f: &mut fmt::Formatter) -> fmt::Result {
        write!(f, "{}", self.description())
    }
}
impl Error for PutRetentionPolicyError {
    fn description(&self) -> &str {
        match *self {
            PutRetentionPolicyError::InvalidParameter(ref cause) => cause,
            PutRetentionPolicyError::OperationAborted(ref cause) => cause,
            PutRetentionPolicyError::ResourceNotFound(ref cause) => cause,
            PutRetentionPolicyError::ServiceUnavailable(ref cause) => cause,
            PutRetentionPolicyError::Validation(ref cause) => cause,
            PutRetentionPolicyError::Credentials(ref err) => err.description(),
            PutRetentionPolicyError::HttpDispatch(ref dispatch_error) => {
                dispatch_error.description()
            }
            PutRetentionPolicyError::Unknown(ref cause) => cause,
        }
    }
}
/// Errors returned by PutSubscriptionFilter
#[derive(Debug, PartialEq)]
pub enum PutSubscriptionFilterError {
    ///<p>A parameter is specified incorrectly.</p>
    InvalidParameter(String),
    ///<p>You have reached the maximum number of resources that can be created.</p>
    LimitExceeded(String),
    ///<p>Multiple requests to update the same resource were in conflict.</p>
    OperationAborted(String),
    ///<p>The specified resource does not exist.</p>
    ResourceNotFound(String),
    ///<p>The service cannot complete the request.</p>
    ServiceUnavailable(String),
    /// An error occurred dispatching the HTTP request
    HttpDispatch(HttpDispatchError),
    /// An error was encountered with AWS credentials.
    Credentials(CredentialsError),
    /// A validation error occurred.  Details from AWS are provided.
    Validation(String),
    /// An unknown error occurred.  The raw HTTP response is provided.
    Unknown(String),
}


impl PutSubscriptionFilterError {
    pub fn from_body(body: &str) -> PutSubscriptionFilterError {
        match from_str::<SerdeJsonValue>(body) {
            Ok(json) => {
                let raw_error_type = json.get("__type")
                    .and_then(|e| e.as_str())
                    .unwrap_or("Unknown");
                let error_message = json.get("message").and_then(|m| m.as_str()).unwrap_or(body);

                let pieces: Vec<&str> = raw_error_type.split("#").collect();
                let error_type = pieces.last().expect("Expected error type");

                match *error_type {
                    "InvalidParameterException" => {
                        PutSubscriptionFilterError::InvalidParameter(String::from(error_message))
                    }
                    "LimitExceededException" => {
                        PutSubscriptionFilterError::LimitExceeded(String::from(error_message))
                    }
                    "OperationAbortedException" => {
                        PutSubscriptionFilterError::OperationAborted(String::from(error_message))
                    }
                    "ResourceNotFoundException" => {
                        PutSubscriptionFilterError::ResourceNotFound(String::from(error_message))
                    }
                    "ServiceUnavailableException" => {
                        PutSubscriptionFilterError::ServiceUnavailable(String::from(error_message))
                    }
                    "ValidationException" => {
                        PutSubscriptionFilterError::Validation(error_message.to_string())
                    }
                    _ => PutSubscriptionFilterError::Unknown(String::from(body)),
                }
            }
            Err(_) => PutSubscriptionFilterError::Unknown(String::from(body)),
        }
    }
}

impl From<serde_json::error::Error> for PutSubscriptionFilterError {
    fn from(err: serde_json::error::Error) -> PutSubscriptionFilterError {
        PutSubscriptionFilterError::Unknown(err.description().to_string())
    }
}
impl From<CredentialsError> for PutSubscriptionFilterError {
    fn from(err: CredentialsError) -> PutSubscriptionFilterError {
        PutSubscriptionFilterError::Credentials(err)
    }
}
impl From<HttpDispatchError> for PutSubscriptionFilterError {
    fn from(err: HttpDispatchError) -> PutSubscriptionFilterError {
        PutSubscriptionFilterError::HttpDispatch(err)
    }
}
impl From<io::Error> for PutSubscriptionFilterError {
    fn from(err: io::Error) -> PutSubscriptionFilterError {
        PutSubscriptionFilterError::HttpDispatch(HttpDispatchError::from(err))
    }
}
impl fmt::Display for PutSubscriptionFilterError {
    fn fmt(&self, f: &mut fmt::Formatter) -> fmt::Result {
        write!(f, "{}", self.description())
    }
}
impl Error for PutSubscriptionFilterError {
    fn description(&self) -> &str {
        match *self {
            PutSubscriptionFilterError::InvalidParameter(ref cause) => cause,
            PutSubscriptionFilterError::LimitExceeded(ref cause) => cause,
            PutSubscriptionFilterError::OperationAborted(ref cause) => cause,
            PutSubscriptionFilterError::ResourceNotFound(ref cause) => cause,
            PutSubscriptionFilterError::ServiceUnavailable(ref cause) => cause,
            PutSubscriptionFilterError::Validation(ref cause) => cause,
            PutSubscriptionFilterError::Credentials(ref err) => err.description(),
            PutSubscriptionFilterError::HttpDispatch(ref dispatch_error) => {
                dispatch_error.description()
            }
            PutSubscriptionFilterError::Unknown(ref cause) => cause,
        }
    }
}
/// Errors returned by TagLogGroup
#[derive(Debug, PartialEq)]
pub enum TagLogGroupError {
    ///<p>A parameter is specified incorrectly.</p>
    InvalidParameter(String),
    ///<p>The specified resource does not exist.</p>
    ResourceNotFound(String),
    /// An error occurred dispatching the HTTP request
    HttpDispatch(HttpDispatchError),
    /// An error was encountered with AWS credentials.
    Credentials(CredentialsError),
    /// A validation error occurred.  Details from AWS are provided.
    Validation(String),
    /// An unknown error occurred.  The raw HTTP response is provided.
    Unknown(String),
}


impl TagLogGroupError {
    pub fn from_body(body: &str) -> TagLogGroupError {
        match from_str::<SerdeJsonValue>(body) {
            Ok(json) => {
                let raw_error_type = json.get("__type")
                    .and_then(|e| e.as_str())
                    .unwrap_or("Unknown");
                let error_message = json.get("message").and_then(|m| m.as_str()).unwrap_or(body);

                let pieces: Vec<&str> = raw_error_type.split("#").collect();
                let error_type = pieces.last().expect("Expected error type");

                match *error_type {
                    "InvalidParameterException" => {
                        TagLogGroupError::InvalidParameter(String::from(error_message))
                    }
                    "ResourceNotFoundException" => {
                        TagLogGroupError::ResourceNotFound(String::from(error_message))
                    }
                    "ValidationException" => {
                        TagLogGroupError::Validation(error_message.to_string())
                    }
                    _ => TagLogGroupError::Unknown(String::from(body)),
                }
            }
            Err(_) => TagLogGroupError::Unknown(String::from(body)),
        }
    }
}

impl From<serde_json::error::Error> for TagLogGroupError {
    fn from(err: serde_json::error::Error) -> TagLogGroupError {
        TagLogGroupError::Unknown(err.description().to_string())
    }
}
impl From<CredentialsError> for TagLogGroupError {
    fn from(err: CredentialsError) -> TagLogGroupError {
        TagLogGroupError::Credentials(err)
    }
}
impl From<HttpDispatchError> for TagLogGroupError {
    fn from(err: HttpDispatchError) -> TagLogGroupError {
        TagLogGroupError::HttpDispatch(err)
    }
}
impl From<io::Error> for TagLogGroupError {
    fn from(err: io::Error) -> TagLogGroupError {
        TagLogGroupError::HttpDispatch(HttpDispatchError::from(err))
    }
}
impl fmt::Display for TagLogGroupError {
    fn fmt(&self, f: &mut fmt::Formatter) -> fmt::Result {
        write!(f, "{}", self.description())
    }
}
impl Error for TagLogGroupError {
    fn description(&self) -> &str {
        match *self {
            TagLogGroupError::InvalidParameter(ref cause) => cause,
            TagLogGroupError::ResourceNotFound(ref cause) => cause,
            TagLogGroupError::Validation(ref cause) => cause,
            TagLogGroupError::Credentials(ref err) => err.description(),
            TagLogGroupError::HttpDispatch(ref dispatch_error) => dispatch_error.description(),
            TagLogGroupError::Unknown(ref cause) => cause,
        }
    }
}
/// Errors returned by TestMetricFilter
#[derive(Debug, PartialEq)]
pub enum TestMetricFilterError {
    ///<p>A parameter is specified incorrectly.</p>
    InvalidParameter(String),
    ///<p>The service cannot complete the request.</p>
    ServiceUnavailable(String),
    /// An error occurred dispatching the HTTP request
    HttpDispatch(HttpDispatchError),
    /// An error was encountered with AWS credentials.
    Credentials(CredentialsError),
    /// A validation error occurred.  Details from AWS are provided.
    Validation(String),
    /// An unknown error occurred.  The raw HTTP response is provided.
    Unknown(String),
}


impl TestMetricFilterError {
    pub fn from_body(body: &str) -> TestMetricFilterError {
        match from_str::<SerdeJsonValue>(body) {
            Ok(json) => {
                let raw_error_type = json.get("__type")
                    .and_then(|e| e.as_str())
                    .unwrap_or("Unknown");
                let error_message = json.get("message").and_then(|m| m.as_str()).unwrap_or(body);

                let pieces: Vec<&str> = raw_error_type.split("#").collect();
                let error_type = pieces.last().expect("Expected error type");

                match *error_type {
                    "InvalidParameterException" => {
                        TestMetricFilterError::InvalidParameter(String::from(error_message))
                    }
                    "ServiceUnavailableException" => {
                        TestMetricFilterError::ServiceUnavailable(String::from(error_message))
                    }
                    "ValidationException" => {
                        TestMetricFilterError::Validation(error_message.to_string())
                    }
                    _ => TestMetricFilterError::Unknown(String::from(body)),
                }
            }
            Err(_) => TestMetricFilterError::Unknown(String::from(body)),
        }
    }
}

impl From<serde_json::error::Error> for TestMetricFilterError {
    fn from(err: serde_json::error::Error) -> TestMetricFilterError {
        TestMetricFilterError::Unknown(err.description().to_string())
    }
}
impl From<CredentialsError> for TestMetricFilterError {
    fn from(err: CredentialsError) -> TestMetricFilterError {
        TestMetricFilterError::Credentials(err)
    }
}
impl From<HttpDispatchError> for TestMetricFilterError {
    fn from(err: HttpDispatchError) -> TestMetricFilterError {
        TestMetricFilterError::HttpDispatch(err)
    }
}
impl From<io::Error> for TestMetricFilterError {
    fn from(err: io::Error) -> TestMetricFilterError {
        TestMetricFilterError::HttpDispatch(HttpDispatchError::from(err))
    }
}
impl fmt::Display for TestMetricFilterError {
    fn fmt(&self, f: &mut fmt::Formatter) -> fmt::Result {
        write!(f, "{}", self.description())
    }
}
impl Error for TestMetricFilterError {
    fn description(&self) -> &str {
        match *self {
            TestMetricFilterError::InvalidParameter(ref cause) => cause,
            TestMetricFilterError::ServiceUnavailable(ref cause) => cause,
            TestMetricFilterError::Validation(ref cause) => cause,
            TestMetricFilterError::Credentials(ref err) => err.description(),
            TestMetricFilterError::HttpDispatch(ref dispatch_error) => dispatch_error.description(),
            TestMetricFilterError::Unknown(ref cause) => cause,
        }
    }
}
/// Errors returned by UntagLogGroup
#[derive(Debug, PartialEq)]
pub enum UntagLogGroupError {
    ///<p>The specified resource does not exist.</p>
    ResourceNotFound(String),
    /// An error occurred dispatching the HTTP request
    HttpDispatch(HttpDispatchError),
    /// An error was encountered with AWS credentials.
    Credentials(CredentialsError),
    /// A validation error occurred.  Details from AWS are provided.
    Validation(String),
    /// An unknown error occurred.  The raw HTTP response is provided.
    Unknown(String),
}


impl UntagLogGroupError {
    pub fn from_body(body: &str) -> UntagLogGroupError {
        match from_str::<SerdeJsonValue>(body) {
            Ok(json) => {
                let raw_error_type = json.get("__type")
                    .and_then(|e| e.as_str())
                    .unwrap_or("Unknown");
                let error_message = json.get("message").and_then(|m| m.as_str()).unwrap_or(body);

                let pieces: Vec<&str> = raw_error_type.split("#").collect();
                let error_type = pieces.last().expect("Expected error type");

                match *error_type {
                    "ResourceNotFoundException" => {
                        UntagLogGroupError::ResourceNotFound(String::from(error_message))
                    }
                    "ValidationException" => {
                        UntagLogGroupError::Validation(error_message.to_string())
                    }
                    _ => UntagLogGroupError::Unknown(String::from(body)),
                }
            }
            Err(_) => UntagLogGroupError::Unknown(String::from(body)),
        }
    }
}

impl From<serde_json::error::Error> for UntagLogGroupError {
    fn from(err: serde_json::error::Error) -> UntagLogGroupError {
        UntagLogGroupError::Unknown(err.description().to_string())
    }
}
impl From<CredentialsError> for UntagLogGroupError {
    fn from(err: CredentialsError) -> UntagLogGroupError {
        UntagLogGroupError::Credentials(err)
    }
}
impl From<HttpDispatchError> for UntagLogGroupError {
    fn from(err: HttpDispatchError) -> UntagLogGroupError {
        UntagLogGroupError::HttpDispatch(err)
    }
}
impl From<io::Error> for UntagLogGroupError {
    fn from(err: io::Error) -> UntagLogGroupError {
        UntagLogGroupError::HttpDispatch(HttpDispatchError::from(err))
    }
}
impl fmt::Display for UntagLogGroupError {
    fn fmt(&self, f: &mut fmt::Formatter) -> fmt::Result {
        write!(f, "{}", self.description())
    }
}
impl Error for UntagLogGroupError {
    fn description(&self) -> &str {
        match *self {
            UntagLogGroupError::ResourceNotFound(ref cause) => cause,
            UntagLogGroupError::Validation(ref cause) => cause,
            UntagLogGroupError::Credentials(ref err) => err.description(),
            UntagLogGroupError::HttpDispatch(ref dispatch_error) => dispatch_error.description(),
            UntagLogGroupError::Unknown(ref cause) => cause,
        }
    }
}
/// Trait representing the capabilities of the Amazon CloudWatch Logs API. Amazon CloudWatch Logs clients implement this trait.
pub trait CloudWatchLogs {
    #[doc="<p>Cancels the specified export task.</p> <p>The task must be in the <code>PENDING</code> or <code>RUNNING</code> state.</p>"]
    fn cancel_export_task(&self,
                          input: &CancelExportTaskRequest)
                          -> Result<(), CancelExportTaskError>;


    #[doc="<p>Creates an export task, which allows you to efficiently export data from a log group to an Amazon S3 bucket.</p> <p>This is an asynchronous call. If all the required information is provided, this operation initiates an export task and responds with the ID of the task. After the task has started, you can use <a>DescribeExportTasks</a> to get the status of the export task. Each account can only have one active (<code>RUNNING</code> or <code>PENDING</code>) export task at a time. To cancel an export task, use <a>CancelExportTask</a>.</p> <p>You can export logs from multiple log groups or multiple time ranges to the same S3 bucket. To separate out log data for each export task, you can specify a prefix that will be used as the Amazon S3 key prefix for all exported objects.</p>"]
    fn create_export_task(&self,
                          input: &CreateExportTaskRequest)
                          -> Result<CreateExportTaskResponse, CreateExportTaskError>;


    #[doc="<p>Creates a log group with the specified name.</p> <p>You can create up to 5000 log groups per account.</p> <p>You must use the following guidelines when naming a log group:</p> <ul> <li> <p>Log group names must be unique within a region for an AWS account.</p> </li> <li> <p>Log group names can be between 1 and 512 characters long.</p> </li> <li> <p>Log group names consist of the following characters: a-z, A-Z, 0-9, '_' (underscore), '-' (hyphen), '/' (forward slash), and '.' (period).</p> </li> </ul>"]
    fn create_log_group(&self, input: &CreateLogGroupRequest) -> Result<(), CreateLogGroupError>;


    #[doc="<p>Creates a log stream for the specified log group.</p> <p>There is no limit on the number of log streams that you can create for a log group.</p> <p>You must use the following guidelines when naming a log stream:</p> <ul> <li> <p>Log stream names must be unique within the log group.</p> </li> <li> <p>Log stream names can be between 1 and 512 characters long.</p> </li> <li> <p>The ':' (colon) and '*' (asterisk) characters are not allowed.</p> </li> </ul>"]
    fn create_log_stream(&self,
                         input: &CreateLogStreamRequest)
                         -> Result<(), CreateLogStreamError>;


    #[doc="<p>Deletes the specified destination, and eventually disables all the subscription filters that publish to it. This operation does not delete the physical resource encapsulated by the destination.</p>"]
    fn delete_destination(&self,
                          input: &DeleteDestinationRequest)
                          -> Result<(), DeleteDestinationError>;


    #[doc="<p>Deletes the specified log group and permanently deletes all the archived log events associated with the log group.</p>"]
    fn delete_log_group(&self, input: &DeleteLogGroupRequest) -> Result<(), DeleteLogGroupError>;


    #[doc="<p>Deletes the specified log stream and permanently deletes all the archived log events associated with the log stream.</p>"]
    fn delete_log_stream(&self,
                         input: &DeleteLogStreamRequest)
                         -> Result<(), DeleteLogStreamError>;


    #[doc="<p>Deletes the specified metric filter.</p>"]
    fn delete_metric_filter(&self,
                            input: &DeleteMetricFilterRequest)
                            -> Result<(), DeleteMetricFilterError>;


    #[doc="<p>Deletes the specified retention policy.</p> <p>Log events do not expire if they belong to log groups without a retention policy.</p>"]
    fn delete_retention_policy(&self,
                               input: &DeleteRetentionPolicyRequest)
                               -> Result<(), DeleteRetentionPolicyError>;


    #[doc="<p>Deletes the specified subscription filter.</p>"]
    fn delete_subscription_filter(&self,
                                  input: &DeleteSubscriptionFilterRequest)
                                  -> Result<(), DeleteSubscriptionFilterError>;


    #[doc="<p>Lists all your destinations. The results are ASCII-sorted by destination name.</p>"]
    fn describe_destinations(&self,
                             input: &DescribeDestinationsRequest)
                             -> Result<DescribeDestinationsResponse, DescribeDestinationsError>;


    #[doc="<p>Lists the specified export tasks. You can list all your export tasks or filter the results based on task ID or task status.</p>"]
    fn describe_export_tasks(&self,
                             input: &DescribeExportTasksRequest)
                             -> Result<DescribeExportTasksResponse, DescribeExportTasksError>;


    #[doc="<p>Lists the specified log groups. You can list all your log groups or filter the results by prefix. The results are ASCII-sorted by log group name.</p>"]
    fn describe_log_groups(&self,
                           input: &DescribeLogGroupsRequest)
                           -> Result<DescribeLogGroupsResponse, DescribeLogGroupsError>;


    #[doc="<p>Lists the log streams for the specified log group. You can list all the log streams or filter the results by prefix. You can also control how the results are ordered.</p> <p>This operation has a limit of five transactions per second, after which transactions are throttled.</p>"]
    fn describe_log_streams(&self,
                            input: &DescribeLogStreamsRequest)
                            -> Result<DescribeLogStreamsResponse, DescribeLogStreamsError>;


    #[doc="<p>Lists the specified metric filters. You can list all the metric filters or filter the results by log name, prefix, metric name, and metric namespace. The results are ASCII-sorted by filter name.</p>"]
    fn describe_metric_filters
        (&self,
         input: &DescribeMetricFiltersRequest)
         -> Result<DescribeMetricFiltersResponse, DescribeMetricFiltersError>;


    #[doc="<p>Lists the subscription filters for the specified log group. You can list all the subscription filters or filter the results by prefix. The results are ASCII-sorted by filter name.</p>"]
    fn describe_subscription_filters
        (&self,
         input: &DescribeSubscriptionFiltersRequest)
         -> Result<DescribeSubscriptionFiltersResponse, DescribeSubscriptionFiltersError>;


    #[doc="<p>Lists log events from the specified log group. You can list all the log events or filter the results using a filter pattern, a time range, and the name of the log stream.</p> <p>By default, this operation returns as many log events as can fit in 1MB (up to 10,000 log events), or all the events found within the time range that you specify. If the results include a token, then there are more log events available, and you can get additional results by specifying the token in a subsequent call.</p>"]
    fn filter_log_events(&self,
                         input: &FilterLogEventsRequest)
                         -> Result<FilterLogEventsResponse, FilterLogEventsError>;


    #[doc="<p>Lists log events from the specified log stream. You can list all the log events or filter using a time range.</p> <p>By default, this operation returns as many log events as can fit in a response size of 1MB (up to 10,000 log events). If the results include tokens, there are more log events available. You can get additional log events by specifying one of the tokens in a subsequent call.</p>"]
    fn get_log_events(&self,
                      input: &GetLogEventsRequest)
                      -> Result<GetLogEventsResponse, GetLogEventsError>;


    #[doc="<p>Lists the tags for the specified log group.</p> <p>To add tags, use <a>TagLogGroup</a>. To remove tags, use <a>UntagLogGroup</a>.</p>"]
    fn list_tags_log_group(&self,
                           input: &ListTagsLogGroupRequest)
                           -> Result<ListTagsLogGroupResponse, ListTagsLogGroupError>;


    #[doc="<p>Creates or updates a destination. A destination encapsulates a physical resource (such as a Kinesis stream) and enables you to subscribe to a real-time stream of log events of a different account, ingested using <a>PutLogEvents</a>. Currently, the only supported physical resource is a Amazon Kinesis stream belonging to the same account as the destination.</p> <p>A destination controls what is written to its Amazon Kinesis stream through an access policy. By default, <code>PutDestination</code> does not set any access policy with the destination, which means a cross-account user cannot call <a>PutSubscriptionFilter</a> against this destination. To enable this, the destination owner must call <a>PutDestinationPolicy</a> after <code>PutDestination</code>.</p>"]
    fn put_destination(&self,
                       input: &PutDestinationRequest)
                       -> Result<PutDestinationResponse, PutDestinationError>;


    #[doc="<p>Creates or updates an access policy associated with an existing destination. An access policy is an <a href=\"http://docs.aws.amazon.com/IAM/latest/UserGuide/policies_overview.html\">IAM policy document</a> that is used to authorize claims to register a subscription filter against a given destination.</p>"]
    fn put_destination_policy(&self,
                              input: &PutDestinationPolicyRequest)
                              -> Result<(), PutDestinationPolicyError>;


    #[doc="<p>Uploads a batch of log events to the specified log stream.</p> <p>You must include the sequence token obtained from the response of the previous call. An upload in a newly created log stream does not require a sequence token. You can also get the sequence token using <a>DescribeLogStreams</a>.</p> <p>The batch of events must satisfy the following constraints:</p> <ul> <li> <p>The maximum batch size is 1,048,576 bytes, and this size is calculated as the sum of all event messages in UTF-8, plus 26 bytes for each log event.</p> </li> <li> <p>None of the log events in the batch can be more than 2 hours in the future.</p> </li> <li> <p>None of the log events in the batch can be older than 14 days or the retention period of the log group.</p> </li> <li> <p>The log events in the batch must be in chronological ordered by their timestamp (the time the event occurred, expressed as the number of milliseconds since Jan 1, 1970 00:00:00 UTC).</p> </li> <li> <p>The maximum number of log events in a batch is 10,000.</p> </li> <li> <p>A batch of log events in a single request cannot span more than 24 hours. Otherwise, the operation fails.</p> </li> </ul>"]
    fn put_log_events(&self,
                      input: &PutLogEventsRequest)
                      -> Result<PutLogEventsResponse, PutLogEventsError>;


    #[doc="<p>Creates or updates a metric filter and associates it with the specified log group. Metric filters allow you to configure rules to extract metric data from log events ingested through <a>PutLogEvents</a>.</p> <p>The maximum number of metric filters that can be associated with a log group is 100.</p>"]
    fn put_metric_filter(&self,
                         input: &PutMetricFilterRequest)
                         -> Result<(), PutMetricFilterError>;


    #[doc="<p>Sets the retention of the specified log group. A retention policy allows you to configure the number of days you want to retain log events in the specified log group.</p>"]
    fn put_retention_policy(&self,
                            input: &PutRetentionPolicyRequest)
                            -> Result<(), PutRetentionPolicyError>;


    #[doc="<p>Creates or updates a subscription filter and associates it with the specified log group. Subscription filters allow you to subscribe to a real-time stream of log events ingested through <a>PutLogEvents</a> and have them delivered to a specific destination. Currently, the supported destinations are:</p> <ul> <li> <p>An Amazon Kinesis stream belonging to the same account as the subscription filter, for same-account delivery.</p> </li> <li> <p>A logical destination that belongs to a different account, for cross-account delivery.</p> </li> <li> <p>An Amazon Kinesis Firehose stream that belongs to the same account as the subscription filter, for same-account delivery.</p> </li> <li> <p>An AWS Lambda function that belongs to the same account as the subscription filter, for same-account delivery.</p> </li> </ul> <p>There can only be one subscription filter associated with a log group. If you are updating an existing filter, you must specify the correct name in <code>filterName</code>. Otherwise, the call will fail because you cannot associate a second filter with a log group.</p>"]
    fn put_subscription_filter(&self,
                               input: &PutSubscriptionFilterRequest)
                               -> Result<(), PutSubscriptionFilterError>;


    #[doc="<p>Adds or updates the specified tags for the specified log group.</p> <p>To list the tags for a log group, use <a>ListTagsLogGroup</a>. To remove tags, use <a>UntagLogGroup</a>.</p> <p>For more information about tags, see <a href=\"http://docs.aws.amazon.com/AmazonCloudWatch/latest/logs/log-group-tagging.html\">Tag Log Groups in Amazon CloudWatch Logs</a> in the <i>Amazon CloudWatch Logs User Guide</i>.</p>"]
    fn tag_log_group(&self, input: &TagLogGroupRequest) -> Result<(), TagLogGroupError>;


    #[doc="<p>Tests the filter pattern of a metric filter against a sample of log event messages. You can use this operation to validate the correctness of a metric filter pattern.</p>"]
    fn test_metric_filter(&self,
                          input: &TestMetricFilterRequest)
                          -> Result<TestMetricFilterResponse, TestMetricFilterError>;


    #[doc="<p>Removes the specified tags from the specified log group.</p> <p>To list the tags for a log group, use <a>ListTagsLogGroup</a>. To add tags, use <a>UntagLogGroup</a>.</p>"]
    fn untag_log_group(&self, input: &UntagLogGroupRequest) -> Result<(), UntagLogGroupError>;
}
/// A client for the Amazon CloudWatch Logs API.
pub struct CloudWatchLogsClient<P, D>
    where P: ProvideAwsCredentials,
          D: DispatchSignedRequest
{
    credentials_provider: P,
    region: region::Region,
    dispatcher: D,
}

impl<P, D> CloudWatchLogsClient<P, D>
    where P: ProvideAwsCredentials,
          D: DispatchSignedRequest
{
    pub fn new(request_dispatcher: D, credentials_provider: P, region: region::Region) -> Self {
        CloudWatchLogsClient {
            credentials_provider: credentials_provider,
            region: region,
            dispatcher: request_dispatcher,
        }
    }
}

impl<P, D> CloudWatchLogs for CloudWatchLogsClient<P, D>
    where P: ProvideAwsCredentials,
          D: DispatchSignedRequest
{
    #[doc="<p>Cancels the specified export task.</p> <p>The task must be in the <code>PENDING</code> or <code>RUNNING</code> state.</p>"]
    fn cancel_export_task(&self,
                          input: &CancelExportTaskRequest)
                          -> Result<(), CancelExportTaskError> {
        let mut request = SignedRequest::new("POST", "logs", &self.region, "/");

        request.set_content_type("application/x-amz-json-1.1".to_owned());
        request.add_header("x-amz-target", "Logs_20140328.CancelExportTask");
        let encoded = serde_json::to_string(input).unwrap();
        request.set_payload(Some(encoded.into_bytes()));

        request.sign_with_plus(&try!(self.credentials_provider.credentials()), true);

        let mut response = try!(self.dispatcher.dispatch(&request));

        match response.status {
            ::hyper::status::StatusCode::Ok => Ok(()),
            _ => {
                let mut body: Vec<u8> = Vec::new();
                try!(response.body.read_to_end(&mut body));
                Err(CancelExportTaskError::from_body(String::from_utf8_lossy(&body).as_ref()))
            }
        }
    }


    #[doc="<p>Creates an export task, which allows you to efficiently export data from a log group to an Amazon S3 bucket.</p> <p>This is an asynchronous call. If all the required information is provided, this operation initiates an export task and responds with the ID of the task. After the task has started, you can use <a>DescribeExportTasks</a> to get the status of the export task. Each account can only have one active (<code>RUNNING</code> or <code>PENDING</code>) export task at a time. To cancel an export task, use <a>CancelExportTask</a>.</p> <p>You can export logs from multiple log groups or multiple time ranges to the same S3 bucket. To separate out log data for each export task, you can specify a prefix that will be used as the Amazon S3 key prefix for all exported objects.</p>"]
    fn create_export_task(&self,
                          input: &CreateExportTaskRequest)
                          -> Result<CreateExportTaskResponse, CreateExportTaskError> {
        let mut request = SignedRequest::new("POST", "logs", &self.region, "/");

        request.set_content_type("application/x-amz-json-1.1".to_owned());
        request.add_header("x-amz-target", "Logs_20140328.CreateExportTask");
        let encoded = serde_json::to_string(input).unwrap();
        request.set_payload(Some(encoded.into_bytes()));

        request.sign_with_plus(&try!(self.credentials_provider.credentials()), true);

        let mut response = try!(self.dispatcher.dispatch(&request));

        match response.status {
<<<<<<< HEAD
            StatusCode::Ok => {
                let mut body: Vec<u8> = Vec::new();
                try!(response.body.read_to_end(&mut body));
                Ok(serde_json::from_str::<CreateExportTaskResponse>(String::from_utf8_lossy(&body)
                                                                        .as_ref())
                           .unwrap())
            }
=======
            ::hyper::status::StatusCode::Ok => {
                            Ok(serde_json::from_str::<CreateExportTaskResponse>(String::from_utf8_lossy(&response.body).as_ref()).unwrap())
                        }
>>>>>>> 481a9285
            _ => {
                let mut body: Vec<u8> = Vec::new();
                try!(response.body.read_to_end(&mut body));
                Err(CreateExportTaskError::from_body(String::from_utf8_lossy(&body).as_ref()))
            }
        }
    }


    #[doc="<p>Creates a log group with the specified name.</p> <p>You can create up to 5000 log groups per account.</p> <p>You must use the following guidelines when naming a log group:</p> <ul> <li> <p>Log group names must be unique within a region for an AWS account.</p> </li> <li> <p>Log group names can be between 1 and 512 characters long.</p> </li> <li> <p>Log group names consist of the following characters: a-z, A-Z, 0-9, '_' (underscore), '-' (hyphen), '/' (forward slash), and '.' (period).</p> </li> </ul>"]
    fn create_log_group(&self, input: &CreateLogGroupRequest) -> Result<(), CreateLogGroupError> {
        let mut request = SignedRequest::new("POST", "logs", &self.region, "/");

        request.set_content_type("application/x-amz-json-1.1".to_owned());
        request.add_header("x-amz-target", "Logs_20140328.CreateLogGroup");
        let encoded = serde_json::to_string(input).unwrap();
        request.set_payload(Some(encoded.into_bytes()));

        request.sign_with_plus(&try!(self.credentials_provider.credentials()), true);

        let mut response = try!(self.dispatcher.dispatch(&request));

        match response.status {
            ::hyper::status::StatusCode::Ok => Ok(()),
            _ => {
                let mut body: Vec<u8> = Vec::new();
                try!(response.body.read_to_end(&mut body));
                Err(CreateLogGroupError::from_body(String::from_utf8_lossy(&body).as_ref()))
            }
        }
    }


    #[doc="<p>Creates a log stream for the specified log group.</p> <p>There is no limit on the number of log streams that you can create for a log group.</p> <p>You must use the following guidelines when naming a log stream:</p> <ul> <li> <p>Log stream names must be unique within the log group.</p> </li> <li> <p>Log stream names can be between 1 and 512 characters long.</p> </li> <li> <p>The ':' (colon) and '*' (asterisk) characters are not allowed.</p> </li> </ul>"]
    fn create_log_stream(&self,
                         input: &CreateLogStreamRequest)
                         -> Result<(), CreateLogStreamError> {
        let mut request = SignedRequest::new("POST", "logs", &self.region, "/");

        request.set_content_type("application/x-amz-json-1.1".to_owned());
        request.add_header("x-amz-target", "Logs_20140328.CreateLogStream");
        let encoded = serde_json::to_string(input).unwrap();
        request.set_payload(Some(encoded.into_bytes()));

        request.sign_with_plus(&try!(self.credentials_provider.credentials()), true);

        let mut response = try!(self.dispatcher.dispatch(&request));

        match response.status {
            ::hyper::status::StatusCode::Ok => Ok(()),
            _ => {
                let mut body: Vec<u8> = Vec::new();
                try!(response.body.read_to_end(&mut body));
                Err(CreateLogStreamError::from_body(String::from_utf8_lossy(&body).as_ref()))
            }
        }
    }


    #[doc="<p>Deletes the specified destination, and eventually disables all the subscription filters that publish to it. This operation does not delete the physical resource encapsulated by the destination.</p>"]
    fn delete_destination(&self,
                          input: &DeleteDestinationRequest)
                          -> Result<(), DeleteDestinationError> {
        let mut request = SignedRequest::new("POST", "logs", &self.region, "/");

        request.set_content_type("application/x-amz-json-1.1".to_owned());
        request.add_header("x-amz-target", "Logs_20140328.DeleteDestination");
        let encoded = serde_json::to_string(input).unwrap();
        request.set_payload(Some(encoded.into_bytes()));

        request.sign_with_plus(&try!(self.credentials_provider.credentials()), true);

        let mut response = try!(self.dispatcher.dispatch(&request));

        match response.status {
            ::hyper::status::StatusCode::Ok => Ok(()),
            _ => {
                let mut body: Vec<u8> = Vec::new();
                try!(response.body.read_to_end(&mut body));
                Err(DeleteDestinationError::from_body(String::from_utf8_lossy(&body).as_ref()))
            }
        }
    }


    #[doc="<p>Deletes the specified log group and permanently deletes all the archived log events associated with the log group.</p>"]
    fn delete_log_group(&self, input: &DeleteLogGroupRequest) -> Result<(), DeleteLogGroupError> {
        let mut request = SignedRequest::new("POST", "logs", &self.region, "/");

        request.set_content_type("application/x-amz-json-1.1".to_owned());
        request.add_header("x-amz-target", "Logs_20140328.DeleteLogGroup");
        let encoded = serde_json::to_string(input).unwrap();
        request.set_payload(Some(encoded.into_bytes()));

        request.sign_with_plus(&try!(self.credentials_provider.credentials()), true);

        let mut response = try!(self.dispatcher.dispatch(&request));

        match response.status {
            ::hyper::status::StatusCode::Ok => Ok(()),
            _ => {
                let mut body: Vec<u8> = Vec::new();
                try!(response.body.read_to_end(&mut body));
                Err(DeleteLogGroupError::from_body(String::from_utf8_lossy(&body).as_ref()))
            }
        }
    }


    #[doc="<p>Deletes the specified log stream and permanently deletes all the archived log events associated with the log stream.</p>"]
    fn delete_log_stream(&self,
                         input: &DeleteLogStreamRequest)
                         -> Result<(), DeleteLogStreamError> {
        let mut request = SignedRequest::new("POST", "logs", &self.region, "/");

        request.set_content_type("application/x-amz-json-1.1".to_owned());
        request.add_header("x-amz-target", "Logs_20140328.DeleteLogStream");
        let encoded = serde_json::to_string(input).unwrap();
        request.set_payload(Some(encoded.into_bytes()));

        request.sign_with_plus(&try!(self.credentials_provider.credentials()), true);

        let mut response = try!(self.dispatcher.dispatch(&request));

        match response.status {
            ::hyper::status::StatusCode::Ok => Ok(()),
            _ => {
                let mut body: Vec<u8> = Vec::new();
                try!(response.body.read_to_end(&mut body));
                Err(DeleteLogStreamError::from_body(String::from_utf8_lossy(&body).as_ref()))
            }
        }
    }


    #[doc="<p>Deletes the specified metric filter.</p>"]
    fn delete_metric_filter(&self,
                            input: &DeleteMetricFilterRequest)
                            -> Result<(), DeleteMetricFilterError> {
        let mut request = SignedRequest::new("POST", "logs", &self.region, "/");

        request.set_content_type("application/x-amz-json-1.1".to_owned());
        request.add_header("x-amz-target", "Logs_20140328.DeleteMetricFilter");
        let encoded = serde_json::to_string(input).unwrap();
        request.set_payload(Some(encoded.into_bytes()));

        request.sign_with_plus(&try!(self.credentials_provider.credentials()), true);

        let mut response = try!(self.dispatcher.dispatch(&request));

        match response.status {
            ::hyper::status::StatusCode::Ok => Ok(()),
            _ => {
                let mut body: Vec<u8> = Vec::new();
                try!(response.body.read_to_end(&mut body));
                Err(DeleteMetricFilterError::from_body(String::from_utf8_lossy(&body).as_ref()))
            }
        }
    }


    #[doc="<p>Deletes the specified retention policy.</p> <p>Log events do not expire if they belong to log groups without a retention policy.</p>"]
    fn delete_retention_policy(&self,
                               input: &DeleteRetentionPolicyRequest)
                               -> Result<(), DeleteRetentionPolicyError> {
        let mut request = SignedRequest::new("POST", "logs", &self.region, "/");

        request.set_content_type("application/x-amz-json-1.1".to_owned());
        request.add_header("x-amz-target", "Logs_20140328.DeleteRetentionPolicy");
        let encoded = serde_json::to_string(input).unwrap();
        request.set_payload(Some(encoded.into_bytes()));

        request.sign_with_plus(&try!(self.credentials_provider.credentials()), true);

        let mut response = try!(self.dispatcher.dispatch(&request));

        match response.status {
            ::hyper::status::StatusCode::Ok => Ok(()),
            _ => {
                let mut body: Vec<u8> = Vec::new();
                try!(response.body.read_to_end(&mut body));
                Err(DeleteRetentionPolicyError::from_body(String::from_utf8_lossy(&body).as_ref()))
            }
        }
    }


    #[doc="<p>Deletes the specified subscription filter.</p>"]
    fn delete_subscription_filter(&self,
                                  input: &DeleteSubscriptionFilterRequest)
                                  -> Result<(), DeleteSubscriptionFilterError> {
        let mut request = SignedRequest::new("POST", "logs", &self.region, "/");

        request.set_content_type("application/x-amz-json-1.1".to_owned());
        request.add_header("x-amz-target", "Logs_20140328.DeleteSubscriptionFilter");
        let encoded = serde_json::to_string(input).unwrap();
        request.set_payload(Some(encoded.into_bytes()));

        request.sign_with_plus(&try!(self.credentials_provider.credentials()), true);

        let mut response = try!(self.dispatcher.dispatch(&request));

        match response.status {
<<<<<<< HEAD
            StatusCode::Ok => Ok(()),
            _ => {
                let mut body: Vec<u8> = Vec::new();
                try!(response.body.read_to_end(&mut body));
                Err(DeleteSubscriptionFilterError::from_body(String::from_utf8_lossy(&body)
                                                                 .as_ref()))
            }
=======
            ::hyper::status::StatusCode::Ok => Ok(()),
            _ => Err(DeleteSubscriptionFilterError::from_body(String::from_utf8_lossy(&response.body).as_ref())),
>>>>>>> 481a9285
        }
    }


    #[doc="<p>Lists all your destinations. The results are ASCII-sorted by destination name.</p>"]
    fn describe_destinations(&self,
                             input: &DescribeDestinationsRequest)
                             -> Result<DescribeDestinationsResponse, DescribeDestinationsError> {
        let mut request = SignedRequest::new("POST", "logs", &self.region, "/");

        request.set_content_type("application/x-amz-json-1.1".to_owned());
        request.add_header("x-amz-target", "Logs_20140328.DescribeDestinations");
        let encoded = serde_json::to_string(input).unwrap();
        request.set_payload(Some(encoded.into_bytes()));

        request.sign_with_plus(&try!(self.credentials_provider.credentials()), true);

        let mut response = try!(self.dispatcher.dispatch(&request));

        match response.status {
<<<<<<< HEAD
            StatusCode::Ok => {
                let mut body: Vec<u8> = Vec::new();
                try!(response.body.read_to_end(&mut body));
                Ok(serde_json::from_str::<DescribeDestinationsResponse>(String::from_utf8_lossy(&body).as_ref()).unwrap())
            }
=======
            ::hyper::status::StatusCode::Ok => {
                            Ok(serde_json::from_str::<DescribeDestinationsResponse>(String::from_utf8_lossy(&response.body).as_ref()).unwrap())
                        }
>>>>>>> 481a9285
            _ => {
                let mut body: Vec<u8> = Vec::new();
                try!(response.body.read_to_end(&mut body));
                Err(DescribeDestinationsError::from_body(String::from_utf8_lossy(&body).as_ref()))
            }
        }
    }


    #[doc="<p>Lists the specified export tasks. You can list all your export tasks or filter the results based on task ID or task status.</p>"]
    fn describe_export_tasks(&self,
                             input: &DescribeExportTasksRequest)
                             -> Result<DescribeExportTasksResponse, DescribeExportTasksError> {
        let mut request = SignedRequest::new("POST", "logs", &self.region, "/");

        request.set_content_type("application/x-amz-json-1.1".to_owned());
        request.add_header("x-amz-target", "Logs_20140328.DescribeExportTasks");
        let encoded = serde_json::to_string(input).unwrap();
        request.set_payload(Some(encoded.into_bytes()));

        request.sign_with_plus(&try!(self.credentials_provider.credentials()), true);

        let mut response = try!(self.dispatcher.dispatch(&request));

        match response.status {
<<<<<<< HEAD
            StatusCode::Ok => {
                let mut body: Vec<u8> = Vec::new();
                try!(response.body.read_to_end(&mut body));
                Ok(serde_json::from_str::<DescribeExportTasksResponse>(String::from_utf8_lossy(&body).as_ref()).unwrap())
            }
=======
            ::hyper::status::StatusCode::Ok => {
                            Ok(serde_json::from_str::<DescribeExportTasksResponse>(String::from_utf8_lossy(&response.body).as_ref()).unwrap())
                        }
>>>>>>> 481a9285
            _ => {
                let mut body: Vec<u8> = Vec::new();
                try!(response.body.read_to_end(&mut body));
                Err(DescribeExportTasksError::from_body(String::from_utf8_lossy(&body).as_ref()))
            }
        }
    }


    #[doc="<p>Lists the specified log groups. You can list all your log groups or filter the results by prefix. The results are ASCII-sorted by log group name.</p>"]
    fn describe_log_groups(&self,
                           input: &DescribeLogGroupsRequest)
                           -> Result<DescribeLogGroupsResponse, DescribeLogGroupsError> {
        let mut request = SignedRequest::new("POST", "logs", &self.region, "/");

        request.set_content_type("application/x-amz-json-1.1".to_owned());
        request.add_header("x-amz-target", "Logs_20140328.DescribeLogGroups");
        let encoded = serde_json::to_string(input).unwrap();
        request.set_payload(Some(encoded.into_bytes()));

        request.sign_with_plus(&try!(self.credentials_provider.credentials()), true);

        let mut response = try!(self.dispatcher.dispatch(&request));

        match response.status {
<<<<<<< HEAD
            StatusCode::Ok => {
                let mut body: Vec<u8> = Vec::new();
                try!(response.body.read_to_end(&mut body));
                Ok(serde_json::from_str::<DescribeLogGroupsResponse>(String::from_utf8_lossy(&body).as_ref()).unwrap())
            }
=======
            ::hyper::status::StatusCode::Ok => {
                            Ok(serde_json::from_str::<DescribeLogGroupsResponse>(String::from_utf8_lossy(&response.body).as_ref()).unwrap())
                        }
>>>>>>> 481a9285
            _ => {
                let mut body: Vec<u8> = Vec::new();
                try!(response.body.read_to_end(&mut body));
                Err(DescribeLogGroupsError::from_body(String::from_utf8_lossy(&body).as_ref()))
            }
        }
    }


    #[doc="<p>Lists the log streams for the specified log group. You can list all the log streams or filter the results by prefix. You can also control how the results are ordered.</p> <p>This operation has a limit of five transactions per second, after which transactions are throttled.</p>"]
    fn describe_log_streams(&self,
                            input: &DescribeLogStreamsRequest)
                            -> Result<DescribeLogStreamsResponse, DescribeLogStreamsError> {
        let mut request = SignedRequest::new("POST", "logs", &self.region, "/");

        request.set_content_type("application/x-amz-json-1.1".to_owned());
        request.add_header("x-amz-target", "Logs_20140328.DescribeLogStreams");
        let encoded = serde_json::to_string(input).unwrap();
        request.set_payload(Some(encoded.into_bytes()));

        request.sign_with_plus(&try!(self.credentials_provider.credentials()), true);

        let mut response = try!(self.dispatcher.dispatch(&request));

        match response.status {
<<<<<<< HEAD
            StatusCode::Ok => {
                let mut body: Vec<u8> = Vec::new();
                try!(response.body.read_to_end(&mut body));
                Ok(serde_json::from_str::<DescribeLogStreamsResponse>(String::from_utf8_lossy(&body).as_ref()).unwrap())
            }
=======
            ::hyper::status::StatusCode::Ok => {
                            Ok(serde_json::from_str::<DescribeLogStreamsResponse>(String::from_utf8_lossy(&response.body).as_ref()).unwrap())
                        }
>>>>>>> 481a9285
            _ => {
                let mut body: Vec<u8> = Vec::new();
                try!(response.body.read_to_end(&mut body));
                Err(DescribeLogStreamsError::from_body(String::from_utf8_lossy(&body).as_ref()))
            }
        }
    }


    #[doc="<p>Lists the specified metric filters. You can list all the metric filters or filter the results by log name, prefix, metric name, and metric namespace. The results are ASCII-sorted by filter name.</p>"]
    fn describe_metric_filters
        (&self,
         input: &DescribeMetricFiltersRequest)
         -> Result<DescribeMetricFiltersResponse, DescribeMetricFiltersError> {
        let mut request = SignedRequest::new("POST", "logs", &self.region, "/");

        request.set_content_type("application/x-amz-json-1.1".to_owned());
        request.add_header("x-amz-target", "Logs_20140328.DescribeMetricFilters");
        let encoded = serde_json::to_string(input).unwrap();
        request.set_payload(Some(encoded.into_bytes()));

        request.sign_with_plus(&try!(self.credentials_provider.credentials()), true);

        let mut response = try!(self.dispatcher.dispatch(&request));

        match response.status {
<<<<<<< HEAD
            StatusCode::Ok => {
                let mut body: Vec<u8> = Vec::new();
                try!(response.body.read_to_end(&mut body));
                Ok(serde_json::from_str::<DescribeMetricFiltersResponse>(String::from_utf8_lossy(&body).as_ref()).unwrap())
            }
=======
            ::hyper::status::StatusCode::Ok => {
                            Ok(serde_json::from_str::<DescribeMetricFiltersResponse>(String::from_utf8_lossy(&response.body).as_ref()).unwrap())
                        }
>>>>>>> 481a9285
            _ => {
                let mut body: Vec<u8> = Vec::new();
                try!(response.body.read_to_end(&mut body));
                Err(DescribeMetricFiltersError::from_body(String::from_utf8_lossy(&body).as_ref()))
            }
        }
    }


    #[doc="<p>Lists the subscription filters for the specified log group. You can list all the subscription filters or filter the results by prefix. The results are ASCII-sorted by filter name.</p>"]
    fn describe_subscription_filters
        (&self,
         input: &DescribeSubscriptionFiltersRequest)
         -> Result<DescribeSubscriptionFiltersResponse, DescribeSubscriptionFiltersError> {
        let mut request = SignedRequest::new("POST", "logs", &self.region, "/");

        request.set_content_type("application/x-amz-json-1.1".to_owned());
        request.add_header("x-amz-target", "Logs_20140328.DescribeSubscriptionFilters");
        let encoded = serde_json::to_string(input).unwrap();
        request.set_payload(Some(encoded.into_bytes()));

        request.sign_with_plus(&try!(self.credentials_provider.credentials()), true);

        let mut response = try!(self.dispatcher.dispatch(&request));

        match response.status {
<<<<<<< HEAD
            StatusCode::Ok => {
                let mut body: Vec<u8> = Vec::new();
                try!(response.body.read_to_end(&mut body));
                Ok(serde_json::from_str::<DescribeSubscriptionFiltersResponse>(String::from_utf8_lossy(&body).as_ref()).unwrap())
            }
            _ => {
                let mut body: Vec<u8> = Vec::new();
                try!(response.body.read_to_end(&mut body));
                Err(DescribeSubscriptionFiltersError::from_body(String::from_utf8_lossy(&body)
                                                                    .as_ref()))
            }
=======
            ::hyper::status::StatusCode::Ok => {
                            Ok(serde_json::from_str::<DescribeSubscriptionFiltersResponse>(String::from_utf8_lossy(&response.body).as_ref()).unwrap())
                        }
            _ => Err(DescribeSubscriptionFiltersError::from_body(String::from_utf8_lossy(&response.body).as_ref())),
>>>>>>> 481a9285
        }
    }


    #[doc="<p>Lists log events from the specified log group. You can list all the log events or filter the results using a filter pattern, a time range, and the name of the log stream.</p> <p>By default, this operation returns as many log events as can fit in 1MB (up to 10,000 log events), or all the events found within the time range that you specify. If the results include a token, then there are more log events available, and you can get additional results by specifying the token in a subsequent call.</p>"]
    fn filter_log_events(&self,
                         input: &FilterLogEventsRequest)
                         -> Result<FilterLogEventsResponse, FilterLogEventsError> {
        let mut request = SignedRequest::new("POST", "logs", &self.region, "/");

        request.set_content_type("application/x-amz-json-1.1".to_owned());
        request.add_header("x-amz-target", "Logs_20140328.FilterLogEvents");
        let encoded = serde_json::to_string(input).unwrap();
        request.set_payload(Some(encoded.into_bytes()));

        request.sign_with_plus(&try!(self.credentials_provider.credentials()), true);

        let mut response = try!(self.dispatcher.dispatch(&request));

        match response.status {
<<<<<<< HEAD
            StatusCode::Ok => {
                let mut body: Vec<u8> = Vec::new();
                try!(response.body.read_to_end(&mut body));
                Ok(serde_json::from_str::<FilterLogEventsResponse>(String::from_utf8_lossy(&body)
                                                                       .as_ref())
                           .unwrap())
            }
=======
            ::hyper::status::StatusCode::Ok => {
                            Ok(serde_json::from_str::<FilterLogEventsResponse>(String::from_utf8_lossy(&response.body).as_ref()).unwrap())
                        }
>>>>>>> 481a9285
            _ => {
                let mut body: Vec<u8> = Vec::new();
                try!(response.body.read_to_end(&mut body));
                Err(FilterLogEventsError::from_body(String::from_utf8_lossy(&body).as_ref()))
            }
        }
    }


    #[doc="<p>Lists log events from the specified log stream. You can list all the log events or filter using a time range.</p> <p>By default, this operation returns as many log events as can fit in a response size of 1MB (up to 10,000 log events). If the results include tokens, there are more log events available. You can get additional log events by specifying one of the tokens in a subsequent call.</p>"]
    fn get_log_events(&self,
                      input: &GetLogEventsRequest)
                      -> Result<GetLogEventsResponse, GetLogEventsError> {
        let mut request = SignedRequest::new("POST", "logs", &self.region, "/");

        request.set_content_type("application/x-amz-json-1.1".to_owned());
        request.add_header("x-amz-target", "Logs_20140328.GetLogEvents");
        let encoded = serde_json::to_string(input).unwrap();
        request.set_payload(Some(encoded.into_bytes()));

        request.sign_with_plus(&try!(self.credentials_provider.credentials()), true);

        let mut response = try!(self.dispatcher.dispatch(&request));

        match response.status {
<<<<<<< HEAD
            StatusCode::Ok => {
                let mut body: Vec<u8> = Vec::new();
                try!(response.body.read_to_end(&mut body));
                Ok(serde_json::from_str::<GetLogEventsResponse>(String::from_utf8_lossy(&body)
                                                                    .as_ref())
                           .unwrap())
            }
=======
            ::hyper::status::StatusCode::Ok => {
                            Ok(serde_json::from_str::<GetLogEventsResponse>(String::from_utf8_lossy(&response.body).as_ref()).unwrap())
                        }
>>>>>>> 481a9285
            _ => {
                let mut body: Vec<u8> = Vec::new();
                try!(response.body.read_to_end(&mut body));
                Err(GetLogEventsError::from_body(String::from_utf8_lossy(&body).as_ref()))
            }
        }
    }


    #[doc="<p>Lists the tags for the specified log group.</p> <p>To add tags, use <a>TagLogGroup</a>. To remove tags, use <a>UntagLogGroup</a>.</p>"]
    fn list_tags_log_group(&self,
                           input: &ListTagsLogGroupRequest)
                           -> Result<ListTagsLogGroupResponse, ListTagsLogGroupError> {
        let mut request = SignedRequest::new("POST", "logs", &self.region, "/");

        request.set_content_type("application/x-amz-json-1.1".to_owned());
        request.add_header("x-amz-target", "Logs_20140328.ListTagsLogGroup");
        let encoded = serde_json::to_string(input).unwrap();
        request.set_payload(Some(encoded.into_bytes()));

        request.sign_with_plus(&try!(self.credentials_provider.credentials()), true);

        let mut response = try!(self.dispatcher.dispatch(&request));

        match response.status {
<<<<<<< HEAD
            StatusCode::Ok => {
                let mut body: Vec<u8> = Vec::new();
                try!(response.body.read_to_end(&mut body));
                Ok(serde_json::from_str::<ListTagsLogGroupResponse>(String::from_utf8_lossy(&body)
                                                                        .as_ref())
                           .unwrap())
            }
=======
            ::hyper::status::StatusCode::Ok => {
                            Ok(serde_json::from_str::<ListTagsLogGroupResponse>(String::from_utf8_lossy(&response.body).as_ref()).unwrap())
                        }
>>>>>>> 481a9285
            _ => {
                let mut body: Vec<u8> = Vec::new();
                try!(response.body.read_to_end(&mut body));
                Err(ListTagsLogGroupError::from_body(String::from_utf8_lossy(&body).as_ref()))
            }
        }
    }


    #[doc="<p>Creates or updates a destination. A destination encapsulates a physical resource (such as a Kinesis stream) and enables you to subscribe to a real-time stream of log events of a different account, ingested using <a>PutLogEvents</a>. Currently, the only supported physical resource is a Amazon Kinesis stream belonging to the same account as the destination.</p> <p>A destination controls what is written to its Amazon Kinesis stream through an access policy. By default, <code>PutDestination</code> does not set any access policy with the destination, which means a cross-account user cannot call <a>PutSubscriptionFilter</a> against this destination. To enable this, the destination owner must call <a>PutDestinationPolicy</a> after <code>PutDestination</code>.</p>"]
    fn put_destination(&self,
                       input: &PutDestinationRequest)
                       -> Result<PutDestinationResponse, PutDestinationError> {
        let mut request = SignedRequest::new("POST", "logs", &self.region, "/");

        request.set_content_type("application/x-amz-json-1.1".to_owned());
        request.add_header("x-amz-target", "Logs_20140328.PutDestination");
        let encoded = serde_json::to_string(input).unwrap();
        request.set_payload(Some(encoded.into_bytes()));

        request.sign_with_plus(&try!(self.credentials_provider.credentials()), true);

        let mut response = try!(self.dispatcher.dispatch(&request));

        match response.status {
<<<<<<< HEAD
            StatusCode::Ok => {
                let mut body: Vec<u8> = Vec::new();
                try!(response.body.read_to_end(&mut body));
                Ok(serde_json::from_str::<PutDestinationResponse>(String::from_utf8_lossy(&body)
                                                                      .as_ref())
                           .unwrap())
            }
=======
            ::hyper::status::StatusCode::Ok => {
                            Ok(serde_json::from_str::<PutDestinationResponse>(String::from_utf8_lossy(&response.body).as_ref()).unwrap())
                        }
>>>>>>> 481a9285
            _ => {
                let mut body: Vec<u8> = Vec::new();
                try!(response.body.read_to_end(&mut body));
                Err(PutDestinationError::from_body(String::from_utf8_lossy(&body).as_ref()))
            }
        }
    }


    #[doc="<p>Creates or updates an access policy associated with an existing destination. An access policy is an <a href=\"http://docs.aws.amazon.com/IAM/latest/UserGuide/policies_overview.html\">IAM policy document</a> that is used to authorize claims to register a subscription filter against a given destination.</p>"]
    fn put_destination_policy(&self,
                              input: &PutDestinationPolicyRequest)
                              -> Result<(), PutDestinationPolicyError> {
        let mut request = SignedRequest::new("POST", "logs", &self.region, "/");

        request.set_content_type("application/x-amz-json-1.1".to_owned());
        request.add_header("x-amz-target", "Logs_20140328.PutDestinationPolicy");
        let encoded = serde_json::to_string(input).unwrap();
        request.set_payload(Some(encoded.into_bytes()));

        request.sign_with_plus(&try!(self.credentials_provider.credentials()), true);

        let mut response = try!(self.dispatcher.dispatch(&request));

        match response.status {
            ::hyper::status::StatusCode::Ok => Ok(()),
            _ => {
                let mut body: Vec<u8> = Vec::new();
                try!(response.body.read_to_end(&mut body));
                Err(PutDestinationPolicyError::from_body(String::from_utf8_lossy(&body).as_ref()))
            }
        }
    }


    #[doc="<p>Uploads a batch of log events to the specified log stream.</p> <p>You must include the sequence token obtained from the response of the previous call. An upload in a newly created log stream does not require a sequence token. You can also get the sequence token using <a>DescribeLogStreams</a>.</p> <p>The batch of events must satisfy the following constraints:</p> <ul> <li> <p>The maximum batch size is 1,048,576 bytes, and this size is calculated as the sum of all event messages in UTF-8, plus 26 bytes for each log event.</p> </li> <li> <p>None of the log events in the batch can be more than 2 hours in the future.</p> </li> <li> <p>None of the log events in the batch can be older than 14 days or the retention period of the log group.</p> </li> <li> <p>The log events in the batch must be in chronological ordered by their timestamp (the time the event occurred, expressed as the number of milliseconds since Jan 1, 1970 00:00:00 UTC).</p> </li> <li> <p>The maximum number of log events in a batch is 10,000.</p> </li> <li> <p>A batch of log events in a single request cannot span more than 24 hours. Otherwise, the operation fails.</p> </li> </ul>"]
    fn put_log_events(&self,
                      input: &PutLogEventsRequest)
                      -> Result<PutLogEventsResponse, PutLogEventsError> {
        let mut request = SignedRequest::new("POST", "logs", &self.region, "/");

        request.set_content_type("application/x-amz-json-1.1".to_owned());
        request.add_header("x-amz-target", "Logs_20140328.PutLogEvents");
        let encoded = serde_json::to_string(input).unwrap();
        request.set_payload(Some(encoded.into_bytes()));

        request.sign_with_plus(&try!(self.credentials_provider.credentials()), true);

        let mut response = try!(self.dispatcher.dispatch(&request));

        match response.status {
<<<<<<< HEAD
            StatusCode::Ok => {
                let mut body: Vec<u8> = Vec::new();
                try!(response.body.read_to_end(&mut body));
                Ok(serde_json::from_str::<PutLogEventsResponse>(String::from_utf8_lossy(&body)
                                                                    .as_ref())
                           .unwrap())
            }
=======
            ::hyper::status::StatusCode::Ok => {
                            Ok(serde_json::from_str::<PutLogEventsResponse>(String::from_utf8_lossy(&response.body).as_ref()).unwrap())
                        }
>>>>>>> 481a9285
            _ => {
                let mut body: Vec<u8> = Vec::new();
                try!(response.body.read_to_end(&mut body));
                Err(PutLogEventsError::from_body(String::from_utf8_lossy(&body).as_ref()))
            }
        }
    }


    #[doc="<p>Creates or updates a metric filter and associates it with the specified log group. Metric filters allow you to configure rules to extract metric data from log events ingested through <a>PutLogEvents</a>.</p> <p>The maximum number of metric filters that can be associated with a log group is 100.</p>"]
    fn put_metric_filter(&self,
                         input: &PutMetricFilterRequest)
                         -> Result<(), PutMetricFilterError> {
        let mut request = SignedRequest::new("POST", "logs", &self.region, "/");

        request.set_content_type("application/x-amz-json-1.1".to_owned());
        request.add_header("x-amz-target", "Logs_20140328.PutMetricFilter");
        let encoded = serde_json::to_string(input).unwrap();
        request.set_payload(Some(encoded.into_bytes()));

        request.sign_with_plus(&try!(self.credentials_provider.credentials()), true);

        let mut response = try!(self.dispatcher.dispatch(&request));

        match response.status {
            ::hyper::status::StatusCode::Ok => Ok(()),
            _ => {
                let mut body: Vec<u8> = Vec::new();
                try!(response.body.read_to_end(&mut body));
                Err(PutMetricFilterError::from_body(String::from_utf8_lossy(&body).as_ref()))
            }
        }
    }


    #[doc="<p>Sets the retention of the specified log group. A retention policy allows you to configure the number of days you want to retain log events in the specified log group.</p>"]
    fn put_retention_policy(&self,
                            input: &PutRetentionPolicyRequest)
                            -> Result<(), PutRetentionPolicyError> {
        let mut request = SignedRequest::new("POST", "logs", &self.region, "/");

        request.set_content_type("application/x-amz-json-1.1".to_owned());
        request.add_header("x-amz-target", "Logs_20140328.PutRetentionPolicy");
        let encoded = serde_json::to_string(input).unwrap();
        request.set_payload(Some(encoded.into_bytes()));

        request.sign_with_plus(&try!(self.credentials_provider.credentials()), true);

        let mut response = try!(self.dispatcher.dispatch(&request));

        match response.status {
            ::hyper::status::StatusCode::Ok => Ok(()),
            _ => {
                let mut body: Vec<u8> = Vec::new();
                try!(response.body.read_to_end(&mut body));
                Err(PutRetentionPolicyError::from_body(String::from_utf8_lossy(&body).as_ref()))
            }
        }
    }


    #[doc="<p>Creates or updates a subscription filter and associates it with the specified log group. Subscription filters allow you to subscribe to a real-time stream of log events ingested through <a>PutLogEvents</a> and have them delivered to a specific destination. Currently, the supported destinations are:</p> <ul> <li> <p>An Amazon Kinesis stream belonging to the same account as the subscription filter, for same-account delivery.</p> </li> <li> <p>A logical destination that belongs to a different account, for cross-account delivery.</p> </li> <li> <p>An Amazon Kinesis Firehose stream that belongs to the same account as the subscription filter, for same-account delivery.</p> </li> <li> <p>An AWS Lambda function that belongs to the same account as the subscription filter, for same-account delivery.</p> </li> </ul> <p>There can only be one subscription filter associated with a log group. If you are updating an existing filter, you must specify the correct name in <code>filterName</code>. Otherwise, the call will fail because you cannot associate a second filter with a log group.</p>"]
    fn put_subscription_filter(&self,
                               input: &PutSubscriptionFilterRequest)
                               -> Result<(), PutSubscriptionFilterError> {
        let mut request = SignedRequest::new("POST", "logs", &self.region, "/");

        request.set_content_type("application/x-amz-json-1.1".to_owned());
        request.add_header("x-amz-target", "Logs_20140328.PutSubscriptionFilter");
        let encoded = serde_json::to_string(input).unwrap();
        request.set_payload(Some(encoded.into_bytes()));

        request.sign_with_plus(&try!(self.credentials_provider.credentials()), true);

        let mut response = try!(self.dispatcher.dispatch(&request));

        match response.status {
            ::hyper::status::StatusCode::Ok => Ok(()),
            _ => {
                let mut body: Vec<u8> = Vec::new();
                try!(response.body.read_to_end(&mut body));
                Err(PutSubscriptionFilterError::from_body(String::from_utf8_lossy(&body).as_ref()))
            }
        }
    }


    #[doc="<p>Adds or updates the specified tags for the specified log group.</p> <p>To list the tags for a log group, use <a>ListTagsLogGroup</a>. To remove tags, use <a>UntagLogGroup</a>.</p> <p>For more information about tags, see <a href=\"http://docs.aws.amazon.com/AmazonCloudWatch/latest/logs/log-group-tagging.html\">Tag Log Groups in Amazon CloudWatch Logs</a> in the <i>Amazon CloudWatch Logs User Guide</i>.</p>"]
    fn tag_log_group(&self, input: &TagLogGroupRequest) -> Result<(), TagLogGroupError> {
        let mut request = SignedRequest::new("POST", "logs", &self.region, "/");

        request.set_content_type("application/x-amz-json-1.1".to_owned());
        request.add_header("x-amz-target", "Logs_20140328.TagLogGroup");
        let encoded = serde_json::to_string(input).unwrap();
        request.set_payload(Some(encoded.into_bytes()));

        request.sign_with_plus(&try!(self.credentials_provider.credentials()), true);

        let mut response = try!(self.dispatcher.dispatch(&request));

        match response.status {
<<<<<<< HEAD
            StatusCode::Ok => Ok(()),
            _ => {
                let mut body: Vec<u8> = Vec::new();
                try!(response.body.read_to_end(&mut body));
                Err(TagLogGroupError::from_body(String::from_utf8_lossy(&body).as_ref()))
            }
=======
            ::hyper::status::StatusCode::Ok => Ok(()),
            _ => Err(TagLogGroupError::from_body(String::from_utf8_lossy(&response.body).as_ref())),
>>>>>>> 481a9285
        }
    }


    #[doc="<p>Tests the filter pattern of a metric filter against a sample of log event messages. You can use this operation to validate the correctness of a metric filter pattern.</p>"]
    fn test_metric_filter(&self,
                          input: &TestMetricFilterRequest)
                          -> Result<TestMetricFilterResponse, TestMetricFilterError> {
        let mut request = SignedRequest::new("POST", "logs", &self.region, "/");

        request.set_content_type("application/x-amz-json-1.1".to_owned());
        request.add_header("x-amz-target", "Logs_20140328.TestMetricFilter");
        let encoded = serde_json::to_string(input).unwrap();
        request.set_payload(Some(encoded.into_bytes()));

        request.sign_with_plus(&try!(self.credentials_provider.credentials()), true);

        let mut response = try!(self.dispatcher.dispatch(&request));

        match response.status {
<<<<<<< HEAD
            StatusCode::Ok => {
                let mut body: Vec<u8> = Vec::new();
                try!(response.body.read_to_end(&mut body));
                Ok(serde_json::from_str::<TestMetricFilterResponse>(String::from_utf8_lossy(&body)
                                                                        .as_ref())
                           .unwrap())
            }
=======
            ::hyper::status::StatusCode::Ok => {
                            Ok(serde_json::from_str::<TestMetricFilterResponse>(String::from_utf8_lossy(&response.body).as_ref()).unwrap())
                        }
>>>>>>> 481a9285
            _ => {
                let mut body: Vec<u8> = Vec::new();
                try!(response.body.read_to_end(&mut body));
                Err(TestMetricFilterError::from_body(String::from_utf8_lossy(&body).as_ref()))
            }
        }
    }


    #[doc="<p>Removes the specified tags from the specified log group.</p> <p>To list the tags for a log group, use <a>ListTagsLogGroup</a>. To add tags, use <a>UntagLogGroup</a>.</p>"]
    fn untag_log_group(&self, input: &UntagLogGroupRequest) -> Result<(), UntagLogGroupError> {
        let mut request = SignedRequest::new("POST", "logs", &self.region, "/");

        request.set_content_type("application/x-amz-json-1.1".to_owned());
        request.add_header("x-amz-target", "Logs_20140328.UntagLogGroup");
        let encoded = serde_json::to_string(input).unwrap();
        request.set_payload(Some(encoded.into_bytes()));

        request.sign_with_plus(&try!(self.credentials_provider.credentials()), true);

        let mut response = try!(self.dispatcher.dispatch(&request));

        match response.status {
            ::hyper::status::StatusCode::Ok => Ok(()),
            _ => {
                let mut body: Vec<u8> = Vec::new();
                try!(response.body.read_to_end(&mut body));
                Err(UntagLogGroupError::from_body(String::from_utf8_lossy(&body).as_ref()))
            }
        }
    }
}

#[cfg(test)]
mod protocol_tests {}<|MERGE_RESOLUTION|>--- conflicted
+++ resolved
@@ -13,15 +13,11 @@
 
 use std::fmt;
 use std::error::Error;
-<<<<<<< HEAD
 use std::io;
 use std::io::Read;
-use rusoto_core::request::HttpDispatchError;
-=======
 
 use rusoto_core::region;
 use rusoto_core::request::{DispatchSignedRequest, HttpDispatchError};
->>>>>>> 481a9285
 use rusoto_core::credential::{CredentialsError, ProvideAwsCredentials};
 
 use serde_json;
@@ -3915,19 +3911,13 @@
         let mut response = try!(self.dispatcher.dispatch(&request));
 
         match response.status {
-<<<<<<< HEAD
-            StatusCode::Ok => {
+            ::hyper::status::StatusCode::Ok => {
                 let mut body: Vec<u8> = Vec::new();
                 try!(response.body.read_to_end(&mut body));
                 Ok(serde_json::from_str::<CreateExportTaskResponse>(String::from_utf8_lossy(&body)
                                                                         .as_ref())
                            .unwrap())
             }
-=======
-            ::hyper::status::StatusCode::Ok => {
-                            Ok(serde_json::from_str::<CreateExportTaskResponse>(String::from_utf8_lossy(&response.body).as_ref()).unwrap())
-                        }
->>>>>>> 481a9285
             _ => {
                 let mut body: Vec<u8> = Vec::new();
                 try!(response.body.read_to_end(&mut body));
@@ -4131,18 +4121,13 @@
         let mut response = try!(self.dispatcher.dispatch(&request));
 
         match response.status {
-<<<<<<< HEAD
-            StatusCode::Ok => Ok(()),
+            ::hyper::status::StatusCode::Ok => Ok(()),
             _ => {
                 let mut body: Vec<u8> = Vec::new();
                 try!(response.body.read_to_end(&mut body));
                 Err(DeleteSubscriptionFilterError::from_body(String::from_utf8_lossy(&body)
                                                                  .as_ref()))
             }
-=======
-            ::hyper::status::StatusCode::Ok => Ok(()),
-            _ => Err(DeleteSubscriptionFilterError::from_body(String::from_utf8_lossy(&response.body).as_ref())),
->>>>>>> 481a9285
         }
     }
 
@@ -4163,17 +4148,11 @@
         let mut response = try!(self.dispatcher.dispatch(&request));
 
         match response.status {
-<<<<<<< HEAD
-            StatusCode::Ok => {
+            ::hyper::status::StatusCode::Ok => {
                 let mut body: Vec<u8> = Vec::new();
                 try!(response.body.read_to_end(&mut body));
                 Ok(serde_json::from_str::<DescribeDestinationsResponse>(String::from_utf8_lossy(&body).as_ref()).unwrap())
             }
-=======
-            ::hyper::status::StatusCode::Ok => {
-                            Ok(serde_json::from_str::<DescribeDestinationsResponse>(String::from_utf8_lossy(&response.body).as_ref()).unwrap())
-                        }
->>>>>>> 481a9285
             _ => {
                 let mut body: Vec<u8> = Vec::new();
                 try!(response.body.read_to_end(&mut body));
@@ -4199,17 +4178,11 @@
         let mut response = try!(self.dispatcher.dispatch(&request));
 
         match response.status {
-<<<<<<< HEAD
-            StatusCode::Ok => {
+            ::hyper::status::StatusCode::Ok => {
                 let mut body: Vec<u8> = Vec::new();
                 try!(response.body.read_to_end(&mut body));
                 Ok(serde_json::from_str::<DescribeExportTasksResponse>(String::from_utf8_lossy(&body).as_ref()).unwrap())
             }
-=======
-            ::hyper::status::StatusCode::Ok => {
-                            Ok(serde_json::from_str::<DescribeExportTasksResponse>(String::from_utf8_lossy(&response.body).as_ref()).unwrap())
-                        }
->>>>>>> 481a9285
             _ => {
                 let mut body: Vec<u8> = Vec::new();
                 try!(response.body.read_to_end(&mut body));
@@ -4235,17 +4208,11 @@
         let mut response = try!(self.dispatcher.dispatch(&request));
 
         match response.status {
-<<<<<<< HEAD
-            StatusCode::Ok => {
+            ::hyper::status::StatusCode::Ok => {
                 let mut body: Vec<u8> = Vec::new();
                 try!(response.body.read_to_end(&mut body));
                 Ok(serde_json::from_str::<DescribeLogGroupsResponse>(String::from_utf8_lossy(&body).as_ref()).unwrap())
             }
-=======
-            ::hyper::status::StatusCode::Ok => {
-                            Ok(serde_json::from_str::<DescribeLogGroupsResponse>(String::from_utf8_lossy(&response.body).as_ref()).unwrap())
-                        }
->>>>>>> 481a9285
             _ => {
                 let mut body: Vec<u8> = Vec::new();
                 try!(response.body.read_to_end(&mut body));
@@ -4271,17 +4238,11 @@
         let mut response = try!(self.dispatcher.dispatch(&request));
 
         match response.status {
-<<<<<<< HEAD
-            StatusCode::Ok => {
+            ::hyper::status::StatusCode::Ok => {
                 let mut body: Vec<u8> = Vec::new();
                 try!(response.body.read_to_end(&mut body));
                 Ok(serde_json::from_str::<DescribeLogStreamsResponse>(String::from_utf8_lossy(&body).as_ref()).unwrap())
             }
-=======
-            ::hyper::status::StatusCode::Ok => {
-                            Ok(serde_json::from_str::<DescribeLogStreamsResponse>(String::from_utf8_lossy(&response.body).as_ref()).unwrap())
-                        }
->>>>>>> 481a9285
             _ => {
                 let mut body: Vec<u8> = Vec::new();
                 try!(response.body.read_to_end(&mut body));
@@ -4308,17 +4269,11 @@
         let mut response = try!(self.dispatcher.dispatch(&request));
 
         match response.status {
-<<<<<<< HEAD
-            StatusCode::Ok => {
+            ::hyper::status::StatusCode::Ok => {
                 let mut body: Vec<u8> = Vec::new();
                 try!(response.body.read_to_end(&mut body));
                 Ok(serde_json::from_str::<DescribeMetricFiltersResponse>(String::from_utf8_lossy(&body).as_ref()).unwrap())
             }
-=======
-            ::hyper::status::StatusCode::Ok => {
-                            Ok(serde_json::from_str::<DescribeMetricFiltersResponse>(String::from_utf8_lossy(&response.body).as_ref()).unwrap())
-                        }
->>>>>>> 481a9285
             _ => {
                 let mut body: Vec<u8> = Vec::new();
                 try!(response.body.read_to_end(&mut body));
@@ -4345,8 +4300,7 @@
         let mut response = try!(self.dispatcher.dispatch(&request));
 
         match response.status {
-<<<<<<< HEAD
-            StatusCode::Ok => {
+            ::hyper::status::StatusCode::Ok => {
                 let mut body: Vec<u8> = Vec::new();
                 try!(response.body.read_to_end(&mut body));
                 Ok(serde_json::from_str::<DescribeSubscriptionFiltersResponse>(String::from_utf8_lossy(&body).as_ref()).unwrap())
@@ -4357,12 +4311,6 @@
                 Err(DescribeSubscriptionFiltersError::from_body(String::from_utf8_lossy(&body)
                                                                     .as_ref()))
             }
-=======
-            ::hyper::status::StatusCode::Ok => {
-                            Ok(serde_json::from_str::<DescribeSubscriptionFiltersResponse>(String::from_utf8_lossy(&response.body).as_ref()).unwrap())
-                        }
-            _ => Err(DescribeSubscriptionFiltersError::from_body(String::from_utf8_lossy(&response.body).as_ref())),
->>>>>>> 481a9285
         }
     }
 
@@ -4383,19 +4331,13 @@
         let mut response = try!(self.dispatcher.dispatch(&request));
 
         match response.status {
-<<<<<<< HEAD
-            StatusCode::Ok => {
+            ::hyper::status::StatusCode::Ok => {
                 let mut body: Vec<u8> = Vec::new();
                 try!(response.body.read_to_end(&mut body));
                 Ok(serde_json::from_str::<FilterLogEventsResponse>(String::from_utf8_lossy(&body)
                                                                        .as_ref())
                            .unwrap())
             }
-=======
-            ::hyper::status::StatusCode::Ok => {
-                            Ok(serde_json::from_str::<FilterLogEventsResponse>(String::from_utf8_lossy(&response.body).as_ref()).unwrap())
-                        }
->>>>>>> 481a9285
             _ => {
                 let mut body: Vec<u8> = Vec::new();
                 try!(response.body.read_to_end(&mut body));
@@ -4421,19 +4363,13 @@
         let mut response = try!(self.dispatcher.dispatch(&request));
 
         match response.status {
-<<<<<<< HEAD
-            StatusCode::Ok => {
+            ::hyper::status::StatusCode::Ok => {
                 let mut body: Vec<u8> = Vec::new();
                 try!(response.body.read_to_end(&mut body));
                 Ok(serde_json::from_str::<GetLogEventsResponse>(String::from_utf8_lossy(&body)
                                                                     .as_ref())
                            .unwrap())
             }
-=======
-            ::hyper::status::StatusCode::Ok => {
-                            Ok(serde_json::from_str::<GetLogEventsResponse>(String::from_utf8_lossy(&response.body).as_ref()).unwrap())
-                        }
->>>>>>> 481a9285
             _ => {
                 let mut body: Vec<u8> = Vec::new();
                 try!(response.body.read_to_end(&mut body));
@@ -4459,19 +4395,13 @@
         let mut response = try!(self.dispatcher.dispatch(&request));
 
         match response.status {
-<<<<<<< HEAD
-            StatusCode::Ok => {
+            ::hyper::status::StatusCode::Ok => {
                 let mut body: Vec<u8> = Vec::new();
                 try!(response.body.read_to_end(&mut body));
                 Ok(serde_json::from_str::<ListTagsLogGroupResponse>(String::from_utf8_lossy(&body)
                                                                         .as_ref())
                            .unwrap())
             }
-=======
-            ::hyper::status::StatusCode::Ok => {
-                            Ok(serde_json::from_str::<ListTagsLogGroupResponse>(String::from_utf8_lossy(&response.body).as_ref()).unwrap())
-                        }
->>>>>>> 481a9285
             _ => {
                 let mut body: Vec<u8> = Vec::new();
                 try!(response.body.read_to_end(&mut body));
@@ -4497,19 +4427,13 @@
         let mut response = try!(self.dispatcher.dispatch(&request));
 
         match response.status {
-<<<<<<< HEAD
-            StatusCode::Ok => {
+            ::hyper::status::StatusCode::Ok => {
                 let mut body: Vec<u8> = Vec::new();
                 try!(response.body.read_to_end(&mut body));
                 Ok(serde_json::from_str::<PutDestinationResponse>(String::from_utf8_lossy(&body)
                                                                       .as_ref())
                            .unwrap())
             }
-=======
-            ::hyper::status::StatusCode::Ok => {
-                            Ok(serde_json::from_str::<PutDestinationResponse>(String::from_utf8_lossy(&response.body).as_ref()).unwrap())
-                        }
->>>>>>> 481a9285
             _ => {
                 let mut body: Vec<u8> = Vec::new();
                 try!(response.body.read_to_end(&mut body));
@@ -4561,19 +4485,13 @@
         let mut response = try!(self.dispatcher.dispatch(&request));
 
         match response.status {
-<<<<<<< HEAD
-            StatusCode::Ok => {
+            ::hyper::status::StatusCode::Ok => {
                 let mut body: Vec<u8> = Vec::new();
                 try!(response.body.read_to_end(&mut body));
                 Ok(serde_json::from_str::<PutLogEventsResponse>(String::from_utf8_lossy(&body)
                                                                     .as_ref())
                            .unwrap())
             }
-=======
-            ::hyper::status::StatusCode::Ok => {
-                            Ok(serde_json::from_str::<PutLogEventsResponse>(String::from_utf8_lossy(&response.body).as_ref()).unwrap())
-                        }
->>>>>>> 481a9285
             _ => {
                 let mut body: Vec<u8> = Vec::new();
                 try!(response.body.read_to_end(&mut body));
@@ -4675,17 +4593,12 @@
         let mut response = try!(self.dispatcher.dispatch(&request));
 
         match response.status {
-<<<<<<< HEAD
-            StatusCode::Ok => Ok(()),
+            ::hyper::status::StatusCode::Ok => Ok(()),
             _ => {
                 let mut body: Vec<u8> = Vec::new();
                 try!(response.body.read_to_end(&mut body));
                 Err(TagLogGroupError::from_body(String::from_utf8_lossy(&body).as_ref()))
             }
-=======
-            ::hyper::status::StatusCode::Ok => Ok(()),
-            _ => Err(TagLogGroupError::from_body(String::from_utf8_lossy(&response.body).as_ref())),
->>>>>>> 481a9285
         }
     }
 
@@ -4706,19 +4619,13 @@
         let mut response = try!(self.dispatcher.dispatch(&request));
 
         match response.status {
-<<<<<<< HEAD
-            StatusCode::Ok => {
+            ::hyper::status::StatusCode::Ok => {
                 let mut body: Vec<u8> = Vec::new();
                 try!(response.body.read_to_end(&mut body));
                 Ok(serde_json::from_str::<TestMetricFilterResponse>(String::from_utf8_lossy(&body)
                                                                         .as_ref())
                            .unwrap())
             }
-=======
-            ::hyper::status::StatusCode::Ok => {
-                            Ok(serde_json::from_str::<TestMetricFilterResponse>(String::from_utf8_lossy(&response.body).as_ref()).unwrap())
-                        }
->>>>>>> 481a9285
             _ => {
                 let mut body: Vec<u8> = Vec::new();
                 try!(response.body.read_to_end(&mut body));
