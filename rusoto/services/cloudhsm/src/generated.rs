
// =================================================================
//
//                           * WARNING *
//
//                    This file is generated!
//
//  Changes made to this file will be overwritten. If changes are
//  required to the generated code, the service_crategen project
//  must be updated to generate the changes.
//
// =================================================================

use std::fmt;
use std::error::Error;
<<<<<<< HEAD
use std::io;
use std::io::Read;
use rusoto_core::request::HttpDispatchError;
=======

use rusoto_core::region;
use rusoto_core::request::{DispatchSignedRequest, HttpDispatchError};
>>>>>>> 481a9285
use rusoto_core::credential::{CredentialsError, ProvideAwsCredentials};

use serde_json;
use rusoto_core::signature::SignedRequest;
use serde_json::Value as SerdeJsonValue;
use serde_json::from_str;
#[derive(Default,Debug,Clone,Serialize)]
pub struct AddTagsToResourceRequest {
    #[doc="<p>The Amazon Resource Name (ARN) of the AWS CloudHSM resource to tag.</p>"]
    #[serde(rename="ResourceArn")]
    pub resource_arn: String,
    #[doc="<p>One or more tags.</p>"]
    #[serde(rename="TagList")]
    pub tag_list: Vec<Tag>,
}

#[derive(Default,Debug,Clone,Deserialize)]
pub struct AddTagsToResourceResponse {
    #[doc="<p>The status of the operation.</p>"]
    #[serde(rename="Status")]
    pub status: String,
}


#[allow(non_camel_case_types)]
#[derive(Clone,Debug,Eq,PartialEq)]
pub enum ClientVersion {
    _5_1,
    _5_3,
}

impl Into<String> for ClientVersion {
    fn into(self) -> String {
        let s: &'static str = self.into();
        s.to_owned()
    }
}

impl Into<&'static str> for ClientVersion {
    fn into(self) -> &'static str {
        match self {
            ClientVersion::_5_1 => "5.1",
            ClientVersion::_5_3 => "5.3",
        }
    }
}

impl ::std::str::FromStr for ClientVersion {
    type Err = ();
    fn from_str(s: &str) -> Result<Self, Self::Err> {
        match s {
            "5.1" => Ok(ClientVersion::_5_1),
            "5.3" => Ok(ClientVersion::_5_3),
            _ => Err(()),
        }
    }
}


#[allow(non_camel_case_types)]
#[derive(Clone,Debug,Eq,PartialEq)]
pub enum CloudHsmObjectState {
    Degraded,
    Ready,
    Updating,
}

impl Into<String> for CloudHsmObjectState {
    fn into(self) -> String {
        let s: &'static str = self.into();
        s.to_owned()
    }
}

impl Into<&'static str> for CloudHsmObjectState {
    fn into(self) -> &'static str {
        match self {
            CloudHsmObjectState::Degraded => "DEGRADED",
            CloudHsmObjectState::Ready => "READY",
            CloudHsmObjectState::Updating => "UPDATING",
        }
    }
}

impl ::std::str::FromStr for CloudHsmObjectState {
    type Err = ();
    fn from_str(s: &str) -> Result<Self, Self::Err> {
        match s {
            "DEGRADED" => Ok(CloudHsmObjectState::Degraded),
            "READY" => Ok(CloudHsmObjectState::Ready),
            "UPDATING" => Ok(CloudHsmObjectState::Updating),
            _ => Err(()),
        }
    }
}

#[doc="<p>Contains the inputs for the <a>CreateHapgRequest</a> action.</p>"]
#[derive(Default,Debug,Clone,Serialize)]
pub struct CreateHapgRequest {
    #[doc="<p>The label of the new high-availability partition group.</p>"]
    #[serde(rename="Label")]
    pub label: String,
}

#[doc="<p>Contains the output of the <a>CreateHAPartitionGroup</a> action.</p>"]
#[derive(Default,Debug,Clone,Deserialize)]
pub struct CreateHapgResponse {
    #[doc="<p>The ARN of the high-availability partition group.</p>"]
    #[serde(rename="HapgArn")]
    #[serde(skip_serializing_if="Option::is_none")]
    pub hapg_arn: Option<String>,
}

#[doc="<p>Contains the inputs for the <a>CreateHsm</a> operation.</p>"]
#[derive(Default,Debug,Clone,Serialize)]
pub struct CreateHsmRequest {
    #[doc="<p>A user-defined token to ensure idempotence. Subsequent calls to this operation with the same token will be ignored.</p>"]
    #[serde(rename="ClientToken")]
    #[serde(skip_serializing_if="Option::is_none")]
    pub client_token: Option<String>,
    #[doc="<p>The IP address to assign to the HSM's ENI.</p> <p>If an IP address is not specified, an IP address will be randomly chosen from the CIDR range of the subnet.</p>"]
    #[serde(rename="EniIp")]
    #[serde(skip_serializing_if="Option::is_none")]
    pub eni_ip: Option<String>,
    #[doc="<p>The external ID from <b>IamRoleArn</b>, if present.</p>"]
    #[serde(rename="ExternalId")]
    #[serde(skip_serializing_if="Option::is_none")]
    pub external_id: Option<String>,
    #[doc="<p>The ARN of an IAM role to enable the AWS CloudHSM service to allocate an ENI on your behalf.</p>"]
    #[serde(rename="IamRoleArn")]
    pub iam_role_arn: String,
    #[doc="<p>The SSH public key to install on the HSM.</p>"]
    #[serde(rename="SshKey")]
    pub ssh_key: String,
    #[doc="<p>The identifier of the subnet in your VPC in which to place the HSM.</p>"]
    #[serde(rename="SubnetId")]
    pub subnet_id: String,
    #[serde(rename="SubscriptionType")]
    pub subscription_type: String,
    #[doc="<p>The IP address for the syslog monitoring server. The AWS CloudHSM service only supports one syslog monitoring server.</p>"]
    #[serde(rename="SyslogIp")]
    #[serde(skip_serializing_if="Option::is_none")]
    pub syslog_ip: Option<String>,
}

#[doc="<p>Contains the output of the <a>CreateHsm</a> operation.</p>"]
#[derive(Default,Debug,Clone,Deserialize)]
pub struct CreateHsmResponse {
    #[doc="<p>The ARN of the HSM.</p>"]
    #[serde(rename="HsmArn")]
    #[serde(skip_serializing_if="Option::is_none")]
    pub hsm_arn: Option<String>,
}

#[doc="<p>Contains the inputs for the <a>CreateLunaClient</a> action.</p>"]
#[derive(Default,Debug,Clone,Serialize)]
pub struct CreateLunaClientRequest {
    #[doc="<p>The contents of a Base64-Encoded X.509 v3 certificate to be installed on the HSMs used by this client.</p>"]
    #[serde(rename="Certificate")]
    pub certificate: String,
    #[doc="<p>The label for the client.</p>"]
    #[serde(rename="Label")]
    #[serde(skip_serializing_if="Option::is_none")]
    pub label: Option<String>,
}

#[doc="<p>Contains the output of the <a>CreateLunaClient</a> action.</p>"]
#[derive(Default,Debug,Clone,Deserialize)]
pub struct CreateLunaClientResponse {
    #[doc="<p>The ARN of the client.</p>"]
    #[serde(rename="ClientArn")]
    #[serde(skip_serializing_if="Option::is_none")]
    pub client_arn: Option<String>,
}

#[doc="<p>Contains the inputs for the <a>DeleteHapg</a> action.</p>"]
#[derive(Default,Debug,Clone,Serialize)]
pub struct DeleteHapgRequest {
    #[doc="<p>The ARN of the high-availability partition group to delete.</p>"]
    #[serde(rename="HapgArn")]
    pub hapg_arn: String,
}

#[doc="<p>Contains the output of the <a>DeleteHapg</a> action.</p>"]
#[derive(Default,Debug,Clone,Deserialize)]
pub struct DeleteHapgResponse {
    #[doc="<p>The status of the action.</p>"]
    #[serde(rename="Status")]
    pub status: String,
}

#[doc="<p>Contains the inputs for the <a>DeleteHsm</a> operation.</p>"]
#[derive(Default,Debug,Clone,Serialize)]
pub struct DeleteHsmRequest {
    #[doc="<p>The ARN of the HSM to delete.</p>"]
    #[serde(rename="HsmArn")]
    pub hsm_arn: String,
}

#[doc="<p>Contains the output of the <a>DeleteHsm</a> operation.</p>"]
#[derive(Default,Debug,Clone,Deserialize)]
pub struct DeleteHsmResponse {
    #[doc="<p>The status of the operation.</p>"]
    #[serde(rename="Status")]
    pub status: String,
}

#[derive(Default,Debug,Clone,Serialize)]
pub struct DeleteLunaClientRequest {
    #[doc="<p>The ARN of the client to delete.</p>"]
    #[serde(rename="ClientArn")]
    pub client_arn: String,
}

#[derive(Default,Debug,Clone,Deserialize)]
pub struct DeleteLunaClientResponse {
    #[doc="<p>The status of the action.</p>"]
    #[serde(rename="Status")]
    pub status: String,
}

#[doc="<p>Contains the inputs for the <a>DescribeHapg</a> action.</p>"]
#[derive(Default,Debug,Clone,Serialize)]
pub struct DescribeHapgRequest {
    #[doc="<p>The ARN of the high-availability partition group to describe.</p>"]
    #[serde(rename="HapgArn")]
    pub hapg_arn: String,
}

#[doc="<p>Contains the output of the <a>DescribeHapg</a> action.</p>"]
#[derive(Default,Debug,Clone,Deserialize)]
pub struct DescribeHapgResponse {
    #[doc="<p>The ARN of the high-availability partition group.</p>"]
    #[serde(rename="HapgArn")]
    #[serde(skip_serializing_if="Option::is_none")]
    pub hapg_arn: Option<String>,
    #[doc="<p>The serial number of the high-availability partition group.</p>"]
    #[serde(rename="HapgSerial")]
    #[serde(skip_serializing_if="Option::is_none")]
    pub hapg_serial: Option<String>,
    #[serde(rename="HsmsLastActionFailed")]
    #[serde(skip_serializing_if="Option::is_none")]
    pub hsms_last_action_failed: Option<Vec<String>>,
    #[serde(rename="HsmsPendingDeletion")]
    #[serde(skip_serializing_if="Option::is_none")]
    pub hsms_pending_deletion: Option<Vec<String>>,
    #[serde(rename="HsmsPendingRegistration")]
    #[serde(skip_serializing_if="Option::is_none")]
    pub hsms_pending_registration: Option<Vec<String>>,
    #[doc="<p>The label for the high-availability partition group.</p>"]
    #[serde(rename="Label")]
    #[serde(skip_serializing_if="Option::is_none")]
    pub label: Option<String>,
    #[doc="<p>The date and time the high-availability partition group was last modified.</p>"]
    #[serde(rename="LastModifiedTimestamp")]
    #[serde(skip_serializing_if="Option::is_none")]
    pub last_modified_timestamp: Option<String>,
    #[doc="<p>The list of partition serial numbers that belong to the high-availability partition group.</p>"]
    #[serde(rename="PartitionSerialList")]
    #[serde(skip_serializing_if="Option::is_none")]
    pub partition_serial_list: Option<Vec<String>>,
    #[doc="<p>The state of the high-availability partition group.</p>"]
    #[serde(rename="State")]
    #[serde(skip_serializing_if="Option::is_none")]
    pub state: Option<String>,
}

#[doc="<p>Contains the inputs for the <a>DescribeHsm</a> operation. </p>"]
#[derive(Default,Debug,Clone,Serialize)]
pub struct DescribeHsmRequest {
    #[doc="<p>The ARN of the HSM. Either the <i>HsmArn</i> or the <i>SerialNumber</i> parameter must be specified.</p>"]
    #[serde(rename="HsmArn")]
    #[serde(skip_serializing_if="Option::is_none")]
    pub hsm_arn: Option<String>,
    #[doc="<p>The serial number of the HSM. Either the <i>HsmArn</i> or the <i>HsmSerialNumber</i> parameter must be specified.</p>"]
    #[serde(rename="HsmSerialNumber")]
    #[serde(skip_serializing_if="Option::is_none")]
    pub hsm_serial_number: Option<String>,
}

#[doc="<p>Contains the output of the <a>DescribeHsm</a> operation.</p>"]
#[derive(Default,Debug,Clone,Deserialize)]
pub struct DescribeHsmResponse {
    #[doc="<p>The Availability Zone that the HSM is in.</p>"]
    #[serde(rename="AvailabilityZone")]
    #[serde(skip_serializing_if="Option::is_none")]
    pub availability_zone: Option<String>,
    #[doc="<p>The identifier of the elastic network interface (ENI) attached to the HSM.</p>"]
    #[serde(rename="EniId")]
    #[serde(skip_serializing_if="Option::is_none")]
    pub eni_id: Option<String>,
    #[doc="<p>The IP address assigned to the HSM's ENI.</p>"]
    #[serde(rename="EniIp")]
    #[serde(skip_serializing_if="Option::is_none")]
    pub eni_ip: Option<String>,
    #[doc="<p>The ARN of the HSM.</p>"]
    #[serde(rename="HsmArn")]
    #[serde(skip_serializing_if="Option::is_none")]
    pub hsm_arn: Option<String>,
    #[doc="<p>The HSM model type.</p>"]
    #[serde(rename="HsmType")]
    #[serde(skip_serializing_if="Option::is_none")]
    pub hsm_type: Option<String>,
    #[doc="<p>The ARN of the IAM role assigned to the HSM.</p>"]
    #[serde(rename="IamRoleArn")]
    #[serde(skip_serializing_if="Option::is_none")]
    pub iam_role_arn: Option<String>,
    #[doc="<p>The list of partitions on the HSM.</p>"]
    #[serde(rename="Partitions")]
    #[serde(skip_serializing_if="Option::is_none")]
    pub partitions: Option<Vec<String>>,
    #[doc="<p>The serial number of the HSM.</p>"]
    #[serde(rename="SerialNumber")]
    #[serde(skip_serializing_if="Option::is_none")]
    pub serial_number: Option<String>,
    #[doc="<p>The date and time that the server certificate was last updated.</p>"]
    #[serde(rename="ServerCertLastUpdated")]
    #[serde(skip_serializing_if="Option::is_none")]
    pub server_cert_last_updated: Option<String>,
    #[doc="<p>The URI of the certificate server.</p>"]
    #[serde(rename="ServerCertUri")]
    #[serde(skip_serializing_if="Option::is_none")]
    pub server_cert_uri: Option<String>,
    #[doc="<p>The HSM software version.</p>"]
    #[serde(rename="SoftwareVersion")]
    #[serde(skip_serializing_if="Option::is_none")]
    pub software_version: Option<String>,
    #[doc="<p>The date and time that the SSH key was last updated.</p>"]
    #[serde(rename="SshKeyLastUpdated")]
    #[serde(skip_serializing_if="Option::is_none")]
    pub ssh_key_last_updated: Option<String>,
    #[doc="<p>The public SSH key.</p>"]
    #[serde(rename="SshPublicKey")]
    #[serde(skip_serializing_if="Option::is_none")]
    pub ssh_public_key: Option<String>,
    #[doc="<p>The status of the HSM.</p>"]
    #[serde(rename="Status")]
    #[serde(skip_serializing_if="Option::is_none")]
    pub status: Option<String>,
    #[doc="<p>Contains additional information about the status of the HSM.</p>"]
    #[serde(rename="StatusDetails")]
    #[serde(skip_serializing_if="Option::is_none")]
    pub status_details: Option<String>,
    #[doc="<p>The identifier of the subnet that the HSM is in.</p>"]
    #[serde(rename="SubnetId")]
    #[serde(skip_serializing_if="Option::is_none")]
    pub subnet_id: Option<String>,
    #[doc="<p>The subscription end date.</p>"]
    #[serde(rename="SubscriptionEndDate")]
    #[serde(skip_serializing_if="Option::is_none")]
    pub subscription_end_date: Option<String>,
    #[doc="<p>The subscription start date.</p>"]
    #[serde(rename="SubscriptionStartDate")]
    #[serde(skip_serializing_if="Option::is_none")]
    pub subscription_start_date: Option<String>,
    #[serde(rename="SubscriptionType")]
    #[serde(skip_serializing_if="Option::is_none")]
    pub subscription_type: Option<String>,
    #[doc="<p>The name of the HSM vendor.</p>"]
    #[serde(rename="VendorName")]
    #[serde(skip_serializing_if="Option::is_none")]
    pub vendor_name: Option<String>,
    #[doc="<p>The identifier of the VPC that the HSM is in.</p>"]
    #[serde(rename="VpcId")]
    #[serde(skip_serializing_if="Option::is_none")]
    pub vpc_id: Option<String>,
}

#[derive(Default,Debug,Clone,Serialize)]
pub struct DescribeLunaClientRequest {
    #[doc="<p>The certificate fingerprint.</p>"]
    #[serde(rename="CertificateFingerprint")]
    #[serde(skip_serializing_if="Option::is_none")]
    pub certificate_fingerprint: Option<String>,
    #[doc="<p>The ARN of the client.</p>"]
    #[serde(rename="ClientArn")]
    #[serde(skip_serializing_if="Option::is_none")]
    pub client_arn: Option<String>,
}

#[derive(Default,Debug,Clone,Deserialize)]
pub struct DescribeLunaClientResponse {
    #[doc="<p>The certificate installed on the HSMs used by this client.</p>"]
    #[serde(rename="Certificate")]
    #[serde(skip_serializing_if="Option::is_none")]
    pub certificate: Option<String>,
    #[doc="<p>The certificate fingerprint.</p>"]
    #[serde(rename="CertificateFingerprint")]
    #[serde(skip_serializing_if="Option::is_none")]
    pub certificate_fingerprint: Option<String>,
    #[doc="<p>The ARN of the client.</p>"]
    #[serde(rename="ClientArn")]
    #[serde(skip_serializing_if="Option::is_none")]
    pub client_arn: Option<String>,
    #[doc="<p>The label of the client.</p>"]
    #[serde(rename="Label")]
    #[serde(skip_serializing_if="Option::is_none")]
    pub label: Option<String>,
    #[doc="<p>The date and time the client was last modified.</p>"]
    #[serde(rename="LastModifiedTimestamp")]
    #[serde(skip_serializing_if="Option::is_none")]
    pub last_modified_timestamp: Option<String>,
}

#[derive(Default,Debug,Clone,Serialize)]
pub struct GetConfigRequest {
    #[doc="<p>The ARN of the client.</p>"]
    #[serde(rename="ClientArn")]
    pub client_arn: String,
    #[doc="<p>The client version.</p>"]
    #[serde(rename="ClientVersion")]
    pub client_version: String,
    #[doc="<p>A list of ARNs that identify the high-availability partition groups that are associated with the client.</p>"]
    #[serde(rename="HapgList")]
    pub hapg_list: Vec<String>,
}

#[derive(Default,Debug,Clone,Deserialize)]
pub struct GetConfigResponse {
    #[doc="<p>The certificate file containing the server.pem files of the HSMs.</p>"]
    #[serde(rename="ConfigCred")]
    #[serde(skip_serializing_if="Option::is_none")]
    pub config_cred: Option<String>,
    #[doc="<p>The chrystoki.conf configuration file.</p>"]
    #[serde(rename="ConfigFile")]
    #[serde(skip_serializing_if="Option::is_none")]
    pub config_file: Option<String>,
    #[doc="<p>The type of credentials.</p>"]
    #[serde(rename="ConfigType")]
    #[serde(skip_serializing_if="Option::is_none")]
    pub config_type: Option<String>,
}


#[allow(non_camel_case_types)]
#[derive(Clone,Debug,Eq,PartialEq)]
pub enum HsmStatus {
    Degraded,
    Pending,
    Running,
    Suspended,
    Terminated,
    Terminating,
    Updating,
}

impl Into<String> for HsmStatus {
    fn into(self) -> String {
        let s: &'static str = self.into();
        s.to_owned()
    }
}

impl Into<&'static str> for HsmStatus {
    fn into(self) -> &'static str {
        match self {
            HsmStatus::Degraded => "DEGRADED",
            HsmStatus::Pending => "PENDING",
            HsmStatus::Running => "RUNNING",
            HsmStatus::Suspended => "SUSPENDED",
            HsmStatus::Terminated => "TERMINATED",
            HsmStatus::Terminating => "TERMINATING",
            HsmStatus::Updating => "UPDATING",
        }
    }
}

impl ::std::str::FromStr for HsmStatus {
    type Err = ();
    fn from_str(s: &str) -> Result<Self, Self::Err> {
        match s {
            "DEGRADED" => Ok(HsmStatus::Degraded),
            "PENDING" => Ok(HsmStatus::Pending),
            "RUNNING" => Ok(HsmStatus::Running),
            "SUSPENDED" => Ok(HsmStatus::Suspended),
            "TERMINATED" => Ok(HsmStatus::Terminated),
            "TERMINATING" => Ok(HsmStatus::Terminating),
            "UPDATING" => Ok(HsmStatus::Updating),
            _ => Err(()),
        }
    }
}

#[doc="<p>Contains the inputs for the <a>ListAvailableZones</a> action.</p>"]
#[derive(Default,Debug,Clone,Serialize)]
pub struct ListAvailableZonesRequest;

#[derive(Default,Debug,Clone,Deserialize)]
pub struct ListAvailableZonesResponse {
    #[doc="<p>The list of Availability Zones that have available AWS CloudHSM capacity.</p>"]
    #[serde(rename="AZList")]
    #[serde(skip_serializing_if="Option::is_none")]
    pub az_list: Option<Vec<String>>,
}

#[derive(Default,Debug,Clone,Serialize)]
pub struct ListHapgsRequest {
    #[doc="<p>The <i>NextToken</i> value from a previous call to <a>ListHapgs</a>. Pass null if this is the first call.</p>"]
    #[serde(rename="NextToken")]
    #[serde(skip_serializing_if="Option::is_none")]
    pub next_token: Option<String>,
}

#[derive(Default,Debug,Clone,Deserialize)]
pub struct ListHapgsResponse {
    #[doc="<p>The list of high-availability partition groups.</p>"]
    #[serde(rename="HapgList")]
    pub hapg_list: Vec<String>,
    #[doc="<p>If not null, more results are available. Pass this value to <a>ListHapgs</a> to retrieve the next set of items.</p>"]
    #[serde(rename="NextToken")]
    #[serde(skip_serializing_if="Option::is_none")]
    pub next_token: Option<String>,
}

#[derive(Default,Debug,Clone,Serialize)]
pub struct ListHsmsRequest {
    #[doc="<p>The <i>NextToken</i> value from a previous call to <a>ListHsms</a>. Pass null if this is the first call.</p>"]
    #[serde(rename="NextToken")]
    #[serde(skip_serializing_if="Option::is_none")]
    pub next_token: Option<String>,
}

#[doc="<p>Contains the output of the <a>ListHsms</a> operation.</p>"]
#[derive(Default,Debug,Clone,Deserialize)]
pub struct ListHsmsResponse {
    #[doc="<p>The list of ARNs that identify the HSMs.</p>"]
    #[serde(rename="HsmList")]
    #[serde(skip_serializing_if="Option::is_none")]
    pub hsm_list: Option<Vec<String>>,
    #[doc="<p>If not null, more results are available. Pass this value to <a>ListHsms</a> to retrieve the next set of items.</p>"]
    #[serde(rename="NextToken")]
    #[serde(skip_serializing_if="Option::is_none")]
    pub next_token: Option<String>,
}

#[derive(Default,Debug,Clone,Serialize)]
pub struct ListLunaClientsRequest {
    #[doc="<p>The <i>NextToken</i> value from a previous call to <a>ListLunaClients</a>. Pass null if this is the first call.</p>"]
    #[serde(rename="NextToken")]
    #[serde(skip_serializing_if="Option::is_none")]
    pub next_token: Option<String>,
}

#[derive(Default,Debug,Clone,Deserialize)]
pub struct ListLunaClientsResponse {
    #[doc="<p>The list of clients.</p>"]
    #[serde(rename="ClientList")]
    pub client_list: Vec<String>,
    #[doc="<p>If not null, more results are available. Pass this to <a>ListLunaClients</a> to retrieve the next set of items.</p>"]
    #[serde(rename="NextToken")]
    #[serde(skip_serializing_if="Option::is_none")]
    pub next_token: Option<String>,
}

#[derive(Default,Debug,Clone,Serialize)]
pub struct ListTagsForResourceRequest {
    #[doc="<p>The Amazon Resource Name (ARN) of the AWS CloudHSM resource.</p>"]
    #[serde(rename="ResourceArn")]
    pub resource_arn: String,
}

#[derive(Default,Debug,Clone,Deserialize)]
pub struct ListTagsForResourceResponse {
    #[doc="<p>One or more tags.</p>"]
    #[serde(rename="TagList")]
    pub tag_list: Vec<Tag>,
}

#[derive(Default,Debug,Clone,Serialize)]
pub struct ModifyHapgRequest {
    #[doc="<p>The ARN of the high-availability partition group to modify.</p>"]
    #[serde(rename="HapgArn")]
    pub hapg_arn: String,
    #[doc="<p>The new label for the high-availability partition group.</p>"]
    #[serde(rename="Label")]
    #[serde(skip_serializing_if="Option::is_none")]
    pub label: Option<String>,
    #[doc="<p>The list of partition serial numbers to make members of the high-availability partition group.</p>"]
    #[serde(rename="PartitionSerialList")]
    #[serde(skip_serializing_if="Option::is_none")]
    pub partition_serial_list: Option<Vec<String>>,
}

#[derive(Default,Debug,Clone,Deserialize)]
pub struct ModifyHapgResponse {
    #[doc="<p>The ARN of the high-availability partition group.</p>"]
    #[serde(rename="HapgArn")]
    #[serde(skip_serializing_if="Option::is_none")]
    pub hapg_arn: Option<String>,
}

#[doc="<p>Contains the inputs for the <a>ModifyHsm</a> operation.</p>"]
#[derive(Default,Debug,Clone,Serialize)]
pub struct ModifyHsmRequest {
    #[doc="<p>The new IP address for the elastic network interface (ENI) attached to the HSM.</p> <p>If the HSM is moved to a different subnet, and an IP address is not specified, an IP address will be randomly chosen from the CIDR range of the new subnet.</p>"]
    #[serde(rename="EniIp")]
    #[serde(skip_serializing_if="Option::is_none")]
    pub eni_ip: Option<String>,
    #[doc="<p>The new external ID.</p>"]
    #[serde(rename="ExternalId")]
    #[serde(skip_serializing_if="Option::is_none")]
    pub external_id: Option<String>,
    #[doc="<p>The ARN of the HSM to modify.</p>"]
    #[serde(rename="HsmArn")]
    pub hsm_arn: String,
    #[doc="<p>The new IAM role ARN.</p>"]
    #[serde(rename="IamRoleArn")]
    #[serde(skip_serializing_if="Option::is_none")]
    pub iam_role_arn: Option<String>,
    #[doc="<p>The new identifier of the subnet that the HSM is in. The new subnet must be in the same Availability Zone as the current subnet.</p>"]
    #[serde(rename="SubnetId")]
    #[serde(skip_serializing_if="Option::is_none")]
    pub subnet_id: Option<String>,
    #[doc="<p>The new IP address for the syslog monitoring server. The AWS CloudHSM service only supports one syslog monitoring server.</p>"]
    #[serde(rename="SyslogIp")]
    #[serde(skip_serializing_if="Option::is_none")]
    pub syslog_ip: Option<String>,
}

#[doc="<p>Contains the output of the <a>ModifyHsm</a> operation.</p>"]
#[derive(Default,Debug,Clone,Deserialize)]
pub struct ModifyHsmResponse {
    #[doc="<p>The ARN of the HSM.</p>"]
    #[serde(rename="HsmArn")]
    #[serde(skip_serializing_if="Option::is_none")]
    pub hsm_arn: Option<String>,
}

#[derive(Default,Debug,Clone,Serialize)]
pub struct ModifyLunaClientRequest {
    #[doc="<p>The new certificate for the client.</p>"]
    #[serde(rename="Certificate")]
    pub certificate: String,
    #[doc="<p>The ARN of the client.</p>"]
    #[serde(rename="ClientArn")]
    pub client_arn: String,
}

#[derive(Default,Debug,Clone,Deserialize)]
pub struct ModifyLunaClientResponse {
    #[doc="<p>The ARN of the client.</p>"]
    #[serde(rename="ClientArn")]
    #[serde(skip_serializing_if="Option::is_none")]
    pub client_arn: Option<String>,
}

#[derive(Default,Debug,Clone,Serialize)]
pub struct RemoveTagsFromResourceRequest {
    #[doc="<p>The Amazon Resource Name (ARN) of the AWS CloudHSM resource.</p>"]
    #[serde(rename="ResourceArn")]
    pub resource_arn: String,
    #[doc="<p>The tag key or keys to remove.</p> <p>Specify only the tag key to remove (not the value). To overwrite the value for an existing tag, use <a>AddTagsToResource</a>.</p>"]
    #[serde(rename="TagKeyList")]
    pub tag_key_list: Vec<String>,
}

#[derive(Default,Debug,Clone,Deserialize)]
pub struct RemoveTagsFromResourceResponse {
    #[doc="<p>The status of the operation.</p>"]
    #[serde(rename="Status")]
    pub status: String,
}

#[doc="<p>Specifies the type of subscription for the HSM.</p> <ul> <li><b>PRODUCTION</b> - The HSM is being used in a production environment.</li> <li><b>TRIAL</b> - The HSM is being used in a product trial.</li> </ul>"]
#[allow(non_camel_case_types)]
#[derive(Clone,Debug,Eq,PartialEq)]
pub enum SubscriptionType {
    Production,
}

impl Into<String> for SubscriptionType {
    fn into(self) -> String {
        let s: &'static str = self.into();
        s.to_owned()
    }
}

impl Into<&'static str> for SubscriptionType {
    fn into(self) -> &'static str {
        match self {
            SubscriptionType::Production => "PRODUCTION",
        }
    }
}

impl ::std::str::FromStr for SubscriptionType {
    type Err = ();
    fn from_str(s: &str) -> Result<Self, Self::Err> {
        match s {
            "PRODUCTION" => Ok(SubscriptionType::Production),
            _ => Err(()),
        }
    }
}

#[doc="<p>A key-value pair that identifies or specifies metadata about an AWS CloudHSM resource.</p>"]
#[derive(Default,Debug,Clone,Serialize,Deserialize)]
pub struct Tag {
    #[doc="<p>The key of the tag.</p>"]
    #[serde(rename="Key")]
    pub key: String,
    #[doc="<p>The value of the tag.</p>"]
    #[serde(rename="Value")]
    pub value: String,
}

/// Errors returned by AddTagsToResource
#[derive(Debug, PartialEq)]
pub enum AddTagsToResourceError {
    ///<p>Indicates that an internal error occurred.</p>
    CloudHsmInternal(String),
    ///<p>Indicates that an exception occurred in the AWS CloudHSM service.</p>
    CloudHsmService(String),
    ///<p>Indicates that one or more of the request parameters are not valid.</p>
    InvalidRequest(String),
    /// An error occurred dispatching the HTTP request
    HttpDispatch(HttpDispatchError),
    /// An error was encountered with AWS credentials.
    Credentials(CredentialsError),
    /// A validation error occurred.  Details from AWS are provided.
    Validation(String),
    /// An unknown error occurred.  The raw HTTP response is provided.
    Unknown(String),
}


impl AddTagsToResourceError {
    pub fn from_body(body: &str) -> AddTagsToResourceError {
        match from_str::<SerdeJsonValue>(body) {
            Ok(json) => {
                let raw_error_type = json.get("__type")
                    .and_then(|e| e.as_str())
                    .unwrap_or("Unknown");
                let error_message = json.get("message").and_then(|m| m.as_str()).unwrap_or(body);

                let pieces: Vec<&str> = raw_error_type.split("#").collect();
                let error_type = pieces.last().expect("Expected error type");

                match *error_type {
                    "CloudHsmInternalException" => {
                        AddTagsToResourceError::CloudHsmInternal(String::from(error_message))
                    }
                    "CloudHsmServiceException" => {
                        AddTagsToResourceError::CloudHsmService(String::from(error_message))
                    }
                    "InvalidRequestException" => {
                        AddTagsToResourceError::InvalidRequest(String::from(error_message))
                    }
                    "ValidationException" => {
                        AddTagsToResourceError::Validation(error_message.to_string())
                    }
                    _ => AddTagsToResourceError::Unknown(String::from(body)),
                }
            }
            Err(_) => AddTagsToResourceError::Unknown(String::from(body)),
        }
    }
}

impl From<serde_json::error::Error> for AddTagsToResourceError {
    fn from(err: serde_json::error::Error) -> AddTagsToResourceError {
        AddTagsToResourceError::Unknown(err.description().to_string())
    }
}
impl From<CredentialsError> for AddTagsToResourceError {
    fn from(err: CredentialsError) -> AddTagsToResourceError {
        AddTagsToResourceError::Credentials(err)
    }
}
impl From<HttpDispatchError> for AddTagsToResourceError {
    fn from(err: HttpDispatchError) -> AddTagsToResourceError {
        AddTagsToResourceError::HttpDispatch(err)
    }
}
impl From<io::Error> for AddTagsToResourceError {
    fn from(err: io::Error) -> AddTagsToResourceError {
        AddTagsToResourceError::HttpDispatch(HttpDispatchError::from(err))
    }
}
impl fmt::Display for AddTagsToResourceError {
    fn fmt(&self, f: &mut fmt::Formatter) -> fmt::Result {
        write!(f, "{}", self.description())
    }
}
impl Error for AddTagsToResourceError {
    fn description(&self) -> &str {
        match *self {
            AddTagsToResourceError::CloudHsmInternal(ref cause) => cause,
            AddTagsToResourceError::CloudHsmService(ref cause) => cause,
            AddTagsToResourceError::InvalidRequest(ref cause) => cause,
            AddTagsToResourceError::Validation(ref cause) => cause,
            AddTagsToResourceError::Credentials(ref err) => err.description(),
            AddTagsToResourceError::HttpDispatch(ref dispatch_error) => {
                dispatch_error.description()
            }
            AddTagsToResourceError::Unknown(ref cause) => cause,
        }
    }
}
/// Errors returned by CreateHapg
#[derive(Debug, PartialEq)]
pub enum CreateHapgError {
    ///<p>Indicates that an internal error occurred.</p>
    CloudHsmInternal(String),
    ///<p>Indicates that an exception occurred in the AWS CloudHSM service.</p>
    CloudHsmService(String),
    ///<p>Indicates that one or more of the request parameters are not valid.</p>
    InvalidRequest(String),
    /// An error occurred dispatching the HTTP request
    HttpDispatch(HttpDispatchError),
    /// An error was encountered with AWS credentials.
    Credentials(CredentialsError),
    /// A validation error occurred.  Details from AWS are provided.
    Validation(String),
    /// An unknown error occurred.  The raw HTTP response is provided.
    Unknown(String),
}


impl CreateHapgError {
    pub fn from_body(body: &str) -> CreateHapgError {
        match from_str::<SerdeJsonValue>(body) {
            Ok(json) => {
                let raw_error_type = json.get("__type")
                    .and_then(|e| e.as_str())
                    .unwrap_or("Unknown");
                let error_message = json.get("message").and_then(|m| m.as_str()).unwrap_or(body);

                let pieces: Vec<&str> = raw_error_type.split("#").collect();
                let error_type = pieces.last().expect("Expected error type");

                match *error_type {
                    "CloudHsmInternalException" => {
                        CreateHapgError::CloudHsmInternal(String::from(error_message))
                    }
                    "CloudHsmServiceException" => {
                        CreateHapgError::CloudHsmService(String::from(error_message))
                    }
                    "InvalidRequestException" => {
                        CreateHapgError::InvalidRequest(String::from(error_message))
                    }
                    "ValidationException" => CreateHapgError::Validation(error_message.to_string()),
                    _ => CreateHapgError::Unknown(String::from(body)),
                }
            }
            Err(_) => CreateHapgError::Unknown(String::from(body)),
        }
    }
}

impl From<serde_json::error::Error> for CreateHapgError {
    fn from(err: serde_json::error::Error) -> CreateHapgError {
        CreateHapgError::Unknown(err.description().to_string())
    }
}
impl From<CredentialsError> for CreateHapgError {
    fn from(err: CredentialsError) -> CreateHapgError {
        CreateHapgError::Credentials(err)
    }
}
impl From<HttpDispatchError> for CreateHapgError {
    fn from(err: HttpDispatchError) -> CreateHapgError {
        CreateHapgError::HttpDispatch(err)
    }
}
impl From<io::Error> for CreateHapgError {
    fn from(err: io::Error) -> CreateHapgError {
        CreateHapgError::HttpDispatch(HttpDispatchError::from(err))
    }
}
impl fmt::Display for CreateHapgError {
    fn fmt(&self, f: &mut fmt::Formatter) -> fmt::Result {
        write!(f, "{}", self.description())
    }
}
impl Error for CreateHapgError {
    fn description(&self) -> &str {
        match *self {
            CreateHapgError::CloudHsmInternal(ref cause) => cause,
            CreateHapgError::CloudHsmService(ref cause) => cause,
            CreateHapgError::InvalidRequest(ref cause) => cause,
            CreateHapgError::Validation(ref cause) => cause,
            CreateHapgError::Credentials(ref err) => err.description(),
            CreateHapgError::HttpDispatch(ref dispatch_error) => dispatch_error.description(),
            CreateHapgError::Unknown(ref cause) => cause,
        }
    }
}
/// Errors returned by CreateHsm
#[derive(Debug, PartialEq)]
pub enum CreateHsmError {
    ///<p>Indicates that an internal error occurred.</p>
    CloudHsmInternal(String),
    ///<p>Indicates that an exception occurred in the AWS CloudHSM service.</p>
    CloudHsmService(String),
    ///<p>Indicates that one or more of the request parameters are not valid.</p>
    InvalidRequest(String),
    /// An error occurred dispatching the HTTP request
    HttpDispatch(HttpDispatchError),
    /// An error was encountered with AWS credentials.
    Credentials(CredentialsError),
    /// A validation error occurred.  Details from AWS are provided.
    Validation(String),
    /// An unknown error occurred.  The raw HTTP response is provided.
    Unknown(String),
}


impl CreateHsmError {
    pub fn from_body(body: &str) -> CreateHsmError {
        match from_str::<SerdeJsonValue>(body) {
            Ok(json) => {
                let raw_error_type = json.get("__type")
                    .and_then(|e| e.as_str())
                    .unwrap_or("Unknown");
                let error_message = json.get("message").and_then(|m| m.as_str()).unwrap_or(body);

                let pieces: Vec<&str> = raw_error_type.split("#").collect();
                let error_type = pieces.last().expect("Expected error type");

                match *error_type {
                    "CloudHsmInternalException" => {
                        CreateHsmError::CloudHsmInternal(String::from(error_message))
                    }
                    "CloudHsmServiceException" => {
                        CreateHsmError::CloudHsmService(String::from(error_message))
                    }
                    "InvalidRequestException" => {
                        CreateHsmError::InvalidRequest(String::from(error_message))
                    }
                    "ValidationException" => CreateHsmError::Validation(error_message.to_string()),
                    _ => CreateHsmError::Unknown(String::from(body)),
                }
            }
            Err(_) => CreateHsmError::Unknown(String::from(body)),
        }
    }
}

impl From<serde_json::error::Error> for CreateHsmError {
    fn from(err: serde_json::error::Error) -> CreateHsmError {
        CreateHsmError::Unknown(err.description().to_string())
    }
}
impl From<CredentialsError> for CreateHsmError {
    fn from(err: CredentialsError) -> CreateHsmError {
        CreateHsmError::Credentials(err)
    }
}
impl From<HttpDispatchError> for CreateHsmError {
    fn from(err: HttpDispatchError) -> CreateHsmError {
        CreateHsmError::HttpDispatch(err)
    }
}
impl From<io::Error> for CreateHsmError {
    fn from(err: io::Error) -> CreateHsmError {
        CreateHsmError::HttpDispatch(HttpDispatchError::from(err))
    }
}
impl fmt::Display for CreateHsmError {
    fn fmt(&self, f: &mut fmt::Formatter) -> fmt::Result {
        write!(f, "{}", self.description())
    }
}
impl Error for CreateHsmError {
    fn description(&self) -> &str {
        match *self {
            CreateHsmError::CloudHsmInternal(ref cause) => cause,
            CreateHsmError::CloudHsmService(ref cause) => cause,
            CreateHsmError::InvalidRequest(ref cause) => cause,
            CreateHsmError::Validation(ref cause) => cause,
            CreateHsmError::Credentials(ref err) => err.description(),
            CreateHsmError::HttpDispatch(ref dispatch_error) => dispatch_error.description(),
            CreateHsmError::Unknown(ref cause) => cause,
        }
    }
}
/// Errors returned by CreateLunaClient
#[derive(Debug, PartialEq)]
pub enum CreateLunaClientError {
    ///<p>Indicates that an internal error occurred.</p>
    CloudHsmInternal(String),
    ///<p>Indicates that an exception occurred in the AWS CloudHSM service.</p>
    CloudHsmService(String),
    ///<p>Indicates that one or more of the request parameters are not valid.</p>
    InvalidRequest(String),
    /// An error occurred dispatching the HTTP request
    HttpDispatch(HttpDispatchError),
    /// An error was encountered with AWS credentials.
    Credentials(CredentialsError),
    /// A validation error occurred.  Details from AWS are provided.
    Validation(String),
    /// An unknown error occurred.  The raw HTTP response is provided.
    Unknown(String),
}


impl CreateLunaClientError {
    pub fn from_body(body: &str) -> CreateLunaClientError {
        match from_str::<SerdeJsonValue>(body) {
            Ok(json) => {
                let raw_error_type = json.get("__type")
                    .and_then(|e| e.as_str())
                    .unwrap_or("Unknown");
                let error_message = json.get("message").and_then(|m| m.as_str()).unwrap_or(body);

                let pieces: Vec<&str> = raw_error_type.split("#").collect();
                let error_type = pieces.last().expect("Expected error type");

                match *error_type {
                    "CloudHsmInternalException" => {
                        CreateLunaClientError::CloudHsmInternal(String::from(error_message))
                    }
                    "CloudHsmServiceException" => {
                        CreateLunaClientError::CloudHsmService(String::from(error_message))
                    }
                    "InvalidRequestException" => {
                        CreateLunaClientError::InvalidRequest(String::from(error_message))
                    }
                    "ValidationException" => {
                        CreateLunaClientError::Validation(error_message.to_string())
                    }
                    _ => CreateLunaClientError::Unknown(String::from(body)),
                }
            }
            Err(_) => CreateLunaClientError::Unknown(String::from(body)),
        }
    }
}

impl From<serde_json::error::Error> for CreateLunaClientError {
    fn from(err: serde_json::error::Error) -> CreateLunaClientError {
        CreateLunaClientError::Unknown(err.description().to_string())
    }
}
impl From<CredentialsError> for CreateLunaClientError {
    fn from(err: CredentialsError) -> CreateLunaClientError {
        CreateLunaClientError::Credentials(err)
    }
}
impl From<HttpDispatchError> for CreateLunaClientError {
    fn from(err: HttpDispatchError) -> CreateLunaClientError {
        CreateLunaClientError::HttpDispatch(err)
    }
}
impl From<io::Error> for CreateLunaClientError {
    fn from(err: io::Error) -> CreateLunaClientError {
        CreateLunaClientError::HttpDispatch(HttpDispatchError::from(err))
    }
}
impl fmt::Display for CreateLunaClientError {
    fn fmt(&self, f: &mut fmt::Formatter) -> fmt::Result {
        write!(f, "{}", self.description())
    }
}
impl Error for CreateLunaClientError {
    fn description(&self) -> &str {
        match *self {
            CreateLunaClientError::CloudHsmInternal(ref cause) => cause,
            CreateLunaClientError::CloudHsmService(ref cause) => cause,
            CreateLunaClientError::InvalidRequest(ref cause) => cause,
            CreateLunaClientError::Validation(ref cause) => cause,
            CreateLunaClientError::Credentials(ref err) => err.description(),
            CreateLunaClientError::HttpDispatch(ref dispatch_error) => dispatch_error.description(),
            CreateLunaClientError::Unknown(ref cause) => cause,
        }
    }
}
/// Errors returned by DeleteHapg
#[derive(Debug, PartialEq)]
pub enum DeleteHapgError {
    ///<p>Indicates that an internal error occurred.</p>
    CloudHsmInternal(String),
    ///<p>Indicates that an exception occurred in the AWS CloudHSM service.</p>
    CloudHsmService(String),
    ///<p>Indicates that one or more of the request parameters are not valid.</p>
    InvalidRequest(String),
    /// An error occurred dispatching the HTTP request
    HttpDispatch(HttpDispatchError),
    /// An error was encountered with AWS credentials.
    Credentials(CredentialsError),
    /// A validation error occurred.  Details from AWS are provided.
    Validation(String),
    /// An unknown error occurred.  The raw HTTP response is provided.
    Unknown(String),
}


impl DeleteHapgError {
    pub fn from_body(body: &str) -> DeleteHapgError {
        match from_str::<SerdeJsonValue>(body) {
            Ok(json) => {
                let raw_error_type = json.get("__type")
                    .and_then(|e| e.as_str())
                    .unwrap_or("Unknown");
                let error_message = json.get("message").and_then(|m| m.as_str()).unwrap_or(body);

                let pieces: Vec<&str> = raw_error_type.split("#").collect();
                let error_type = pieces.last().expect("Expected error type");

                match *error_type {
                    "CloudHsmInternalException" => {
                        DeleteHapgError::CloudHsmInternal(String::from(error_message))
                    }
                    "CloudHsmServiceException" => {
                        DeleteHapgError::CloudHsmService(String::from(error_message))
                    }
                    "InvalidRequestException" => {
                        DeleteHapgError::InvalidRequest(String::from(error_message))
                    }
                    "ValidationException" => DeleteHapgError::Validation(error_message.to_string()),
                    _ => DeleteHapgError::Unknown(String::from(body)),
                }
            }
            Err(_) => DeleteHapgError::Unknown(String::from(body)),
        }
    }
}

impl From<serde_json::error::Error> for DeleteHapgError {
    fn from(err: serde_json::error::Error) -> DeleteHapgError {
        DeleteHapgError::Unknown(err.description().to_string())
    }
}
impl From<CredentialsError> for DeleteHapgError {
    fn from(err: CredentialsError) -> DeleteHapgError {
        DeleteHapgError::Credentials(err)
    }
}
impl From<HttpDispatchError> for DeleteHapgError {
    fn from(err: HttpDispatchError) -> DeleteHapgError {
        DeleteHapgError::HttpDispatch(err)
    }
}
impl From<io::Error> for DeleteHapgError {
    fn from(err: io::Error) -> DeleteHapgError {
        DeleteHapgError::HttpDispatch(HttpDispatchError::from(err))
    }
}
impl fmt::Display for DeleteHapgError {
    fn fmt(&self, f: &mut fmt::Formatter) -> fmt::Result {
        write!(f, "{}", self.description())
    }
}
impl Error for DeleteHapgError {
    fn description(&self) -> &str {
        match *self {
            DeleteHapgError::CloudHsmInternal(ref cause) => cause,
            DeleteHapgError::CloudHsmService(ref cause) => cause,
            DeleteHapgError::InvalidRequest(ref cause) => cause,
            DeleteHapgError::Validation(ref cause) => cause,
            DeleteHapgError::Credentials(ref err) => err.description(),
            DeleteHapgError::HttpDispatch(ref dispatch_error) => dispatch_error.description(),
            DeleteHapgError::Unknown(ref cause) => cause,
        }
    }
}
/// Errors returned by DeleteHsm
#[derive(Debug, PartialEq)]
pub enum DeleteHsmError {
    ///<p>Indicates that an internal error occurred.</p>
    CloudHsmInternal(String),
    ///<p>Indicates that an exception occurred in the AWS CloudHSM service.</p>
    CloudHsmService(String),
    ///<p>Indicates that one or more of the request parameters are not valid.</p>
    InvalidRequest(String),
    /// An error occurred dispatching the HTTP request
    HttpDispatch(HttpDispatchError),
    /// An error was encountered with AWS credentials.
    Credentials(CredentialsError),
    /// A validation error occurred.  Details from AWS are provided.
    Validation(String),
    /// An unknown error occurred.  The raw HTTP response is provided.
    Unknown(String),
}


impl DeleteHsmError {
    pub fn from_body(body: &str) -> DeleteHsmError {
        match from_str::<SerdeJsonValue>(body) {
            Ok(json) => {
                let raw_error_type = json.get("__type")
                    .and_then(|e| e.as_str())
                    .unwrap_or("Unknown");
                let error_message = json.get("message").and_then(|m| m.as_str()).unwrap_or(body);

                let pieces: Vec<&str> = raw_error_type.split("#").collect();
                let error_type = pieces.last().expect("Expected error type");

                match *error_type {
                    "CloudHsmInternalException" => {
                        DeleteHsmError::CloudHsmInternal(String::from(error_message))
                    }
                    "CloudHsmServiceException" => {
                        DeleteHsmError::CloudHsmService(String::from(error_message))
                    }
                    "InvalidRequestException" => {
                        DeleteHsmError::InvalidRequest(String::from(error_message))
                    }
                    "ValidationException" => DeleteHsmError::Validation(error_message.to_string()),
                    _ => DeleteHsmError::Unknown(String::from(body)),
                }
            }
            Err(_) => DeleteHsmError::Unknown(String::from(body)),
        }
    }
}

impl From<serde_json::error::Error> for DeleteHsmError {
    fn from(err: serde_json::error::Error) -> DeleteHsmError {
        DeleteHsmError::Unknown(err.description().to_string())
    }
}
impl From<CredentialsError> for DeleteHsmError {
    fn from(err: CredentialsError) -> DeleteHsmError {
        DeleteHsmError::Credentials(err)
    }
}
impl From<HttpDispatchError> for DeleteHsmError {
    fn from(err: HttpDispatchError) -> DeleteHsmError {
        DeleteHsmError::HttpDispatch(err)
    }
}
impl From<io::Error> for DeleteHsmError {
    fn from(err: io::Error) -> DeleteHsmError {
        DeleteHsmError::HttpDispatch(HttpDispatchError::from(err))
    }
}
impl fmt::Display for DeleteHsmError {
    fn fmt(&self, f: &mut fmt::Formatter) -> fmt::Result {
        write!(f, "{}", self.description())
    }
}
impl Error for DeleteHsmError {
    fn description(&self) -> &str {
        match *self {
            DeleteHsmError::CloudHsmInternal(ref cause) => cause,
            DeleteHsmError::CloudHsmService(ref cause) => cause,
            DeleteHsmError::InvalidRequest(ref cause) => cause,
            DeleteHsmError::Validation(ref cause) => cause,
            DeleteHsmError::Credentials(ref err) => err.description(),
            DeleteHsmError::HttpDispatch(ref dispatch_error) => dispatch_error.description(),
            DeleteHsmError::Unknown(ref cause) => cause,
        }
    }
}
/// Errors returned by DeleteLunaClient
#[derive(Debug, PartialEq)]
pub enum DeleteLunaClientError {
    ///<p>Indicates that an internal error occurred.</p>
    CloudHsmInternal(String),
    ///<p>Indicates that an exception occurred in the AWS CloudHSM service.</p>
    CloudHsmService(String),
    ///<p>Indicates that one or more of the request parameters are not valid.</p>
    InvalidRequest(String),
    /// An error occurred dispatching the HTTP request
    HttpDispatch(HttpDispatchError),
    /// An error was encountered with AWS credentials.
    Credentials(CredentialsError),
    /// A validation error occurred.  Details from AWS are provided.
    Validation(String),
    /// An unknown error occurred.  The raw HTTP response is provided.
    Unknown(String),
}


impl DeleteLunaClientError {
    pub fn from_body(body: &str) -> DeleteLunaClientError {
        match from_str::<SerdeJsonValue>(body) {
            Ok(json) => {
                let raw_error_type = json.get("__type")
                    .and_then(|e| e.as_str())
                    .unwrap_or("Unknown");
                let error_message = json.get("message").and_then(|m| m.as_str()).unwrap_or(body);

                let pieces: Vec<&str> = raw_error_type.split("#").collect();
                let error_type = pieces.last().expect("Expected error type");

                match *error_type {
                    "CloudHsmInternalException" => {
                        DeleteLunaClientError::CloudHsmInternal(String::from(error_message))
                    }
                    "CloudHsmServiceException" => {
                        DeleteLunaClientError::CloudHsmService(String::from(error_message))
                    }
                    "InvalidRequestException" => {
                        DeleteLunaClientError::InvalidRequest(String::from(error_message))
                    }
                    "ValidationException" => {
                        DeleteLunaClientError::Validation(error_message.to_string())
                    }
                    _ => DeleteLunaClientError::Unknown(String::from(body)),
                }
            }
            Err(_) => DeleteLunaClientError::Unknown(String::from(body)),
        }
    }
}

impl From<serde_json::error::Error> for DeleteLunaClientError {
    fn from(err: serde_json::error::Error) -> DeleteLunaClientError {
        DeleteLunaClientError::Unknown(err.description().to_string())
    }
}
impl From<CredentialsError> for DeleteLunaClientError {
    fn from(err: CredentialsError) -> DeleteLunaClientError {
        DeleteLunaClientError::Credentials(err)
    }
}
impl From<HttpDispatchError> for DeleteLunaClientError {
    fn from(err: HttpDispatchError) -> DeleteLunaClientError {
        DeleteLunaClientError::HttpDispatch(err)
    }
}
impl From<io::Error> for DeleteLunaClientError {
    fn from(err: io::Error) -> DeleteLunaClientError {
        DeleteLunaClientError::HttpDispatch(HttpDispatchError::from(err))
    }
}
impl fmt::Display for DeleteLunaClientError {
    fn fmt(&self, f: &mut fmt::Formatter) -> fmt::Result {
        write!(f, "{}", self.description())
    }
}
impl Error for DeleteLunaClientError {
    fn description(&self) -> &str {
        match *self {
            DeleteLunaClientError::CloudHsmInternal(ref cause) => cause,
            DeleteLunaClientError::CloudHsmService(ref cause) => cause,
            DeleteLunaClientError::InvalidRequest(ref cause) => cause,
            DeleteLunaClientError::Validation(ref cause) => cause,
            DeleteLunaClientError::Credentials(ref err) => err.description(),
            DeleteLunaClientError::HttpDispatch(ref dispatch_error) => dispatch_error.description(),
            DeleteLunaClientError::Unknown(ref cause) => cause,
        }
    }
}
/// Errors returned by DescribeHapg
#[derive(Debug, PartialEq)]
pub enum DescribeHapgError {
    ///<p>Indicates that an internal error occurred.</p>
    CloudHsmInternal(String),
    ///<p>Indicates that an exception occurred in the AWS CloudHSM service.</p>
    CloudHsmService(String),
    ///<p>Indicates that one or more of the request parameters are not valid.</p>
    InvalidRequest(String),
    /// An error occurred dispatching the HTTP request
    HttpDispatch(HttpDispatchError),
    /// An error was encountered with AWS credentials.
    Credentials(CredentialsError),
    /// A validation error occurred.  Details from AWS are provided.
    Validation(String),
    /// An unknown error occurred.  The raw HTTP response is provided.
    Unknown(String),
}


impl DescribeHapgError {
    pub fn from_body(body: &str) -> DescribeHapgError {
        match from_str::<SerdeJsonValue>(body) {
            Ok(json) => {
                let raw_error_type = json.get("__type")
                    .and_then(|e| e.as_str())
                    .unwrap_or("Unknown");
                let error_message = json.get("message").and_then(|m| m.as_str()).unwrap_or(body);

                let pieces: Vec<&str> = raw_error_type.split("#").collect();
                let error_type = pieces.last().expect("Expected error type");

                match *error_type {
                    "CloudHsmInternalException" => {
                        DescribeHapgError::CloudHsmInternal(String::from(error_message))
                    }
                    "CloudHsmServiceException" => {
                        DescribeHapgError::CloudHsmService(String::from(error_message))
                    }
                    "InvalidRequestException" => {
                        DescribeHapgError::InvalidRequest(String::from(error_message))
                    }
                    "ValidationException" => {
                        DescribeHapgError::Validation(error_message.to_string())
                    }
                    _ => DescribeHapgError::Unknown(String::from(body)),
                }
            }
            Err(_) => DescribeHapgError::Unknown(String::from(body)),
        }
    }
}

impl From<serde_json::error::Error> for DescribeHapgError {
    fn from(err: serde_json::error::Error) -> DescribeHapgError {
        DescribeHapgError::Unknown(err.description().to_string())
    }
}
impl From<CredentialsError> for DescribeHapgError {
    fn from(err: CredentialsError) -> DescribeHapgError {
        DescribeHapgError::Credentials(err)
    }
}
impl From<HttpDispatchError> for DescribeHapgError {
    fn from(err: HttpDispatchError) -> DescribeHapgError {
        DescribeHapgError::HttpDispatch(err)
    }
}
impl From<io::Error> for DescribeHapgError {
    fn from(err: io::Error) -> DescribeHapgError {
        DescribeHapgError::HttpDispatch(HttpDispatchError::from(err))
    }
}
impl fmt::Display for DescribeHapgError {
    fn fmt(&self, f: &mut fmt::Formatter) -> fmt::Result {
        write!(f, "{}", self.description())
    }
}
impl Error for DescribeHapgError {
    fn description(&self) -> &str {
        match *self {
            DescribeHapgError::CloudHsmInternal(ref cause) => cause,
            DescribeHapgError::CloudHsmService(ref cause) => cause,
            DescribeHapgError::InvalidRequest(ref cause) => cause,
            DescribeHapgError::Validation(ref cause) => cause,
            DescribeHapgError::Credentials(ref err) => err.description(),
            DescribeHapgError::HttpDispatch(ref dispatch_error) => dispatch_error.description(),
            DescribeHapgError::Unknown(ref cause) => cause,
        }
    }
}
/// Errors returned by DescribeHsm
#[derive(Debug, PartialEq)]
pub enum DescribeHsmError {
    ///<p>Indicates that an internal error occurred.</p>
    CloudHsmInternal(String),
    ///<p>Indicates that an exception occurred in the AWS CloudHSM service.</p>
    CloudHsmService(String),
    ///<p>Indicates that one or more of the request parameters are not valid.</p>
    InvalidRequest(String),
    /// An error occurred dispatching the HTTP request
    HttpDispatch(HttpDispatchError),
    /// An error was encountered with AWS credentials.
    Credentials(CredentialsError),
    /// A validation error occurred.  Details from AWS are provided.
    Validation(String),
    /// An unknown error occurred.  The raw HTTP response is provided.
    Unknown(String),
}


impl DescribeHsmError {
    pub fn from_body(body: &str) -> DescribeHsmError {
        match from_str::<SerdeJsonValue>(body) {
            Ok(json) => {
                let raw_error_type = json.get("__type")
                    .and_then(|e| e.as_str())
                    .unwrap_or("Unknown");
                let error_message = json.get("message").and_then(|m| m.as_str()).unwrap_or(body);

                let pieces: Vec<&str> = raw_error_type.split("#").collect();
                let error_type = pieces.last().expect("Expected error type");

                match *error_type {
                    "CloudHsmInternalException" => {
                        DescribeHsmError::CloudHsmInternal(String::from(error_message))
                    }
                    "CloudHsmServiceException" => {
                        DescribeHsmError::CloudHsmService(String::from(error_message))
                    }
                    "InvalidRequestException" => {
                        DescribeHsmError::InvalidRequest(String::from(error_message))
                    }
                    "ValidationException" => {
                        DescribeHsmError::Validation(error_message.to_string())
                    }
                    _ => DescribeHsmError::Unknown(String::from(body)),
                }
            }
            Err(_) => DescribeHsmError::Unknown(String::from(body)),
        }
    }
}

impl From<serde_json::error::Error> for DescribeHsmError {
    fn from(err: serde_json::error::Error) -> DescribeHsmError {
        DescribeHsmError::Unknown(err.description().to_string())
    }
}
impl From<CredentialsError> for DescribeHsmError {
    fn from(err: CredentialsError) -> DescribeHsmError {
        DescribeHsmError::Credentials(err)
    }
}
impl From<HttpDispatchError> for DescribeHsmError {
    fn from(err: HttpDispatchError) -> DescribeHsmError {
        DescribeHsmError::HttpDispatch(err)
    }
}
impl From<io::Error> for DescribeHsmError {
    fn from(err: io::Error) -> DescribeHsmError {
        DescribeHsmError::HttpDispatch(HttpDispatchError::from(err))
    }
}
impl fmt::Display for DescribeHsmError {
    fn fmt(&self, f: &mut fmt::Formatter) -> fmt::Result {
        write!(f, "{}", self.description())
    }
}
impl Error for DescribeHsmError {
    fn description(&self) -> &str {
        match *self {
            DescribeHsmError::CloudHsmInternal(ref cause) => cause,
            DescribeHsmError::CloudHsmService(ref cause) => cause,
            DescribeHsmError::InvalidRequest(ref cause) => cause,
            DescribeHsmError::Validation(ref cause) => cause,
            DescribeHsmError::Credentials(ref err) => err.description(),
            DescribeHsmError::HttpDispatch(ref dispatch_error) => dispatch_error.description(),
            DescribeHsmError::Unknown(ref cause) => cause,
        }
    }
}
/// Errors returned by DescribeLunaClient
#[derive(Debug, PartialEq)]
pub enum DescribeLunaClientError {
    ///<p>Indicates that an internal error occurred.</p>
    CloudHsmInternal(String),
    ///<p>Indicates that an exception occurred in the AWS CloudHSM service.</p>
    CloudHsmService(String),
    ///<p>Indicates that one or more of the request parameters are not valid.</p>
    InvalidRequest(String),
    /// An error occurred dispatching the HTTP request
    HttpDispatch(HttpDispatchError),
    /// An error was encountered with AWS credentials.
    Credentials(CredentialsError),
    /// A validation error occurred.  Details from AWS are provided.
    Validation(String),
    /// An unknown error occurred.  The raw HTTP response is provided.
    Unknown(String),
}


impl DescribeLunaClientError {
    pub fn from_body(body: &str) -> DescribeLunaClientError {
        match from_str::<SerdeJsonValue>(body) {
            Ok(json) => {
                let raw_error_type = json.get("__type")
                    .and_then(|e| e.as_str())
                    .unwrap_or("Unknown");
                let error_message = json.get("message").and_then(|m| m.as_str()).unwrap_or(body);

                let pieces: Vec<&str> = raw_error_type.split("#").collect();
                let error_type = pieces.last().expect("Expected error type");

                match *error_type {
                    "CloudHsmInternalException" => {
                        DescribeLunaClientError::CloudHsmInternal(String::from(error_message))
                    }
                    "CloudHsmServiceException" => {
                        DescribeLunaClientError::CloudHsmService(String::from(error_message))
                    }
                    "InvalidRequestException" => {
                        DescribeLunaClientError::InvalidRequest(String::from(error_message))
                    }
                    "ValidationException" => {
                        DescribeLunaClientError::Validation(error_message.to_string())
                    }
                    _ => DescribeLunaClientError::Unknown(String::from(body)),
                }
            }
            Err(_) => DescribeLunaClientError::Unknown(String::from(body)),
        }
    }
}

impl From<serde_json::error::Error> for DescribeLunaClientError {
    fn from(err: serde_json::error::Error) -> DescribeLunaClientError {
        DescribeLunaClientError::Unknown(err.description().to_string())
    }
}
impl From<CredentialsError> for DescribeLunaClientError {
    fn from(err: CredentialsError) -> DescribeLunaClientError {
        DescribeLunaClientError::Credentials(err)
    }
}
impl From<HttpDispatchError> for DescribeLunaClientError {
    fn from(err: HttpDispatchError) -> DescribeLunaClientError {
        DescribeLunaClientError::HttpDispatch(err)
    }
}
impl From<io::Error> for DescribeLunaClientError {
    fn from(err: io::Error) -> DescribeLunaClientError {
        DescribeLunaClientError::HttpDispatch(HttpDispatchError::from(err))
    }
}
impl fmt::Display for DescribeLunaClientError {
    fn fmt(&self, f: &mut fmt::Formatter) -> fmt::Result {
        write!(f, "{}", self.description())
    }
}
impl Error for DescribeLunaClientError {
    fn description(&self) -> &str {
        match *self {
            DescribeLunaClientError::CloudHsmInternal(ref cause) => cause,
            DescribeLunaClientError::CloudHsmService(ref cause) => cause,
            DescribeLunaClientError::InvalidRequest(ref cause) => cause,
            DescribeLunaClientError::Validation(ref cause) => cause,
            DescribeLunaClientError::Credentials(ref err) => err.description(),
            DescribeLunaClientError::HttpDispatch(ref dispatch_error) => {
                dispatch_error.description()
            }
            DescribeLunaClientError::Unknown(ref cause) => cause,
        }
    }
}
/// Errors returned by GetConfig
#[derive(Debug, PartialEq)]
pub enum GetConfigError {
    ///<p>Indicates that an internal error occurred.</p>
    CloudHsmInternal(String),
    ///<p>Indicates that an exception occurred in the AWS CloudHSM service.</p>
    CloudHsmService(String),
    ///<p>Indicates that one or more of the request parameters are not valid.</p>
    InvalidRequest(String),
    /// An error occurred dispatching the HTTP request
    HttpDispatch(HttpDispatchError),
    /// An error was encountered with AWS credentials.
    Credentials(CredentialsError),
    /// A validation error occurred.  Details from AWS are provided.
    Validation(String),
    /// An unknown error occurred.  The raw HTTP response is provided.
    Unknown(String),
}


impl GetConfigError {
    pub fn from_body(body: &str) -> GetConfigError {
        match from_str::<SerdeJsonValue>(body) {
            Ok(json) => {
                let raw_error_type = json.get("__type")
                    .and_then(|e| e.as_str())
                    .unwrap_or("Unknown");
                let error_message = json.get("message").and_then(|m| m.as_str()).unwrap_or(body);

                let pieces: Vec<&str> = raw_error_type.split("#").collect();
                let error_type = pieces.last().expect("Expected error type");

                match *error_type {
                    "CloudHsmInternalException" => {
                        GetConfigError::CloudHsmInternal(String::from(error_message))
                    }
                    "CloudHsmServiceException" => {
                        GetConfigError::CloudHsmService(String::from(error_message))
                    }
                    "InvalidRequestException" => {
                        GetConfigError::InvalidRequest(String::from(error_message))
                    }
                    "ValidationException" => GetConfigError::Validation(error_message.to_string()),
                    _ => GetConfigError::Unknown(String::from(body)),
                }
            }
            Err(_) => GetConfigError::Unknown(String::from(body)),
        }
    }
}

impl From<serde_json::error::Error> for GetConfigError {
    fn from(err: serde_json::error::Error) -> GetConfigError {
        GetConfigError::Unknown(err.description().to_string())
    }
}
impl From<CredentialsError> for GetConfigError {
    fn from(err: CredentialsError) -> GetConfigError {
        GetConfigError::Credentials(err)
    }
}
impl From<HttpDispatchError> for GetConfigError {
    fn from(err: HttpDispatchError) -> GetConfigError {
        GetConfigError::HttpDispatch(err)
    }
}
impl From<io::Error> for GetConfigError {
    fn from(err: io::Error) -> GetConfigError {
        GetConfigError::HttpDispatch(HttpDispatchError::from(err))
    }
}
impl fmt::Display for GetConfigError {
    fn fmt(&self, f: &mut fmt::Formatter) -> fmt::Result {
        write!(f, "{}", self.description())
    }
}
impl Error for GetConfigError {
    fn description(&self) -> &str {
        match *self {
            GetConfigError::CloudHsmInternal(ref cause) => cause,
            GetConfigError::CloudHsmService(ref cause) => cause,
            GetConfigError::InvalidRequest(ref cause) => cause,
            GetConfigError::Validation(ref cause) => cause,
            GetConfigError::Credentials(ref err) => err.description(),
            GetConfigError::HttpDispatch(ref dispatch_error) => dispatch_error.description(),
            GetConfigError::Unknown(ref cause) => cause,
        }
    }
}
/// Errors returned by ListAvailableZones
#[derive(Debug, PartialEq)]
pub enum ListAvailableZonesError {
    ///<p>Indicates that an internal error occurred.</p>
    CloudHsmInternal(String),
    ///<p>Indicates that an exception occurred in the AWS CloudHSM service.</p>
    CloudHsmService(String),
    ///<p>Indicates that one or more of the request parameters are not valid.</p>
    InvalidRequest(String),
    /// An error occurred dispatching the HTTP request
    HttpDispatch(HttpDispatchError),
    /// An error was encountered with AWS credentials.
    Credentials(CredentialsError),
    /// A validation error occurred.  Details from AWS are provided.
    Validation(String),
    /// An unknown error occurred.  The raw HTTP response is provided.
    Unknown(String),
}


impl ListAvailableZonesError {
    pub fn from_body(body: &str) -> ListAvailableZonesError {
        match from_str::<SerdeJsonValue>(body) {
            Ok(json) => {
                let raw_error_type = json.get("__type")
                    .and_then(|e| e.as_str())
                    .unwrap_or("Unknown");
                let error_message = json.get("message").and_then(|m| m.as_str()).unwrap_or(body);

                let pieces: Vec<&str> = raw_error_type.split("#").collect();
                let error_type = pieces.last().expect("Expected error type");

                match *error_type {
                    "CloudHsmInternalException" => {
                        ListAvailableZonesError::CloudHsmInternal(String::from(error_message))
                    }
                    "CloudHsmServiceException" => {
                        ListAvailableZonesError::CloudHsmService(String::from(error_message))
                    }
                    "InvalidRequestException" => {
                        ListAvailableZonesError::InvalidRequest(String::from(error_message))
                    }
                    "ValidationException" => {
                        ListAvailableZonesError::Validation(error_message.to_string())
                    }
                    _ => ListAvailableZonesError::Unknown(String::from(body)),
                }
            }
            Err(_) => ListAvailableZonesError::Unknown(String::from(body)),
        }
    }
}

impl From<serde_json::error::Error> for ListAvailableZonesError {
    fn from(err: serde_json::error::Error) -> ListAvailableZonesError {
        ListAvailableZonesError::Unknown(err.description().to_string())
    }
}
impl From<CredentialsError> for ListAvailableZonesError {
    fn from(err: CredentialsError) -> ListAvailableZonesError {
        ListAvailableZonesError::Credentials(err)
    }
}
impl From<HttpDispatchError> for ListAvailableZonesError {
    fn from(err: HttpDispatchError) -> ListAvailableZonesError {
        ListAvailableZonesError::HttpDispatch(err)
    }
}
impl From<io::Error> for ListAvailableZonesError {
    fn from(err: io::Error) -> ListAvailableZonesError {
        ListAvailableZonesError::HttpDispatch(HttpDispatchError::from(err))
    }
}
impl fmt::Display for ListAvailableZonesError {
    fn fmt(&self, f: &mut fmt::Formatter) -> fmt::Result {
        write!(f, "{}", self.description())
    }
}
impl Error for ListAvailableZonesError {
    fn description(&self) -> &str {
        match *self {
            ListAvailableZonesError::CloudHsmInternal(ref cause) => cause,
            ListAvailableZonesError::CloudHsmService(ref cause) => cause,
            ListAvailableZonesError::InvalidRequest(ref cause) => cause,
            ListAvailableZonesError::Validation(ref cause) => cause,
            ListAvailableZonesError::Credentials(ref err) => err.description(),
            ListAvailableZonesError::HttpDispatch(ref dispatch_error) => {
                dispatch_error.description()
            }
            ListAvailableZonesError::Unknown(ref cause) => cause,
        }
    }
}
/// Errors returned by ListHapgs
#[derive(Debug, PartialEq)]
pub enum ListHapgsError {
    ///<p>Indicates that an internal error occurred.</p>
    CloudHsmInternal(String),
    ///<p>Indicates that an exception occurred in the AWS CloudHSM service.</p>
    CloudHsmService(String),
    ///<p>Indicates that one or more of the request parameters are not valid.</p>
    InvalidRequest(String),
    /// An error occurred dispatching the HTTP request
    HttpDispatch(HttpDispatchError),
    /// An error was encountered with AWS credentials.
    Credentials(CredentialsError),
    /// A validation error occurred.  Details from AWS are provided.
    Validation(String),
    /// An unknown error occurred.  The raw HTTP response is provided.
    Unknown(String),
}


impl ListHapgsError {
    pub fn from_body(body: &str) -> ListHapgsError {
        match from_str::<SerdeJsonValue>(body) {
            Ok(json) => {
                let raw_error_type = json.get("__type")
                    .and_then(|e| e.as_str())
                    .unwrap_or("Unknown");
                let error_message = json.get("message").and_then(|m| m.as_str()).unwrap_or(body);

                let pieces: Vec<&str> = raw_error_type.split("#").collect();
                let error_type = pieces.last().expect("Expected error type");

                match *error_type {
                    "CloudHsmInternalException" => {
                        ListHapgsError::CloudHsmInternal(String::from(error_message))
                    }
                    "CloudHsmServiceException" => {
                        ListHapgsError::CloudHsmService(String::from(error_message))
                    }
                    "InvalidRequestException" => {
                        ListHapgsError::InvalidRequest(String::from(error_message))
                    }
                    "ValidationException" => ListHapgsError::Validation(error_message.to_string()),
                    _ => ListHapgsError::Unknown(String::from(body)),
                }
            }
            Err(_) => ListHapgsError::Unknown(String::from(body)),
        }
    }
}

impl From<serde_json::error::Error> for ListHapgsError {
    fn from(err: serde_json::error::Error) -> ListHapgsError {
        ListHapgsError::Unknown(err.description().to_string())
    }
}
impl From<CredentialsError> for ListHapgsError {
    fn from(err: CredentialsError) -> ListHapgsError {
        ListHapgsError::Credentials(err)
    }
}
impl From<HttpDispatchError> for ListHapgsError {
    fn from(err: HttpDispatchError) -> ListHapgsError {
        ListHapgsError::HttpDispatch(err)
    }
}
impl From<io::Error> for ListHapgsError {
    fn from(err: io::Error) -> ListHapgsError {
        ListHapgsError::HttpDispatch(HttpDispatchError::from(err))
    }
}
impl fmt::Display for ListHapgsError {
    fn fmt(&self, f: &mut fmt::Formatter) -> fmt::Result {
        write!(f, "{}", self.description())
    }
}
impl Error for ListHapgsError {
    fn description(&self) -> &str {
        match *self {
            ListHapgsError::CloudHsmInternal(ref cause) => cause,
            ListHapgsError::CloudHsmService(ref cause) => cause,
            ListHapgsError::InvalidRequest(ref cause) => cause,
            ListHapgsError::Validation(ref cause) => cause,
            ListHapgsError::Credentials(ref err) => err.description(),
            ListHapgsError::HttpDispatch(ref dispatch_error) => dispatch_error.description(),
            ListHapgsError::Unknown(ref cause) => cause,
        }
    }
}
/// Errors returned by ListHsms
#[derive(Debug, PartialEq)]
pub enum ListHsmsError {
    ///<p>Indicates that an internal error occurred.</p>
    CloudHsmInternal(String),
    ///<p>Indicates that an exception occurred in the AWS CloudHSM service.</p>
    CloudHsmService(String),
    ///<p>Indicates that one or more of the request parameters are not valid.</p>
    InvalidRequest(String),
    /// An error occurred dispatching the HTTP request
    HttpDispatch(HttpDispatchError),
    /// An error was encountered with AWS credentials.
    Credentials(CredentialsError),
    /// A validation error occurred.  Details from AWS are provided.
    Validation(String),
    /// An unknown error occurred.  The raw HTTP response is provided.
    Unknown(String),
}


impl ListHsmsError {
    pub fn from_body(body: &str) -> ListHsmsError {
        match from_str::<SerdeJsonValue>(body) {
            Ok(json) => {
                let raw_error_type = json.get("__type")
                    .and_then(|e| e.as_str())
                    .unwrap_or("Unknown");
                let error_message = json.get("message").and_then(|m| m.as_str()).unwrap_or(body);

                let pieces: Vec<&str> = raw_error_type.split("#").collect();
                let error_type = pieces.last().expect("Expected error type");

                match *error_type {
                    "CloudHsmInternalException" => {
                        ListHsmsError::CloudHsmInternal(String::from(error_message))
                    }
                    "CloudHsmServiceException" => {
                        ListHsmsError::CloudHsmService(String::from(error_message))
                    }
                    "InvalidRequestException" => {
                        ListHsmsError::InvalidRequest(String::from(error_message))
                    }
                    "ValidationException" => ListHsmsError::Validation(error_message.to_string()),
                    _ => ListHsmsError::Unknown(String::from(body)),
                }
            }
            Err(_) => ListHsmsError::Unknown(String::from(body)),
        }
    }
}

impl From<serde_json::error::Error> for ListHsmsError {
    fn from(err: serde_json::error::Error) -> ListHsmsError {
        ListHsmsError::Unknown(err.description().to_string())
    }
}
impl From<CredentialsError> for ListHsmsError {
    fn from(err: CredentialsError) -> ListHsmsError {
        ListHsmsError::Credentials(err)
    }
}
impl From<HttpDispatchError> for ListHsmsError {
    fn from(err: HttpDispatchError) -> ListHsmsError {
        ListHsmsError::HttpDispatch(err)
    }
}
impl From<io::Error> for ListHsmsError {
    fn from(err: io::Error) -> ListHsmsError {
        ListHsmsError::HttpDispatch(HttpDispatchError::from(err))
    }
}
impl fmt::Display for ListHsmsError {
    fn fmt(&self, f: &mut fmt::Formatter) -> fmt::Result {
        write!(f, "{}", self.description())
    }
}
impl Error for ListHsmsError {
    fn description(&self) -> &str {
        match *self {
            ListHsmsError::CloudHsmInternal(ref cause) => cause,
            ListHsmsError::CloudHsmService(ref cause) => cause,
            ListHsmsError::InvalidRequest(ref cause) => cause,
            ListHsmsError::Validation(ref cause) => cause,
            ListHsmsError::Credentials(ref err) => err.description(),
            ListHsmsError::HttpDispatch(ref dispatch_error) => dispatch_error.description(),
            ListHsmsError::Unknown(ref cause) => cause,
        }
    }
}
/// Errors returned by ListLunaClients
#[derive(Debug, PartialEq)]
pub enum ListLunaClientsError {
    ///<p>Indicates that an internal error occurred.</p>
    CloudHsmInternal(String),
    ///<p>Indicates that an exception occurred in the AWS CloudHSM service.</p>
    CloudHsmService(String),
    ///<p>Indicates that one or more of the request parameters are not valid.</p>
    InvalidRequest(String),
    /// An error occurred dispatching the HTTP request
    HttpDispatch(HttpDispatchError),
    /// An error was encountered with AWS credentials.
    Credentials(CredentialsError),
    /// A validation error occurred.  Details from AWS are provided.
    Validation(String),
    /// An unknown error occurred.  The raw HTTP response is provided.
    Unknown(String),
}


impl ListLunaClientsError {
    pub fn from_body(body: &str) -> ListLunaClientsError {
        match from_str::<SerdeJsonValue>(body) {
            Ok(json) => {
                let raw_error_type = json.get("__type")
                    .and_then(|e| e.as_str())
                    .unwrap_or("Unknown");
                let error_message = json.get("message").and_then(|m| m.as_str()).unwrap_or(body);

                let pieces: Vec<&str> = raw_error_type.split("#").collect();
                let error_type = pieces.last().expect("Expected error type");

                match *error_type {
                    "CloudHsmInternalException" => {
                        ListLunaClientsError::CloudHsmInternal(String::from(error_message))
                    }
                    "CloudHsmServiceException" => {
                        ListLunaClientsError::CloudHsmService(String::from(error_message))
                    }
                    "InvalidRequestException" => {
                        ListLunaClientsError::InvalidRequest(String::from(error_message))
                    }
                    "ValidationException" => {
                        ListLunaClientsError::Validation(error_message.to_string())
                    }
                    _ => ListLunaClientsError::Unknown(String::from(body)),
                }
            }
            Err(_) => ListLunaClientsError::Unknown(String::from(body)),
        }
    }
}

impl From<serde_json::error::Error> for ListLunaClientsError {
    fn from(err: serde_json::error::Error) -> ListLunaClientsError {
        ListLunaClientsError::Unknown(err.description().to_string())
    }
}
impl From<CredentialsError> for ListLunaClientsError {
    fn from(err: CredentialsError) -> ListLunaClientsError {
        ListLunaClientsError::Credentials(err)
    }
}
impl From<HttpDispatchError> for ListLunaClientsError {
    fn from(err: HttpDispatchError) -> ListLunaClientsError {
        ListLunaClientsError::HttpDispatch(err)
    }
}
impl From<io::Error> for ListLunaClientsError {
    fn from(err: io::Error) -> ListLunaClientsError {
        ListLunaClientsError::HttpDispatch(HttpDispatchError::from(err))
    }
}
impl fmt::Display for ListLunaClientsError {
    fn fmt(&self, f: &mut fmt::Formatter) -> fmt::Result {
        write!(f, "{}", self.description())
    }
}
impl Error for ListLunaClientsError {
    fn description(&self) -> &str {
        match *self {
            ListLunaClientsError::CloudHsmInternal(ref cause) => cause,
            ListLunaClientsError::CloudHsmService(ref cause) => cause,
            ListLunaClientsError::InvalidRequest(ref cause) => cause,
            ListLunaClientsError::Validation(ref cause) => cause,
            ListLunaClientsError::Credentials(ref err) => err.description(),
            ListLunaClientsError::HttpDispatch(ref dispatch_error) => dispatch_error.description(),
            ListLunaClientsError::Unknown(ref cause) => cause,
        }
    }
}
/// Errors returned by ListTagsForResource
#[derive(Debug, PartialEq)]
pub enum ListTagsForResourceError {
    ///<p>Indicates that an internal error occurred.</p>
    CloudHsmInternal(String),
    ///<p>Indicates that an exception occurred in the AWS CloudHSM service.</p>
    CloudHsmService(String),
    ///<p>Indicates that one or more of the request parameters are not valid.</p>
    InvalidRequest(String),
    /// An error occurred dispatching the HTTP request
    HttpDispatch(HttpDispatchError),
    /// An error was encountered with AWS credentials.
    Credentials(CredentialsError),
    /// A validation error occurred.  Details from AWS are provided.
    Validation(String),
    /// An unknown error occurred.  The raw HTTP response is provided.
    Unknown(String),
}


impl ListTagsForResourceError {
    pub fn from_body(body: &str) -> ListTagsForResourceError {
        match from_str::<SerdeJsonValue>(body) {
            Ok(json) => {
                let raw_error_type = json.get("__type")
                    .and_then(|e| e.as_str())
                    .unwrap_or("Unknown");
                let error_message = json.get("message").and_then(|m| m.as_str()).unwrap_or(body);

                let pieces: Vec<&str> = raw_error_type.split("#").collect();
                let error_type = pieces.last().expect("Expected error type");

                match *error_type {
                    "CloudHsmInternalException" => {
                        ListTagsForResourceError::CloudHsmInternal(String::from(error_message))
                    }
                    "CloudHsmServiceException" => {
                        ListTagsForResourceError::CloudHsmService(String::from(error_message))
                    }
                    "InvalidRequestException" => {
                        ListTagsForResourceError::InvalidRequest(String::from(error_message))
                    }
                    "ValidationException" => {
                        ListTagsForResourceError::Validation(error_message.to_string())
                    }
                    _ => ListTagsForResourceError::Unknown(String::from(body)),
                }
            }
            Err(_) => ListTagsForResourceError::Unknown(String::from(body)),
        }
    }
}

impl From<serde_json::error::Error> for ListTagsForResourceError {
    fn from(err: serde_json::error::Error) -> ListTagsForResourceError {
        ListTagsForResourceError::Unknown(err.description().to_string())
    }
}
impl From<CredentialsError> for ListTagsForResourceError {
    fn from(err: CredentialsError) -> ListTagsForResourceError {
        ListTagsForResourceError::Credentials(err)
    }
}
impl From<HttpDispatchError> for ListTagsForResourceError {
    fn from(err: HttpDispatchError) -> ListTagsForResourceError {
        ListTagsForResourceError::HttpDispatch(err)
    }
}
impl From<io::Error> for ListTagsForResourceError {
    fn from(err: io::Error) -> ListTagsForResourceError {
        ListTagsForResourceError::HttpDispatch(HttpDispatchError::from(err))
    }
}
impl fmt::Display for ListTagsForResourceError {
    fn fmt(&self, f: &mut fmt::Formatter) -> fmt::Result {
        write!(f, "{}", self.description())
    }
}
impl Error for ListTagsForResourceError {
    fn description(&self) -> &str {
        match *self {
            ListTagsForResourceError::CloudHsmInternal(ref cause) => cause,
            ListTagsForResourceError::CloudHsmService(ref cause) => cause,
            ListTagsForResourceError::InvalidRequest(ref cause) => cause,
            ListTagsForResourceError::Validation(ref cause) => cause,
            ListTagsForResourceError::Credentials(ref err) => err.description(),
            ListTagsForResourceError::HttpDispatch(ref dispatch_error) => {
                dispatch_error.description()
            }
            ListTagsForResourceError::Unknown(ref cause) => cause,
        }
    }
}
/// Errors returned by ModifyHapg
#[derive(Debug, PartialEq)]
pub enum ModifyHapgError {
    ///<p>Indicates that an internal error occurred.</p>
    CloudHsmInternal(String),
    ///<p>Indicates that an exception occurred in the AWS CloudHSM service.</p>
    CloudHsmService(String),
    ///<p>Indicates that one or more of the request parameters are not valid.</p>
    InvalidRequest(String),
    /// An error occurred dispatching the HTTP request
    HttpDispatch(HttpDispatchError),
    /// An error was encountered with AWS credentials.
    Credentials(CredentialsError),
    /// A validation error occurred.  Details from AWS are provided.
    Validation(String),
    /// An unknown error occurred.  The raw HTTP response is provided.
    Unknown(String),
}


impl ModifyHapgError {
    pub fn from_body(body: &str) -> ModifyHapgError {
        match from_str::<SerdeJsonValue>(body) {
            Ok(json) => {
                let raw_error_type = json.get("__type")
                    .and_then(|e| e.as_str())
                    .unwrap_or("Unknown");
                let error_message = json.get("message").and_then(|m| m.as_str()).unwrap_or(body);

                let pieces: Vec<&str> = raw_error_type.split("#").collect();
                let error_type = pieces.last().expect("Expected error type");

                match *error_type {
                    "CloudHsmInternalException" => {
                        ModifyHapgError::CloudHsmInternal(String::from(error_message))
                    }
                    "CloudHsmServiceException" => {
                        ModifyHapgError::CloudHsmService(String::from(error_message))
                    }
                    "InvalidRequestException" => {
                        ModifyHapgError::InvalidRequest(String::from(error_message))
                    }
                    "ValidationException" => ModifyHapgError::Validation(error_message.to_string()),
                    _ => ModifyHapgError::Unknown(String::from(body)),
                }
            }
            Err(_) => ModifyHapgError::Unknown(String::from(body)),
        }
    }
}

impl From<serde_json::error::Error> for ModifyHapgError {
    fn from(err: serde_json::error::Error) -> ModifyHapgError {
        ModifyHapgError::Unknown(err.description().to_string())
    }
}
impl From<CredentialsError> for ModifyHapgError {
    fn from(err: CredentialsError) -> ModifyHapgError {
        ModifyHapgError::Credentials(err)
    }
}
impl From<HttpDispatchError> for ModifyHapgError {
    fn from(err: HttpDispatchError) -> ModifyHapgError {
        ModifyHapgError::HttpDispatch(err)
    }
}
impl From<io::Error> for ModifyHapgError {
    fn from(err: io::Error) -> ModifyHapgError {
        ModifyHapgError::HttpDispatch(HttpDispatchError::from(err))
    }
}
impl fmt::Display for ModifyHapgError {
    fn fmt(&self, f: &mut fmt::Formatter) -> fmt::Result {
        write!(f, "{}", self.description())
    }
}
impl Error for ModifyHapgError {
    fn description(&self) -> &str {
        match *self {
            ModifyHapgError::CloudHsmInternal(ref cause) => cause,
            ModifyHapgError::CloudHsmService(ref cause) => cause,
            ModifyHapgError::InvalidRequest(ref cause) => cause,
            ModifyHapgError::Validation(ref cause) => cause,
            ModifyHapgError::Credentials(ref err) => err.description(),
            ModifyHapgError::HttpDispatch(ref dispatch_error) => dispatch_error.description(),
            ModifyHapgError::Unknown(ref cause) => cause,
        }
    }
}
/// Errors returned by ModifyHsm
#[derive(Debug, PartialEq)]
pub enum ModifyHsmError {
    ///<p>Indicates that an internal error occurred.</p>
    CloudHsmInternal(String),
    ///<p>Indicates that an exception occurred in the AWS CloudHSM service.</p>
    CloudHsmService(String),
    ///<p>Indicates that one or more of the request parameters are not valid.</p>
    InvalidRequest(String),
    /// An error occurred dispatching the HTTP request
    HttpDispatch(HttpDispatchError),
    /// An error was encountered with AWS credentials.
    Credentials(CredentialsError),
    /// A validation error occurred.  Details from AWS are provided.
    Validation(String),
    /// An unknown error occurred.  The raw HTTP response is provided.
    Unknown(String),
}


impl ModifyHsmError {
    pub fn from_body(body: &str) -> ModifyHsmError {
        match from_str::<SerdeJsonValue>(body) {
            Ok(json) => {
                let raw_error_type = json.get("__type")
                    .and_then(|e| e.as_str())
                    .unwrap_or("Unknown");
                let error_message = json.get("message").and_then(|m| m.as_str()).unwrap_or(body);

                let pieces: Vec<&str> = raw_error_type.split("#").collect();
                let error_type = pieces.last().expect("Expected error type");

                match *error_type {
                    "CloudHsmInternalException" => {
                        ModifyHsmError::CloudHsmInternal(String::from(error_message))
                    }
                    "CloudHsmServiceException" => {
                        ModifyHsmError::CloudHsmService(String::from(error_message))
                    }
                    "InvalidRequestException" => {
                        ModifyHsmError::InvalidRequest(String::from(error_message))
                    }
                    "ValidationException" => ModifyHsmError::Validation(error_message.to_string()),
                    _ => ModifyHsmError::Unknown(String::from(body)),
                }
            }
            Err(_) => ModifyHsmError::Unknown(String::from(body)),
        }
    }
}

impl From<serde_json::error::Error> for ModifyHsmError {
    fn from(err: serde_json::error::Error) -> ModifyHsmError {
        ModifyHsmError::Unknown(err.description().to_string())
    }
}
impl From<CredentialsError> for ModifyHsmError {
    fn from(err: CredentialsError) -> ModifyHsmError {
        ModifyHsmError::Credentials(err)
    }
}
impl From<HttpDispatchError> for ModifyHsmError {
    fn from(err: HttpDispatchError) -> ModifyHsmError {
        ModifyHsmError::HttpDispatch(err)
    }
}
impl From<io::Error> for ModifyHsmError {
    fn from(err: io::Error) -> ModifyHsmError {
        ModifyHsmError::HttpDispatch(HttpDispatchError::from(err))
    }
}
impl fmt::Display for ModifyHsmError {
    fn fmt(&self, f: &mut fmt::Formatter) -> fmt::Result {
        write!(f, "{}", self.description())
    }
}
impl Error for ModifyHsmError {
    fn description(&self) -> &str {
        match *self {
            ModifyHsmError::CloudHsmInternal(ref cause) => cause,
            ModifyHsmError::CloudHsmService(ref cause) => cause,
            ModifyHsmError::InvalidRequest(ref cause) => cause,
            ModifyHsmError::Validation(ref cause) => cause,
            ModifyHsmError::Credentials(ref err) => err.description(),
            ModifyHsmError::HttpDispatch(ref dispatch_error) => dispatch_error.description(),
            ModifyHsmError::Unknown(ref cause) => cause,
        }
    }
}
/// Errors returned by ModifyLunaClient
#[derive(Debug, PartialEq)]
pub enum ModifyLunaClientError {
    ///<p>Indicates that an exception occurred in the AWS CloudHSM service.</p>
    CloudHsmService(String),
    /// An error occurred dispatching the HTTP request
    HttpDispatch(HttpDispatchError),
    /// An error was encountered with AWS credentials.
    Credentials(CredentialsError),
    /// A validation error occurred.  Details from AWS are provided.
    Validation(String),
    /// An unknown error occurred.  The raw HTTP response is provided.
    Unknown(String),
}


impl ModifyLunaClientError {
    pub fn from_body(body: &str) -> ModifyLunaClientError {
        match from_str::<SerdeJsonValue>(body) {
            Ok(json) => {
                let raw_error_type = json.get("__type")
                    .and_then(|e| e.as_str())
                    .unwrap_or("Unknown");
                let error_message = json.get("message").and_then(|m| m.as_str()).unwrap_or(body);

                let pieces: Vec<&str> = raw_error_type.split("#").collect();
                let error_type = pieces.last().expect("Expected error type");

                match *error_type {
                    "CloudHsmServiceException" => {
                        ModifyLunaClientError::CloudHsmService(String::from(error_message))
                    }
                    "ValidationException" => {
                        ModifyLunaClientError::Validation(error_message.to_string())
                    }
                    _ => ModifyLunaClientError::Unknown(String::from(body)),
                }
            }
            Err(_) => ModifyLunaClientError::Unknown(String::from(body)),
        }
    }
}

impl From<serde_json::error::Error> for ModifyLunaClientError {
    fn from(err: serde_json::error::Error) -> ModifyLunaClientError {
        ModifyLunaClientError::Unknown(err.description().to_string())
    }
}
impl From<CredentialsError> for ModifyLunaClientError {
    fn from(err: CredentialsError) -> ModifyLunaClientError {
        ModifyLunaClientError::Credentials(err)
    }
}
impl From<HttpDispatchError> for ModifyLunaClientError {
    fn from(err: HttpDispatchError) -> ModifyLunaClientError {
        ModifyLunaClientError::HttpDispatch(err)
    }
}
impl From<io::Error> for ModifyLunaClientError {
    fn from(err: io::Error) -> ModifyLunaClientError {
        ModifyLunaClientError::HttpDispatch(HttpDispatchError::from(err))
    }
}
impl fmt::Display for ModifyLunaClientError {
    fn fmt(&self, f: &mut fmt::Formatter) -> fmt::Result {
        write!(f, "{}", self.description())
    }
}
impl Error for ModifyLunaClientError {
    fn description(&self) -> &str {
        match *self {
            ModifyLunaClientError::CloudHsmService(ref cause) => cause,
            ModifyLunaClientError::Validation(ref cause) => cause,
            ModifyLunaClientError::Credentials(ref err) => err.description(),
            ModifyLunaClientError::HttpDispatch(ref dispatch_error) => dispatch_error.description(),
            ModifyLunaClientError::Unknown(ref cause) => cause,
        }
    }
}
/// Errors returned by RemoveTagsFromResource
#[derive(Debug, PartialEq)]
pub enum RemoveTagsFromResourceError {
    ///<p>Indicates that an internal error occurred.</p>
    CloudHsmInternal(String),
    ///<p>Indicates that an exception occurred in the AWS CloudHSM service.</p>
    CloudHsmService(String),
    ///<p>Indicates that one or more of the request parameters are not valid.</p>
    InvalidRequest(String),
    /// An error occurred dispatching the HTTP request
    HttpDispatch(HttpDispatchError),
    /// An error was encountered with AWS credentials.
    Credentials(CredentialsError),
    /// A validation error occurred.  Details from AWS are provided.
    Validation(String),
    /// An unknown error occurred.  The raw HTTP response is provided.
    Unknown(String),
}


impl RemoveTagsFromResourceError {
    pub fn from_body(body: &str) -> RemoveTagsFromResourceError {
        match from_str::<SerdeJsonValue>(body) {
            Ok(json) => {
                let raw_error_type = json.get("__type")
                    .and_then(|e| e.as_str())
                    .unwrap_or("Unknown");
                let error_message = json.get("message").and_then(|m| m.as_str()).unwrap_or(body);

                let pieces: Vec<&str> = raw_error_type.split("#").collect();
                let error_type = pieces.last().expect("Expected error type");

                match *error_type {
                    "CloudHsmInternalException" => {
                        RemoveTagsFromResourceError::CloudHsmInternal(String::from(error_message))
                    }
                    "CloudHsmServiceException" => {
                        RemoveTagsFromResourceError::CloudHsmService(String::from(error_message))
                    }
                    "InvalidRequestException" => {
                        RemoveTagsFromResourceError::InvalidRequest(String::from(error_message))
                    }
                    "ValidationException" => {
                        RemoveTagsFromResourceError::Validation(error_message.to_string())
                    }
                    _ => RemoveTagsFromResourceError::Unknown(String::from(body)),
                }
            }
            Err(_) => RemoveTagsFromResourceError::Unknown(String::from(body)),
        }
    }
}

impl From<serde_json::error::Error> for RemoveTagsFromResourceError {
    fn from(err: serde_json::error::Error) -> RemoveTagsFromResourceError {
        RemoveTagsFromResourceError::Unknown(err.description().to_string())
    }
}
impl From<CredentialsError> for RemoveTagsFromResourceError {
    fn from(err: CredentialsError) -> RemoveTagsFromResourceError {
        RemoveTagsFromResourceError::Credentials(err)
    }
}
impl From<HttpDispatchError> for RemoveTagsFromResourceError {
    fn from(err: HttpDispatchError) -> RemoveTagsFromResourceError {
        RemoveTagsFromResourceError::HttpDispatch(err)
    }
}
impl From<io::Error> for RemoveTagsFromResourceError {
    fn from(err: io::Error) -> RemoveTagsFromResourceError {
        RemoveTagsFromResourceError::HttpDispatch(HttpDispatchError::from(err))
    }
}
impl fmt::Display for RemoveTagsFromResourceError {
    fn fmt(&self, f: &mut fmt::Formatter) -> fmt::Result {
        write!(f, "{}", self.description())
    }
}
impl Error for RemoveTagsFromResourceError {
    fn description(&self) -> &str {
        match *self {
            RemoveTagsFromResourceError::CloudHsmInternal(ref cause) => cause,
            RemoveTagsFromResourceError::CloudHsmService(ref cause) => cause,
            RemoveTagsFromResourceError::InvalidRequest(ref cause) => cause,
            RemoveTagsFromResourceError::Validation(ref cause) => cause,
            RemoveTagsFromResourceError::Credentials(ref err) => err.description(),
            RemoveTagsFromResourceError::HttpDispatch(ref dispatch_error) => {
                dispatch_error.description()
            }
            RemoveTagsFromResourceError::Unknown(ref cause) => cause,
        }
    }
}
/// Trait representing the capabilities of the CloudHSM API. CloudHSM clients implement this trait.
pub trait CloudHsm {
    #[doc="<p>Adds or overwrites one or more tags for the specified AWS CloudHSM resource.</p> <p>Each tag consists of a key and a value. Tag keys must be unique to each resource.</p>"]
    fn add_tags_to_resource(&self,
                            input: &AddTagsToResourceRequest)
                            -> Result<AddTagsToResourceResponse, AddTagsToResourceError>;


    #[doc="<p>Creates a high-availability partition group. A high-availability partition group is a group of partitions that spans multiple physical HSMs.</p>"]
    fn create_hapg(&self,
                   input: &CreateHapgRequest)
                   -> Result<CreateHapgResponse, CreateHapgError>;


    #[doc="<p>Creates an uninitialized HSM instance.</p> <p>There is an upfront fee charged for each HSM instance that you create with the <a>CreateHsm</a> operation. If you accidentally provision an HSM and want to request a refund, delete the instance using the <a>DeleteHsm</a> operation, go to the <a href=\"https://console.aws.amazon.com/support/home#/\">AWS Support Center</a>, create a new case, and select <b>Account and Billing Support</b>.</p> <important> <p>It can take up to 20 minutes to create and provision an HSM. You can monitor the status of the HSM with the <a>DescribeHsm</a> operation. The HSM is ready to be initialized when the status changes to <code>RUNNING</code>.</p> </important>"]
    fn create_hsm(&self, input: &CreateHsmRequest) -> Result<CreateHsmResponse, CreateHsmError>;


    #[doc="<p>Creates an HSM client.</p>"]
    fn create_luna_client(&self,
                          input: &CreateLunaClientRequest)
                          -> Result<CreateLunaClientResponse, CreateLunaClientError>;


    #[doc="<p>Deletes a high-availability partition group.</p>"]
    fn delete_hapg(&self,
                   input: &DeleteHapgRequest)
                   -> Result<DeleteHapgResponse, DeleteHapgError>;


    #[doc="<p>Deletes an HSM. After completion, this operation cannot be undone and your key material cannot be recovered.</p>"]
    fn delete_hsm(&self, input: &DeleteHsmRequest) -> Result<DeleteHsmResponse, DeleteHsmError>;


    #[doc="<p>Deletes a client.</p>"]
    fn delete_luna_client(&self,
                          input: &DeleteLunaClientRequest)
                          -> Result<DeleteLunaClientResponse, DeleteLunaClientError>;


    #[doc="<p>Retrieves information about a high-availability partition group.</p>"]
    fn describe_hapg(&self,
                     input: &DescribeHapgRequest)
                     -> Result<DescribeHapgResponse, DescribeHapgError>;


    #[doc="<p>Retrieves information about an HSM. You can identify the HSM by its ARN or its serial number.</p>"]
    fn describe_hsm(&self,
                    input: &DescribeHsmRequest)
                    -> Result<DescribeHsmResponse, DescribeHsmError>;


    #[doc="<p>Retrieves information about an HSM client.</p>"]
    fn describe_luna_client(&self,
                            input: &DescribeLunaClientRequest)
                            -> Result<DescribeLunaClientResponse, DescribeLunaClientError>;


    #[doc="<p>Gets the configuration files necessary to connect to all high availability partition groups the client is associated with.</p>"]
    fn get_config(&self, input: &GetConfigRequest) -> Result<GetConfigResponse, GetConfigError>;


    #[doc="<p>Lists the Availability Zones that have available AWS CloudHSM capacity.</p>"]
    fn list_available_zones(&self) -> Result<ListAvailableZonesResponse, ListAvailableZonesError>;


    #[doc="<p>Lists the high-availability partition groups for the account.</p> <p>This operation supports pagination with the use of the <i>NextToken</i> member. If more results are available, the <i>NextToken</i> member of the response contains a token that you pass in the next call to <a>ListHapgs</a> to retrieve the next set of items.</p>"]
    fn list_hapgs(&self, input: &ListHapgsRequest) -> Result<ListHapgsResponse, ListHapgsError>;


    #[doc="<p>Retrieves the identifiers of all of the HSMs provisioned for the current customer.</p> <p>This operation supports pagination with the use of the <i>NextToken</i> member. If more results are available, the <i>NextToken</i> member of the response contains a token that you pass in the next call to <a>ListHsms</a> to retrieve the next set of items.</p>"]
    fn list_hsms(&self, input: &ListHsmsRequest) -> Result<ListHsmsResponse, ListHsmsError>;


    #[doc="<p>Lists all of the clients.</p> <p>This operation supports pagination with the use of the <i>NextToken</i> member. If more results are available, the <i>NextToken</i> member of the response contains a token that you pass in the next call to <a>ListLunaClients</a> to retrieve the next set of items.</p>"]
    fn list_luna_clients(&self,
                         input: &ListLunaClientsRequest)
                         -> Result<ListLunaClientsResponse, ListLunaClientsError>;


    #[doc="<p>Returns a list of all tags for the specified AWS CloudHSM resource.</p>"]
    fn list_tags_for_resource(&self,
                              input: &ListTagsForResourceRequest)
                              -> Result<ListTagsForResourceResponse, ListTagsForResourceError>;


    #[doc="<p>Modifies an existing high-availability partition group.</p>"]
    fn modify_hapg(&self,
                   input: &ModifyHapgRequest)
                   -> Result<ModifyHapgResponse, ModifyHapgError>;


    #[doc="<p>Modifies an HSM.</p> <important> <p>This operation can result in the HSM being offline for up to 15 minutes while the AWS CloudHSM service is reconfigured. If you are modifying a production HSM, you should ensure that your AWS CloudHSM service is configured for high availability, and consider executing this operation during a maintenance window.</p> </important>"]
    fn modify_hsm(&self, input: &ModifyHsmRequest) -> Result<ModifyHsmResponse, ModifyHsmError>;


    #[doc="<p>Modifies the certificate used by the client.</p> <p>This action can potentially start a workflow to install the new certificate on the client's HSMs.</p>"]
    fn modify_luna_client(&self,
                          input: &ModifyLunaClientRequest)
                          -> Result<ModifyLunaClientResponse, ModifyLunaClientError>;


    #[doc="<p>Removes one or more tags from the specified AWS CloudHSM resource.</p> <p>To remove a tag, specify only the tag key to remove (not the value). To overwrite the value for an existing tag, use <a>AddTagsToResource</a>.</p>"]
    fn remove_tags_from_resource
        (&self,
         input: &RemoveTagsFromResourceRequest)
         -> Result<RemoveTagsFromResourceResponse, RemoveTagsFromResourceError>;
}
/// A client for the CloudHSM API.
pub struct CloudHsmClient<P, D>
    where P: ProvideAwsCredentials,
          D: DispatchSignedRequest
{
    credentials_provider: P,
    region: region::Region,
    dispatcher: D,
}

impl<P, D> CloudHsmClient<P, D>
    where P: ProvideAwsCredentials,
          D: DispatchSignedRequest
{
    pub fn new(request_dispatcher: D, credentials_provider: P, region: region::Region) -> Self {
        CloudHsmClient {
            credentials_provider: credentials_provider,
            region: region,
            dispatcher: request_dispatcher,
        }
    }
}

impl<P, D> CloudHsm for CloudHsmClient<P, D>
    where P: ProvideAwsCredentials,
          D: DispatchSignedRequest
{
    #[doc="<p>Adds or overwrites one or more tags for the specified AWS CloudHSM resource.</p> <p>Each tag consists of a key and a value. Tag keys must be unique to each resource.</p>"]
    fn add_tags_to_resource(&self,
                            input: &AddTagsToResourceRequest)
                            -> Result<AddTagsToResourceResponse, AddTagsToResourceError> {
        let mut request = SignedRequest::new("POST", "cloudhsm", &self.region, "/");

        request.set_content_type("application/x-amz-json-1.1".to_owned());
        request.add_header("x-amz-target", "CloudHsmFrontendService.AddTagsToResource");
        let encoded = serde_json::to_string(input).unwrap();
        request.set_payload(Some(encoded.into_bytes()));

        request.sign_with_plus(&try!(self.credentials_provider.credentials()), true);

        let mut response = try!(self.dispatcher.dispatch(&request));

        match response.status {
<<<<<<< HEAD
            StatusCode::Ok => {
                let mut body: Vec<u8> = Vec::new();
                try!(response.body.read_to_end(&mut body));
                Ok(serde_json::from_str::<AddTagsToResourceResponse>(String::from_utf8_lossy(&body).as_ref()).unwrap())
            }
=======
            ::hyper::status::StatusCode::Ok => {
                            Ok(serde_json::from_str::<AddTagsToResourceResponse>(String::from_utf8_lossy(&response.body).as_ref()).unwrap())
                        }
>>>>>>> 481a9285
            _ => {
                let mut body: Vec<u8> = Vec::new();
                try!(response.body.read_to_end(&mut body));
                Err(AddTagsToResourceError::from_body(String::from_utf8_lossy(&body).as_ref()))
            }
        }
    }


    #[doc="<p>Creates a high-availability partition group. A high-availability partition group is a group of partitions that spans multiple physical HSMs.</p>"]
    fn create_hapg(&self,
                   input: &CreateHapgRequest)
                   -> Result<CreateHapgResponse, CreateHapgError> {
        let mut request = SignedRequest::new("POST", "cloudhsm", &self.region, "/");

        request.set_content_type("application/x-amz-json-1.1".to_owned());
        request.add_header("x-amz-target", "CloudHsmFrontendService.CreateHapg");
        let encoded = serde_json::to_string(input).unwrap();
        request.set_payload(Some(encoded.into_bytes()));

        request.sign_with_plus(&try!(self.credentials_provider.credentials()), true);

        let mut response = try!(self.dispatcher.dispatch(&request));

        match response.status {
<<<<<<< HEAD
            StatusCode::Ok => {
                let mut body: Vec<u8> = Vec::new();
                try!(response.body.read_to_end(&mut body));
                Ok(serde_json::from_str::<CreateHapgResponse>(String::from_utf8_lossy(&body)
                                                                  .as_ref())
                           .unwrap())
            }
            _ => {
                let mut body: Vec<u8> = Vec::new();
                try!(response.body.read_to_end(&mut body));
                Err(CreateHapgError::from_body(String::from_utf8_lossy(&body).as_ref()))
            }
=======
            ::hyper::status::StatusCode::Ok => {
                            Ok(serde_json::from_str::<CreateHapgResponse>(String::from_utf8_lossy(&response.body).as_ref()).unwrap())
                        }
            _ => Err(CreateHapgError::from_body(String::from_utf8_lossy(&response.body).as_ref())),
>>>>>>> 481a9285
        }
    }


    #[doc="<p>Creates an uninitialized HSM instance.</p> <p>There is an upfront fee charged for each HSM instance that you create with the <a>CreateHsm</a> operation. If you accidentally provision an HSM and want to request a refund, delete the instance using the <a>DeleteHsm</a> operation, go to the <a href=\"https://console.aws.amazon.com/support/home#/\">AWS Support Center</a>, create a new case, and select <b>Account and Billing Support</b>.</p> <important> <p>It can take up to 20 minutes to create and provision an HSM. You can monitor the status of the HSM with the <a>DescribeHsm</a> operation. The HSM is ready to be initialized when the status changes to <code>RUNNING</code>.</p> </important>"]
    fn create_hsm(&self, input: &CreateHsmRequest) -> Result<CreateHsmResponse, CreateHsmError> {
        let mut request = SignedRequest::new("POST", "cloudhsm", &self.region, "/");

        request.set_content_type("application/x-amz-json-1.1".to_owned());
        request.add_header("x-amz-target", "CloudHsmFrontendService.CreateHsm");
        let encoded = serde_json::to_string(input).unwrap();
        request.set_payload(Some(encoded.into_bytes()));

        request.sign_with_plus(&try!(self.credentials_provider.credentials()), true);

        let mut response = try!(self.dispatcher.dispatch(&request));

        match response.status {
<<<<<<< HEAD
            StatusCode::Ok => {
                let mut body: Vec<u8> = Vec::new();
                try!(response.body.read_to_end(&mut body));
                Ok(serde_json::from_str::<CreateHsmResponse>(String::from_utf8_lossy(&body)
                                                                 .as_ref())
                           .unwrap())
            }
            _ => {
                let mut body: Vec<u8> = Vec::new();
                try!(response.body.read_to_end(&mut body));
                Err(CreateHsmError::from_body(String::from_utf8_lossy(&body).as_ref()))
            }
=======
            ::hyper::status::StatusCode::Ok => {
                            Ok(serde_json::from_str::<CreateHsmResponse>(String::from_utf8_lossy(&response.body).as_ref()).unwrap())
                        }
            _ => Err(CreateHsmError::from_body(String::from_utf8_lossy(&response.body).as_ref())),
>>>>>>> 481a9285
        }
    }


    #[doc="<p>Creates an HSM client.</p>"]
    fn create_luna_client(&self,
                          input: &CreateLunaClientRequest)
                          -> Result<CreateLunaClientResponse, CreateLunaClientError> {
        let mut request = SignedRequest::new("POST", "cloudhsm", &self.region, "/");

        request.set_content_type("application/x-amz-json-1.1".to_owned());
        request.add_header("x-amz-target", "CloudHsmFrontendService.CreateLunaClient");
        let encoded = serde_json::to_string(input).unwrap();
        request.set_payload(Some(encoded.into_bytes()));

        request.sign_with_plus(&try!(self.credentials_provider.credentials()), true);

        let mut response = try!(self.dispatcher.dispatch(&request));

        match response.status {
<<<<<<< HEAD
            StatusCode::Ok => {
                let mut body: Vec<u8> = Vec::new();
                try!(response.body.read_to_end(&mut body));
                Ok(serde_json::from_str::<CreateLunaClientResponse>(String::from_utf8_lossy(&body)
                                                                        .as_ref())
                           .unwrap())
            }
=======
            ::hyper::status::StatusCode::Ok => {
                            Ok(serde_json::from_str::<CreateLunaClientResponse>(String::from_utf8_lossy(&response.body).as_ref()).unwrap())
                        }
>>>>>>> 481a9285
            _ => {
                let mut body: Vec<u8> = Vec::new();
                try!(response.body.read_to_end(&mut body));
                Err(CreateLunaClientError::from_body(String::from_utf8_lossy(&body).as_ref()))
            }
        }
    }


    #[doc="<p>Deletes a high-availability partition group.</p>"]
    fn delete_hapg(&self,
                   input: &DeleteHapgRequest)
                   -> Result<DeleteHapgResponse, DeleteHapgError> {
        let mut request = SignedRequest::new("POST", "cloudhsm", &self.region, "/");

        request.set_content_type("application/x-amz-json-1.1".to_owned());
        request.add_header("x-amz-target", "CloudHsmFrontendService.DeleteHapg");
        let encoded = serde_json::to_string(input).unwrap();
        request.set_payload(Some(encoded.into_bytes()));

        request.sign_with_plus(&try!(self.credentials_provider.credentials()), true);

        let mut response = try!(self.dispatcher.dispatch(&request));

        match response.status {
<<<<<<< HEAD
            StatusCode::Ok => {
                let mut body: Vec<u8> = Vec::new();
                try!(response.body.read_to_end(&mut body));
                Ok(serde_json::from_str::<DeleteHapgResponse>(String::from_utf8_lossy(&body)
                                                                  .as_ref())
                           .unwrap())
            }
            _ => {
                let mut body: Vec<u8> = Vec::new();
                try!(response.body.read_to_end(&mut body));
                Err(DeleteHapgError::from_body(String::from_utf8_lossy(&body).as_ref()))
            }
=======
            ::hyper::status::StatusCode::Ok => {
                            Ok(serde_json::from_str::<DeleteHapgResponse>(String::from_utf8_lossy(&response.body).as_ref()).unwrap())
                        }
            _ => Err(DeleteHapgError::from_body(String::from_utf8_lossy(&response.body).as_ref())),
>>>>>>> 481a9285
        }
    }


    #[doc="<p>Deletes an HSM. After completion, this operation cannot be undone and your key material cannot be recovered.</p>"]
    fn delete_hsm(&self, input: &DeleteHsmRequest) -> Result<DeleteHsmResponse, DeleteHsmError> {
        let mut request = SignedRequest::new("POST", "cloudhsm", &self.region, "/");

        request.set_content_type("application/x-amz-json-1.1".to_owned());
        request.add_header("x-amz-target", "CloudHsmFrontendService.DeleteHsm");
        let encoded = serde_json::to_string(input).unwrap();
        request.set_payload(Some(encoded.into_bytes()));

        request.sign_with_plus(&try!(self.credentials_provider.credentials()), true);

        let mut response = try!(self.dispatcher.dispatch(&request));

        match response.status {
<<<<<<< HEAD
            StatusCode::Ok => {
                let mut body: Vec<u8> = Vec::new();
                try!(response.body.read_to_end(&mut body));
                Ok(serde_json::from_str::<DeleteHsmResponse>(String::from_utf8_lossy(&body)
                                                                 .as_ref())
                           .unwrap())
            }
            _ => {
                let mut body: Vec<u8> = Vec::new();
                try!(response.body.read_to_end(&mut body));
                Err(DeleteHsmError::from_body(String::from_utf8_lossy(&body).as_ref()))
            }
=======
            ::hyper::status::StatusCode::Ok => {
                            Ok(serde_json::from_str::<DeleteHsmResponse>(String::from_utf8_lossy(&response.body).as_ref()).unwrap())
                        }
            _ => Err(DeleteHsmError::from_body(String::from_utf8_lossy(&response.body).as_ref())),
>>>>>>> 481a9285
        }
    }


    #[doc="<p>Deletes a client.</p>"]
    fn delete_luna_client(&self,
                          input: &DeleteLunaClientRequest)
                          -> Result<DeleteLunaClientResponse, DeleteLunaClientError> {
        let mut request = SignedRequest::new("POST", "cloudhsm", &self.region, "/");

        request.set_content_type("application/x-amz-json-1.1".to_owned());
        request.add_header("x-amz-target", "CloudHsmFrontendService.DeleteLunaClient");
        let encoded = serde_json::to_string(input).unwrap();
        request.set_payload(Some(encoded.into_bytes()));

        request.sign_with_plus(&try!(self.credentials_provider.credentials()), true);

        let mut response = try!(self.dispatcher.dispatch(&request));

        match response.status {
<<<<<<< HEAD
            StatusCode::Ok => {
                let mut body: Vec<u8> = Vec::new();
                try!(response.body.read_to_end(&mut body));
                Ok(serde_json::from_str::<DeleteLunaClientResponse>(String::from_utf8_lossy(&body)
                                                                        .as_ref())
                           .unwrap())
            }
=======
            ::hyper::status::StatusCode::Ok => {
                            Ok(serde_json::from_str::<DeleteLunaClientResponse>(String::from_utf8_lossy(&response.body).as_ref()).unwrap())
                        }
>>>>>>> 481a9285
            _ => {
                let mut body: Vec<u8> = Vec::new();
                try!(response.body.read_to_end(&mut body));
                Err(DeleteLunaClientError::from_body(String::from_utf8_lossy(&body).as_ref()))
            }
        }
    }


    #[doc="<p>Retrieves information about a high-availability partition group.</p>"]
    fn describe_hapg(&self,
                     input: &DescribeHapgRequest)
                     -> Result<DescribeHapgResponse, DescribeHapgError> {
        let mut request = SignedRequest::new("POST", "cloudhsm", &self.region, "/");

        request.set_content_type("application/x-amz-json-1.1".to_owned());
        request.add_header("x-amz-target", "CloudHsmFrontendService.DescribeHapg");
        let encoded = serde_json::to_string(input).unwrap();
        request.set_payload(Some(encoded.into_bytes()));

        request.sign_with_plus(&try!(self.credentials_provider.credentials()), true);

        let mut response = try!(self.dispatcher.dispatch(&request));

        match response.status {
<<<<<<< HEAD
            StatusCode::Ok => {
                let mut body: Vec<u8> = Vec::new();
                try!(response.body.read_to_end(&mut body));
                Ok(serde_json::from_str::<DescribeHapgResponse>(String::from_utf8_lossy(&body)
                                                                    .as_ref())
                           .unwrap())
            }
=======
            ::hyper::status::StatusCode::Ok => {
                            Ok(serde_json::from_str::<DescribeHapgResponse>(String::from_utf8_lossy(&response.body).as_ref()).unwrap())
                        }
>>>>>>> 481a9285
            _ => {
                let mut body: Vec<u8> = Vec::new();
                try!(response.body.read_to_end(&mut body));
                Err(DescribeHapgError::from_body(String::from_utf8_lossy(&body).as_ref()))
            }
        }
    }


    #[doc="<p>Retrieves information about an HSM. You can identify the HSM by its ARN or its serial number.</p>"]
    fn describe_hsm(&self,
                    input: &DescribeHsmRequest)
                    -> Result<DescribeHsmResponse, DescribeHsmError> {
        let mut request = SignedRequest::new("POST", "cloudhsm", &self.region, "/");

        request.set_content_type("application/x-amz-json-1.1".to_owned());
        request.add_header("x-amz-target", "CloudHsmFrontendService.DescribeHsm");
        let encoded = serde_json::to_string(input).unwrap();
        request.set_payload(Some(encoded.into_bytes()));

        request.sign_with_plus(&try!(self.credentials_provider.credentials()), true);

        let mut response = try!(self.dispatcher.dispatch(&request));

        match response.status {
<<<<<<< HEAD
            StatusCode::Ok => {
                let mut body: Vec<u8> = Vec::new();
                try!(response.body.read_to_end(&mut body));
                Ok(serde_json::from_str::<DescribeHsmResponse>(String::from_utf8_lossy(&body)
                                                                   .as_ref())
                           .unwrap())
            }
            _ => {
                let mut body: Vec<u8> = Vec::new();
                try!(response.body.read_to_end(&mut body));
                Err(DescribeHsmError::from_body(String::from_utf8_lossy(&body).as_ref()))
            }
=======
            ::hyper::status::StatusCode::Ok => {
                            Ok(serde_json::from_str::<DescribeHsmResponse>(String::from_utf8_lossy(&response.body).as_ref()).unwrap())
                        }
            _ => Err(DescribeHsmError::from_body(String::from_utf8_lossy(&response.body).as_ref())),
>>>>>>> 481a9285
        }
    }


    #[doc="<p>Retrieves information about an HSM client.</p>"]
    fn describe_luna_client(&self,
                            input: &DescribeLunaClientRequest)
                            -> Result<DescribeLunaClientResponse, DescribeLunaClientError> {
        let mut request = SignedRequest::new("POST", "cloudhsm", &self.region, "/");

        request.set_content_type("application/x-amz-json-1.1".to_owned());
        request.add_header("x-amz-target", "CloudHsmFrontendService.DescribeLunaClient");
        let encoded = serde_json::to_string(input).unwrap();
        request.set_payload(Some(encoded.into_bytes()));

        request.sign_with_plus(&try!(self.credentials_provider.credentials()), true);

        let mut response = try!(self.dispatcher.dispatch(&request));

        match response.status {
<<<<<<< HEAD
            StatusCode::Ok => {
                let mut body: Vec<u8> = Vec::new();
                try!(response.body.read_to_end(&mut body));
                Ok(serde_json::from_str::<DescribeLunaClientResponse>(String::from_utf8_lossy(&body).as_ref()).unwrap())
            }
=======
            ::hyper::status::StatusCode::Ok => {
                            Ok(serde_json::from_str::<DescribeLunaClientResponse>(String::from_utf8_lossy(&response.body).as_ref()).unwrap())
                        }
>>>>>>> 481a9285
            _ => {
                let mut body: Vec<u8> = Vec::new();
                try!(response.body.read_to_end(&mut body));
                Err(DescribeLunaClientError::from_body(String::from_utf8_lossy(&body).as_ref()))
            }
        }
    }


    #[doc="<p>Gets the configuration files necessary to connect to all high availability partition groups the client is associated with.</p>"]
    fn get_config(&self, input: &GetConfigRequest) -> Result<GetConfigResponse, GetConfigError> {
        let mut request = SignedRequest::new("POST", "cloudhsm", &self.region, "/");

        request.set_content_type("application/x-amz-json-1.1".to_owned());
        request.add_header("x-amz-target", "CloudHsmFrontendService.GetConfig");
        let encoded = serde_json::to_string(input).unwrap();
        request.set_payload(Some(encoded.into_bytes()));

        request.sign_with_plus(&try!(self.credentials_provider.credentials()), true);

        let mut response = try!(self.dispatcher.dispatch(&request));

        match response.status {
<<<<<<< HEAD
            StatusCode::Ok => {
                let mut body: Vec<u8> = Vec::new();
                try!(response.body.read_to_end(&mut body));
                Ok(serde_json::from_str::<GetConfigResponse>(String::from_utf8_lossy(&body)
                                                                 .as_ref())
                           .unwrap())
            }
            _ => {
                let mut body: Vec<u8> = Vec::new();
                try!(response.body.read_to_end(&mut body));
                Err(GetConfigError::from_body(String::from_utf8_lossy(&body).as_ref()))
            }
=======
            ::hyper::status::StatusCode::Ok => {
                            Ok(serde_json::from_str::<GetConfigResponse>(String::from_utf8_lossy(&response.body).as_ref()).unwrap())
                        }
            _ => Err(GetConfigError::from_body(String::from_utf8_lossy(&response.body).as_ref())),
>>>>>>> 481a9285
        }
    }


    #[doc="<p>Lists the Availability Zones that have available AWS CloudHSM capacity.</p>"]
    fn list_available_zones(&self) -> Result<ListAvailableZonesResponse, ListAvailableZonesError> {
        let mut request = SignedRequest::new("POST", "cloudhsm", &self.region, "/");

        request.set_content_type("application/x-amz-json-1.1".to_owned());
        request.add_header("x-amz-target", "CloudHsmFrontendService.ListAvailableZones");
        request.set_payload(Some(b"{}".to_vec()));

        request.sign_with_plus(&try!(self.credentials_provider.credentials()), true);

        let mut response = try!(self.dispatcher.dispatch(&request));

        match response.status {
<<<<<<< HEAD
            StatusCode::Ok => {
                let mut body: Vec<u8> = Vec::new();
                try!(response.body.read_to_end(&mut body));
                Ok(serde_json::from_str::<ListAvailableZonesResponse>(String::from_utf8_lossy(&body).as_ref()).unwrap())
            }
=======
            ::hyper::status::StatusCode::Ok => {
                            Ok(serde_json::from_str::<ListAvailableZonesResponse>(String::from_utf8_lossy(&response.body).as_ref()).unwrap())
                        }
>>>>>>> 481a9285
            _ => {
                let mut body: Vec<u8> = Vec::new();
                try!(response.body.read_to_end(&mut body));
                Err(ListAvailableZonesError::from_body(String::from_utf8_lossy(&body).as_ref()))
            }
        }
    }


    #[doc="<p>Lists the high-availability partition groups for the account.</p> <p>This operation supports pagination with the use of the <i>NextToken</i> member. If more results are available, the <i>NextToken</i> member of the response contains a token that you pass in the next call to <a>ListHapgs</a> to retrieve the next set of items.</p>"]
    fn list_hapgs(&self, input: &ListHapgsRequest) -> Result<ListHapgsResponse, ListHapgsError> {
        let mut request = SignedRequest::new("POST", "cloudhsm", &self.region, "/");

        request.set_content_type("application/x-amz-json-1.1".to_owned());
        request.add_header("x-amz-target", "CloudHsmFrontendService.ListHapgs");
        let encoded = serde_json::to_string(input).unwrap();
        request.set_payload(Some(encoded.into_bytes()));

        request.sign_with_plus(&try!(self.credentials_provider.credentials()), true);

        let mut response = try!(self.dispatcher.dispatch(&request));

        match response.status {
<<<<<<< HEAD
            StatusCode::Ok => {
                let mut body: Vec<u8> = Vec::new();
                try!(response.body.read_to_end(&mut body));
                Ok(serde_json::from_str::<ListHapgsResponse>(String::from_utf8_lossy(&body)
                                                                 .as_ref())
                           .unwrap())
            }
            _ => {
                let mut body: Vec<u8> = Vec::new();
                try!(response.body.read_to_end(&mut body));
                Err(ListHapgsError::from_body(String::from_utf8_lossy(&body).as_ref()))
            }
=======
            ::hyper::status::StatusCode::Ok => {
                            Ok(serde_json::from_str::<ListHapgsResponse>(String::from_utf8_lossy(&response.body).as_ref()).unwrap())
                        }
            _ => Err(ListHapgsError::from_body(String::from_utf8_lossy(&response.body).as_ref())),
>>>>>>> 481a9285
        }
    }


    #[doc="<p>Retrieves the identifiers of all of the HSMs provisioned for the current customer.</p> <p>This operation supports pagination with the use of the <i>NextToken</i> member. If more results are available, the <i>NextToken</i> member of the response contains a token that you pass in the next call to <a>ListHsms</a> to retrieve the next set of items.</p>"]
    fn list_hsms(&self, input: &ListHsmsRequest) -> Result<ListHsmsResponse, ListHsmsError> {
        let mut request = SignedRequest::new("POST", "cloudhsm", &self.region, "/");

        request.set_content_type("application/x-amz-json-1.1".to_owned());
        request.add_header("x-amz-target", "CloudHsmFrontendService.ListHsms");
        let encoded = serde_json::to_string(input).unwrap();
        request.set_payload(Some(encoded.into_bytes()));

        request.sign_with_plus(&try!(self.credentials_provider.credentials()), true);

        let mut response = try!(self.dispatcher.dispatch(&request));

        match response.status {
<<<<<<< HEAD
            StatusCode::Ok => {
                let mut body: Vec<u8> = Vec::new();
                try!(response.body.read_to_end(&mut body));
                Ok(serde_json::from_str::<ListHsmsResponse>(String::from_utf8_lossy(&body)
                                                                .as_ref())
                           .unwrap())
            }
            _ => {
                let mut body: Vec<u8> = Vec::new();
                try!(response.body.read_to_end(&mut body));
                Err(ListHsmsError::from_body(String::from_utf8_lossy(&body).as_ref()))
            }
=======
            ::hyper::status::StatusCode::Ok => {
                            Ok(serde_json::from_str::<ListHsmsResponse>(String::from_utf8_lossy(&response.body).as_ref()).unwrap())
                        }
            _ => Err(ListHsmsError::from_body(String::from_utf8_lossy(&response.body).as_ref())),
>>>>>>> 481a9285
        }
    }


    #[doc="<p>Lists all of the clients.</p> <p>This operation supports pagination with the use of the <i>NextToken</i> member. If more results are available, the <i>NextToken</i> member of the response contains a token that you pass in the next call to <a>ListLunaClients</a> to retrieve the next set of items.</p>"]
    fn list_luna_clients(&self,
                         input: &ListLunaClientsRequest)
                         -> Result<ListLunaClientsResponse, ListLunaClientsError> {
        let mut request = SignedRequest::new("POST", "cloudhsm", &self.region, "/");

        request.set_content_type("application/x-amz-json-1.1".to_owned());
        request.add_header("x-amz-target", "CloudHsmFrontendService.ListLunaClients");
        let encoded = serde_json::to_string(input).unwrap();
        request.set_payload(Some(encoded.into_bytes()));

        request.sign_with_plus(&try!(self.credentials_provider.credentials()), true);

        let mut response = try!(self.dispatcher.dispatch(&request));

        match response.status {
<<<<<<< HEAD
            StatusCode::Ok => {
                let mut body: Vec<u8> = Vec::new();
                try!(response.body.read_to_end(&mut body));
                Ok(serde_json::from_str::<ListLunaClientsResponse>(String::from_utf8_lossy(&body)
                                                                       .as_ref())
                           .unwrap())
            }
=======
            ::hyper::status::StatusCode::Ok => {
                            Ok(serde_json::from_str::<ListLunaClientsResponse>(String::from_utf8_lossy(&response.body).as_ref()).unwrap())
                        }
>>>>>>> 481a9285
            _ => {
                let mut body: Vec<u8> = Vec::new();
                try!(response.body.read_to_end(&mut body));
                Err(ListLunaClientsError::from_body(String::from_utf8_lossy(&body).as_ref()))
            }
        }
    }


    #[doc="<p>Returns a list of all tags for the specified AWS CloudHSM resource.</p>"]
    fn list_tags_for_resource(&self,
                              input: &ListTagsForResourceRequest)
                              -> Result<ListTagsForResourceResponse, ListTagsForResourceError> {
        let mut request = SignedRequest::new("POST", "cloudhsm", &self.region, "/");

        request.set_content_type("application/x-amz-json-1.1".to_owned());
        request.add_header("x-amz-target",
                           "CloudHsmFrontendService.ListTagsForResource");
        let encoded = serde_json::to_string(input).unwrap();
        request.set_payload(Some(encoded.into_bytes()));

        request.sign_with_plus(&try!(self.credentials_provider.credentials()), true);

        let mut response = try!(self.dispatcher.dispatch(&request));

        match response.status {
<<<<<<< HEAD
            StatusCode::Ok => {
                let mut body: Vec<u8> = Vec::new();
                try!(response.body.read_to_end(&mut body));
                Ok(serde_json::from_str::<ListTagsForResourceResponse>(String::from_utf8_lossy(&body).as_ref()).unwrap())
            }
=======
            ::hyper::status::StatusCode::Ok => {
                            Ok(serde_json::from_str::<ListTagsForResourceResponse>(String::from_utf8_lossy(&response.body).as_ref()).unwrap())
                        }
>>>>>>> 481a9285
            _ => {
                let mut body: Vec<u8> = Vec::new();
                try!(response.body.read_to_end(&mut body));
                Err(ListTagsForResourceError::from_body(String::from_utf8_lossy(&body).as_ref()))
            }
        }
    }


    #[doc="<p>Modifies an existing high-availability partition group.</p>"]
    fn modify_hapg(&self,
                   input: &ModifyHapgRequest)
                   -> Result<ModifyHapgResponse, ModifyHapgError> {
        let mut request = SignedRequest::new("POST", "cloudhsm", &self.region, "/");

        request.set_content_type("application/x-amz-json-1.1".to_owned());
        request.add_header("x-amz-target", "CloudHsmFrontendService.ModifyHapg");
        let encoded = serde_json::to_string(input).unwrap();
        request.set_payload(Some(encoded.into_bytes()));

        request.sign_with_plus(&try!(self.credentials_provider.credentials()), true);

        let mut response = try!(self.dispatcher.dispatch(&request));

        match response.status {
<<<<<<< HEAD
            StatusCode::Ok => {
                let mut body: Vec<u8> = Vec::new();
                try!(response.body.read_to_end(&mut body));
                Ok(serde_json::from_str::<ModifyHapgResponse>(String::from_utf8_lossy(&body)
                                                                  .as_ref())
                           .unwrap())
            }
            _ => {
                let mut body: Vec<u8> = Vec::new();
                try!(response.body.read_to_end(&mut body));
                Err(ModifyHapgError::from_body(String::from_utf8_lossy(&body).as_ref()))
            }
=======
            ::hyper::status::StatusCode::Ok => {
                            Ok(serde_json::from_str::<ModifyHapgResponse>(String::from_utf8_lossy(&response.body).as_ref()).unwrap())
                        }
            _ => Err(ModifyHapgError::from_body(String::from_utf8_lossy(&response.body).as_ref())),
>>>>>>> 481a9285
        }
    }


    #[doc="<p>Modifies an HSM.</p> <important> <p>This operation can result in the HSM being offline for up to 15 minutes while the AWS CloudHSM service is reconfigured. If you are modifying a production HSM, you should ensure that your AWS CloudHSM service is configured for high availability, and consider executing this operation during a maintenance window.</p> </important>"]
    fn modify_hsm(&self, input: &ModifyHsmRequest) -> Result<ModifyHsmResponse, ModifyHsmError> {
        let mut request = SignedRequest::new("POST", "cloudhsm", &self.region, "/");

        request.set_content_type("application/x-amz-json-1.1".to_owned());
        request.add_header("x-amz-target", "CloudHsmFrontendService.ModifyHsm");
        let encoded = serde_json::to_string(input).unwrap();
        request.set_payload(Some(encoded.into_bytes()));

        request.sign_with_plus(&try!(self.credentials_provider.credentials()), true);

        let mut response = try!(self.dispatcher.dispatch(&request));

        match response.status {
<<<<<<< HEAD
            StatusCode::Ok => {
                let mut body: Vec<u8> = Vec::new();
                try!(response.body.read_to_end(&mut body));
                Ok(serde_json::from_str::<ModifyHsmResponse>(String::from_utf8_lossy(&body)
                                                                 .as_ref())
                           .unwrap())
            }
            _ => {
                let mut body: Vec<u8> = Vec::new();
                try!(response.body.read_to_end(&mut body));
                Err(ModifyHsmError::from_body(String::from_utf8_lossy(&body).as_ref()))
            }
=======
            ::hyper::status::StatusCode::Ok => {
                            Ok(serde_json::from_str::<ModifyHsmResponse>(String::from_utf8_lossy(&response.body).as_ref()).unwrap())
                        }
            _ => Err(ModifyHsmError::from_body(String::from_utf8_lossy(&response.body).as_ref())),
>>>>>>> 481a9285
        }
    }


    #[doc="<p>Modifies the certificate used by the client.</p> <p>This action can potentially start a workflow to install the new certificate on the client's HSMs.</p>"]
    fn modify_luna_client(&self,
                          input: &ModifyLunaClientRequest)
                          -> Result<ModifyLunaClientResponse, ModifyLunaClientError> {
        let mut request = SignedRequest::new("POST", "cloudhsm", &self.region, "/");

        request.set_content_type("application/x-amz-json-1.1".to_owned());
        request.add_header("x-amz-target", "CloudHsmFrontendService.ModifyLunaClient");
        let encoded = serde_json::to_string(input).unwrap();
        request.set_payload(Some(encoded.into_bytes()));

        request.sign_with_plus(&try!(self.credentials_provider.credentials()), true);

        let mut response = try!(self.dispatcher.dispatch(&request));

        match response.status {
<<<<<<< HEAD
            StatusCode::Ok => {
                let mut body: Vec<u8> = Vec::new();
                try!(response.body.read_to_end(&mut body));
                Ok(serde_json::from_str::<ModifyLunaClientResponse>(String::from_utf8_lossy(&body)
                                                                        .as_ref())
                           .unwrap())
            }
=======
            ::hyper::status::StatusCode::Ok => {
                            Ok(serde_json::from_str::<ModifyLunaClientResponse>(String::from_utf8_lossy(&response.body).as_ref()).unwrap())
                        }
>>>>>>> 481a9285
            _ => {
                let mut body: Vec<u8> = Vec::new();
                try!(response.body.read_to_end(&mut body));
                Err(ModifyLunaClientError::from_body(String::from_utf8_lossy(&body).as_ref()))
            }
        }
    }


    #[doc="<p>Removes one or more tags from the specified AWS CloudHSM resource.</p> <p>To remove a tag, specify only the tag key to remove (not the value). To overwrite the value for an existing tag, use <a>AddTagsToResource</a>.</p>"]
    fn remove_tags_from_resource
        (&self,
         input: &RemoveTagsFromResourceRequest)
         -> Result<RemoveTagsFromResourceResponse, RemoveTagsFromResourceError> {
        let mut request = SignedRequest::new("POST", "cloudhsm", &self.region, "/");

        request.set_content_type("application/x-amz-json-1.1".to_owned());
        request.add_header("x-amz-target",
                           "CloudHsmFrontendService.RemoveTagsFromResource");
        let encoded = serde_json::to_string(input).unwrap();
        request.set_payload(Some(encoded.into_bytes()));

        request.sign_with_plus(&try!(self.credentials_provider.credentials()), true);

        let mut response = try!(self.dispatcher.dispatch(&request));

        match response.status {
<<<<<<< HEAD
            StatusCode::Ok => {
                let mut body: Vec<u8> = Vec::new();
                try!(response.body.read_to_end(&mut body));
                Ok(serde_json::from_str::<RemoveTagsFromResourceResponse>(String::from_utf8_lossy(&body).as_ref()).unwrap())
            }
=======
            ::hyper::status::StatusCode::Ok => {
                            Ok(serde_json::from_str::<RemoveTagsFromResourceResponse>(String::from_utf8_lossy(&response.body).as_ref()).unwrap())
                        }
>>>>>>> 481a9285
            _ => {
                let mut body: Vec<u8> = Vec::new();
                try!(response.body.read_to_end(&mut body));
                Err(RemoveTagsFromResourceError::from_body(String::from_utf8_lossy(&body).as_ref()))
            }
        }
    }
}

#[cfg(test)]
mod protocol_tests {}<|MERGE_RESOLUTION|>--- conflicted
+++ resolved
@@ -13,15 +13,11 @@
 
 use std::fmt;
 use std::error::Error;
-<<<<<<< HEAD
 use std::io;
 use std::io::Read;
-use rusoto_core::request::HttpDispatchError;
-=======
 
 use rusoto_core::region;
 use rusoto_core::request::{DispatchSignedRequest, HttpDispatchError};
->>>>>>> 481a9285
 use rusoto_core::credential::{CredentialsError, ProvideAwsCredentials};
 
 use serde_json;
@@ -2679,17 +2675,11 @@
         let mut response = try!(self.dispatcher.dispatch(&request));
 
         match response.status {
-<<<<<<< HEAD
-            StatusCode::Ok => {
+            ::hyper::status::StatusCode::Ok => {
                 let mut body: Vec<u8> = Vec::new();
                 try!(response.body.read_to_end(&mut body));
                 Ok(serde_json::from_str::<AddTagsToResourceResponse>(String::from_utf8_lossy(&body).as_ref()).unwrap())
             }
-=======
-            ::hyper::status::StatusCode::Ok => {
-                            Ok(serde_json::from_str::<AddTagsToResourceResponse>(String::from_utf8_lossy(&response.body).as_ref()).unwrap())
-                        }
->>>>>>> 481a9285
             _ => {
                 let mut body: Vec<u8> = Vec::new();
                 try!(response.body.read_to_end(&mut body));
@@ -2715,8 +2705,7 @@
         let mut response = try!(self.dispatcher.dispatch(&request));
 
         match response.status {
-<<<<<<< HEAD
-            StatusCode::Ok => {
+            ::hyper::status::StatusCode::Ok => {
                 let mut body: Vec<u8> = Vec::new();
                 try!(response.body.read_to_end(&mut body));
                 Ok(serde_json::from_str::<CreateHapgResponse>(String::from_utf8_lossy(&body)
@@ -2728,12 +2717,6 @@
                 try!(response.body.read_to_end(&mut body));
                 Err(CreateHapgError::from_body(String::from_utf8_lossy(&body).as_ref()))
             }
-=======
-            ::hyper::status::StatusCode::Ok => {
-                            Ok(serde_json::from_str::<CreateHapgResponse>(String::from_utf8_lossy(&response.body).as_ref()).unwrap())
-                        }
-            _ => Err(CreateHapgError::from_body(String::from_utf8_lossy(&response.body).as_ref())),
->>>>>>> 481a9285
         }
     }
 
@@ -2752,8 +2735,7 @@
         let mut response = try!(self.dispatcher.dispatch(&request));
 
         match response.status {
-<<<<<<< HEAD
-            StatusCode::Ok => {
+            ::hyper::status::StatusCode::Ok => {
                 let mut body: Vec<u8> = Vec::new();
                 try!(response.body.read_to_end(&mut body));
                 Ok(serde_json::from_str::<CreateHsmResponse>(String::from_utf8_lossy(&body)
@@ -2765,12 +2747,6 @@
                 try!(response.body.read_to_end(&mut body));
                 Err(CreateHsmError::from_body(String::from_utf8_lossy(&body).as_ref()))
             }
-=======
-            ::hyper::status::StatusCode::Ok => {
-                            Ok(serde_json::from_str::<CreateHsmResponse>(String::from_utf8_lossy(&response.body).as_ref()).unwrap())
-                        }
-            _ => Err(CreateHsmError::from_body(String::from_utf8_lossy(&response.body).as_ref())),
->>>>>>> 481a9285
         }
     }
 
@@ -2791,19 +2767,13 @@
         let mut response = try!(self.dispatcher.dispatch(&request));
 
         match response.status {
-<<<<<<< HEAD
-            StatusCode::Ok => {
+            ::hyper::status::StatusCode::Ok => {
                 let mut body: Vec<u8> = Vec::new();
                 try!(response.body.read_to_end(&mut body));
                 Ok(serde_json::from_str::<CreateLunaClientResponse>(String::from_utf8_lossy(&body)
                                                                         .as_ref())
                            .unwrap())
             }
-=======
-            ::hyper::status::StatusCode::Ok => {
-                            Ok(serde_json::from_str::<CreateLunaClientResponse>(String::from_utf8_lossy(&response.body).as_ref()).unwrap())
-                        }
->>>>>>> 481a9285
             _ => {
                 let mut body: Vec<u8> = Vec::new();
                 try!(response.body.read_to_end(&mut body));
@@ -2829,8 +2799,7 @@
         let mut response = try!(self.dispatcher.dispatch(&request));
 
         match response.status {
-<<<<<<< HEAD
-            StatusCode::Ok => {
+            ::hyper::status::StatusCode::Ok => {
                 let mut body: Vec<u8> = Vec::new();
                 try!(response.body.read_to_end(&mut body));
                 Ok(serde_json::from_str::<DeleteHapgResponse>(String::from_utf8_lossy(&body)
@@ -2842,12 +2811,6 @@
                 try!(response.body.read_to_end(&mut body));
                 Err(DeleteHapgError::from_body(String::from_utf8_lossy(&body).as_ref()))
             }
-=======
-            ::hyper::status::StatusCode::Ok => {
-                            Ok(serde_json::from_str::<DeleteHapgResponse>(String::from_utf8_lossy(&response.body).as_ref()).unwrap())
-                        }
-            _ => Err(DeleteHapgError::from_body(String::from_utf8_lossy(&response.body).as_ref())),
->>>>>>> 481a9285
         }
     }
 
@@ -2866,8 +2829,7 @@
         let mut response = try!(self.dispatcher.dispatch(&request));
 
         match response.status {
-<<<<<<< HEAD
-            StatusCode::Ok => {
+            ::hyper::status::StatusCode::Ok => {
                 let mut body: Vec<u8> = Vec::new();
                 try!(response.body.read_to_end(&mut body));
                 Ok(serde_json::from_str::<DeleteHsmResponse>(String::from_utf8_lossy(&body)
@@ -2879,12 +2841,6 @@
                 try!(response.body.read_to_end(&mut body));
                 Err(DeleteHsmError::from_body(String::from_utf8_lossy(&body).as_ref()))
             }
-=======
-            ::hyper::status::StatusCode::Ok => {
-                            Ok(serde_json::from_str::<DeleteHsmResponse>(String::from_utf8_lossy(&response.body).as_ref()).unwrap())
-                        }
-            _ => Err(DeleteHsmError::from_body(String::from_utf8_lossy(&response.body).as_ref())),
->>>>>>> 481a9285
         }
     }
 
@@ -2905,19 +2861,13 @@
         let mut response = try!(self.dispatcher.dispatch(&request));
 
         match response.status {
-<<<<<<< HEAD
-            StatusCode::Ok => {
+            ::hyper::status::StatusCode::Ok => {
                 let mut body: Vec<u8> = Vec::new();
                 try!(response.body.read_to_end(&mut body));
                 Ok(serde_json::from_str::<DeleteLunaClientResponse>(String::from_utf8_lossy(&body)
                                                                         .as_ref())
                            .unwrap())
             }
-=======
-            ::hyper::status::StatusCode::Ok => {
-                            Ok(serde_json::from_str::<DeleteLunaClientResponse>(String::from_utf8_lossy(&response.body).as_ref()).unwrap())
-                        }
->>>>>>> 481a9285
             _ => {
                 let mut body: Vec<u8> = Vec::new();
                 try!(response.body.read_to_end(&mut body));
@@ -2943,19 +2893,13 @@
         let mut response = try!(self.dispatcher.dispatch(&request));
 
         match response.status {
-<<<<<<< HEAD
-            StatusCode::Ok => {
+            ::hyper::status::StatusCode::Ok => {
                 let mut body: Vec<u8> = Vec::new();
                 try!(response.body.read_to_end(&mut body));
                 Ok(serde_json::from_str::<DescribeHapgResponse>(String::from_utf8_lossy(&body)
                                                                     .as_ref())
                            .unwrap())
             }
-=======
-            ::hyper::status::StatusCode::Ok => {
-                            Ok(serde_json::from_str::<DescribeHapgResponse>(String::from_utf8_lossy(&response.body).as_ref()).unwrap())
-                        }
->>>>>>> 481a9285
             _ => {
                 let mut body: Vec<u8> = Vec::new();
                 try!(response.body.read_to_end(&mut body));
@@ -2981,8 +2925,7 @@
         let mut response = try!(self.dispatcher.dispatch(&request));
 
         match response.status {
-<<<<<<< HEAD
-            StatusCode::Ok => {
+            ::hyper::status::StatusCode::Ok => {
                 let mut body: Vec<u8> = Vec::new();
                 try!(response.body.read_to_end(&mut body));
                 Ok(serde_json::from_str::<DescribeHsmResponse>(String::from_utf8_lossy(&body)
@@ -2994,12 +2937,6 @@
                 try!(response.body.read_to_end(&mut body));
                 Err(DescribeHsmError::from_body(String::from_utf8_lossy(&body).as_ref()))
             }
-=======
-            ::hyper::status::StatusCode::Ok => {
-                            Ok(serde_json::from_str::<DescribeHsmResponse>(String::from_utf8_lossy(&response.body).as_ref()).unwrap())
-                        }
-            _ => Err(DescribeHsmError::from_body(String::from_utf8_lossy(&response.body).as_ref())),
->>>>>>> 481a9285
         }
     }
 
@@ -3020,17 +2957,11 @@
         let mut response = try!(self.dispatcher.dispatch(&request));
 
         match response.status {
-<<<<<<< HEAD
-            StatusCode::Ok => {
+            ::hyper::status::StatusCode::Ok => {
                 let mut body: Vec<u8> = Vec::new();
                 try!(response.body.read_to_end(&mut body));
                 Ok(serde_json::from_str::<DescribeLunaClientResponse>(String::from_utf8_lossy(&body).as_ref()).unwrap())
             }
-=======
-            ::hyper::status::StatusCode::Ok => {
-                            Ok(serde_json::from_str::<DescribeLunaClientResponse>(String::from_utf8_lossy(&response.body).as_ref()).unwrap())
-                        }
->>>>>>> 481a9285
             _ => {
                 let mut body: Vec<u8> = Vec::new();
                 try!(response.body.read_to_end(&mut body));
@@ -3054,8 +2985,7 @@
         let mut response = try!(self.dispatcher.dispatch(&request));
 
         match response.status {
-<<<<<<< HEAD
-            StatusCode::Ok => {
+            ::hyper::status::StatusCode::Ok => {
                 let mut body: Vec<u8> = Vec::new();
                 try!(response.body.read_to_end(&mut body));
                 Ok(serde_json::from_str::<GetConfigResponse>(String::from_utf8_lossy(&body)
@@ -3067,12 +2997,6 @@
                 try!(response.body.read_to_end(&mut body));
                 Err(GetConfigError::from_body(String::from_utf8_lossy(&body).as_ref()))
             }
-=======
-            ::hyper::status::StatusCode::Ok => {
-                            Ok(serde_json::from_str::<GetConfigResponse>(String::from_utf8_lossy(&response.body).as_ref()).unwrap())
-                        }
-            _ => Err(GetConfigError::from_body(String::from_utf8_lossy(&response.body).as_ref())),
->>>>>>> 481a9285
         }
     }
 
@@ -3090,17 +3014,11 @@
         let mut response = try!(self.dispatcher.dispatch(&request));
 
         match response.status {
-<<<<<<< HEAD
-            StatusCode::Ok => {
+            ::hyper::status::StatusCode::Ok => {
                 let mut body: Vec<u8> = Vec::new();
                 try!(response.body.read_to_end(&mut body));
                 Ok(serde_json::from_str::<ListAvailableZonesResponse>(String::from_utf8_lossy(&body).as_ref()).unwrap())
             }
-=======
-            ::hyper::status::StatusCode::Ok => {
-                            Ok(serde_json::from_str::<ListAvailableZonesResponse>(String::from_utf8_lossy(&response.body).as_ref()).unwrap())
-                        }
->>>>>>> 481a9285
             _ => {
                 let mut body: Vec<u8> = Vec::new();
                 try!(response.body.read_to_end(&mut body));
@@ -3124,8 +3042,7 @@
         let mut response = try!(self.dispatcher.dispatch(&request));
 
         match response.status {
-<<<<<<< HEAD
-            StatusCode::Ok => {
+            ::hyper::status::StatusCode::Ok => {
                 let mut body: Vec<u8> = Vec::new();
                 try!(response.body.read_to_end(&mut body));
                 Ok(serde_json::from_str::<ListHapgsResponse>(String::from_utf8_lossy(&body)
@@ -3137,12 +3054,6 @@
                 try!(response.body.read_to_end(&mut body));
                 Err(ListHapgsError::from_body(String::from_utf8_lossy(&body).as_ref()))
             }
-=======
-            ::hyper::status::StatusCode::Ok => {
-                            Ok(serde_json::from_str::<ListHapgsResponse>(String::from_utf8_lossy(&response.body).as_ref()).unwrap())
-                        }
-            _ => Err(ListHapgsError::from_body(String::from_utf8_lossy(&response.body).as_ref())),
->>>>>>> 481a9285
         }
     }
 
@@ -3161,8 +3072,7 @@
         let mut response = try!(self.dispatcher.dispatch(&request));
 
         match response.status {
-<<<<<<< HEAD
-            StatusCode::Ok => {
+            ::hyper::status::StatusCode::Ok => {
                 let mut body: Vec<u8> = Vec::new();
                 try!(response.body.read_to_end(&mut body));
                 Ok(serde_json::from_str::<ListHsmsResponse>(String::from_utf8_lossy(&body)
@@ -3174,12 +3084,6 @@
                 try!(response.body.read_to_end(&mut body));
                 Err(ListHsmsError::from_body(String::from_utf8_lossy(&body).as_ref()))
             }
-=======
-            ::hyper::status::StatusCode::Ok => {
-                            Ok(serde_json::from_str::<ListHsmsResponse>(String::from_utf8_lossy(&response.body).as_ref()).unwrap())
-                        }
-            _ => Err(ListHsmsError::from_body(String::from_utf8_lossy(&response.body).as_ref())),
->>>>>>> 481a9285
         }
     }
 
@@ -3200,19 +3104,13 @@
         let mut response = try!(self.dispatcher.dispatch(&request));
 
         match response.status {
-<<<<<<< HEAD
-            StatusCode::Ok => {
+            ::hyper::status::StatusCode::Ok => {
                 let mut body: Vec<u8> = Vec::new();
                 try!(response.body.read_to_end(&mut body));
                 Ok(serde_json::from_str::<ListLunaClientsResponse>(String::from_utf8_lossy(&body)
                                                                        .as_ref())
                            .unwrap())
             }
-=======
-            ::hyper::status::StatusCode::Ok => {
-                            Ok(serde_json::from_str::<ListLunaClientsResponse>(String::from_utf8_lossy(&response.body).as_ref()).unwrap())
-                        }
->>>>>>> 481a9285
             _ => {
                 let mut body: Vec<u8> = Vec::new();
                 try!(response.body.read_to_end(&mut body));
@@ -3239,17 +3137,11 @@
         let mut response = try!(self.dispatcher.dispatch(&request));
 
         match response.status {
-<<<<<<< HEAD
-            StatusCode::Ok => {
+            ::hyper::status::StatusCode::Ok => {
                 let mut body: Vec<u8> = Vec::new();
                 try!(response.body.read_to_end(&mut body));
                 Ok(serde_json::from_str::<ListTagsForResourceResponse>(String::from_utf8_lossy(&body).as_ref()).unwrap())
             }
-=======
-            ::hyper::status::StatusCode::Ok => {
-                            Ok(serde_json::from_str::<ListTagsForResourceResponse>(String::from_utf8_lossy(&response.body).as_ref()).unwrap())
-                        }
->>>>>>> 481a9285
             _ => {
                 let mut body: Vec<u8> = Vec::new();
                 try!(response.body.read_to_end(&mut body));
@@ -3275,8 +3167,7 @@
         let mut response = try!(self.dispatcher.dispatch(&request));
 
         match response.status {
-<<<<<<< HEAD
-            StatusCode::Ok => {
+            ::hyper::status::StatusCode::Ok => {
                 let mut body: Vec<u8> = Vec::new();
                 try!(response.body.read_to_end(&mut body));
                 Ok(serde_json::from_str::<ModifyHapgResponse>(String::from_utf8_lossy(&body)
@@ -3288,12 +3179,6 @@
                 try!(response.body.read_to_end(&mut body));
                 Err(ModifyHapgError::from_body(String::from_utf8_lossy(&body).as_ref()))
             }
-=======
-            ::hyper::status::StatusCode::Ok => {
-                            Ok(serde_json::from_str::<ModifyHapgResponse>(String::from_utf8_lossy(&response.body).as_ref()).unwrap())
-                        }
-            _ => Err(ModifyHapgError::from_body(String::from_utf8_lossy(&response.body).as_ref())),
->>>>>>> 481a9285
         }
     }
 
@@ -3312,8 +3197,7 @@
         let mut response = try!(self.dispatcher.dispatch(&request));
 
         match response.status {
-<<<<<<< HEAD
-            StatusCode::Ok => {
+            ::hyper::status::StatusCode::Ok => {
                 let mut body: Vec<u8> = Vec::new();
                 try!(response.body.read_to_end(&mut body));
                 Ok(serde_json::from_str::<ModifyHsmResponse>(String::from_utf8_lossy(&body)
@@ -3325,12 +3209,6 @@
                 try!(response.body.read_to_end(&mut body));
                 Err(ModifyHsmError::from_body(String::from_utf8_lossy(&body).as_ref()))
             }
-=======
-            ::hyper::status::StatusCode::Ok => {
-                            Ok(serde_json::from_str::<ModifyHsmResponse>(String::from_utf8_lossy(&response.body).as_ref()).unwrap())
-                        }
-            _ => Err(ModifyHsmError::from_body(String::from_utf8_lossy(&response.body).as_ref())),
->>>>>>> 481a9285
         }
     }
 
@@ -3351,19 +3229,13 @@
         let mut response = try!(self.dispatcher.dispatch(&request));
 
         match response.status {
-<<<<<<< HEAD
-            StatusCode::Ok => {
+            ::hyper::status::StatusCode::Ok => {
                 let mut body: Vec<u8> = Vec::new();
                 try!(response.body.read_to_end(&mut body));
                 Ok(serde_json::from_str::<ModifyLunaClientResponse>(String::from_utf8_lossy(&body)
                                                                         .as_ref())
                            .unwrap())
             }
-=======
-            ::hyper::status::StatusCode::Ok => {
-                            Ok(serde_json::from_str::<ModifyLunaClientResponse>(String::from_utf8_lossy(&response.body).as_ref()).unwrap())
-                        }
->>>>>>> 481a9285
             _ => {
                 let mut body: Vec<u8> = Vec::new();
                 try!(response.body.read_to_end(&mut body));
@@ -3391,17 +3263,11 @@
         let mut response = try!(self.dispatcher.dispatch(&request));
 
         match response.status {
-<<<<<<< HEAD
-            StatusCode::Ok => {
+            ::hyper::status::StatusCode::Ok => {
                 let mut body: Vec<u8> = Vec::new();
                 try!(response.body.read_to_end(&mut body));
                 Ok(serde_json::from_str::<RemoveTagsFromResourceResponse>(String::from_utf8_lossy(&body).as_ref()).unwrap())
             }
-=======
-            ::hyper::status::StatusCode::Ok => {
-                            Ok(serde_json::from_str::<RemoveTagsFromResourceResponse>(String::from_utf8_lossy(&response.body).as_ref()).unwrap())
-                        }
->>>>>>> 481a9285
             _ => {
                 let mut body: Vec<u8> = Vec::new();
                 try!(response.body.read_to_end(&mut body));
